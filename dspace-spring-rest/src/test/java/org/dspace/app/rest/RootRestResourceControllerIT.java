--- conflicted
+++ resolved
@@ -45,15 +45,12 @@
                 .andExpect(jsonPath("$._links.metadataschemas.href", startsWith(REST_SERVER_URL)))
                 .andExpect(jsonPath("$._links.resourcePolicies.href", startsWith(REST_SERVER_URL)))
                 .andExpect(jsonPath("$._links.sites.href", startsWith(REST_SERVER_URL)))
-<<<<<<< HEAD
                 .andExpect(jsonPath("$._links.submissiondefinitions.href", startsWith(REST_SERVER_URL)))
                 .andExpect(jsonPath("$._links.submissionforms.href", startsWith(REST_SERVER_URL)))
                 .andExpect(jsonPath("$._links.submissionsections.href", startsWith(REST_SERVER_URL)))
                 .andExpect(jsonPath("$._links.submissionuploads.href", startsWith(REST_SERVER_URL)))
                 .andExpect(jsonPath("$._links.workspaceitems.href", startsWith(REST_SERVER_URL)))                
-=======
                 .andExpect(jsonPath("$._links.authn.href", startsWith(REST_SERVER_URL)))
->>>>>>> cecf4944
                 ;
     }
 
