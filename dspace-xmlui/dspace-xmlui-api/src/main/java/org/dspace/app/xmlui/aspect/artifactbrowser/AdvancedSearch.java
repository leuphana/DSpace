/*
 * AdvancedSearch
 *
 * Version: $Revision$
 *
 * Date: $Date$
 *
 * Copyright (c) 2002, Hewlett-Packard Company and Massachusetts
 * Institute of Technology.  All rights reserved.
 *
 * Redistribution and use in source and binary forms, with or without
 * modification, are permitted provided that the following conditions are
 * met:
 *
 * - Redistributions of source code must retain the above copyright
 * notice, this list of conditions and the following disclaimer.
 *
 * - Redistributions in binary form must reproduce the above copyright
 * notice, this list of conditions and the following disclaimer in the
 * documentation and/or other materials provided with the distribution.
 *
 * - Neither the name of the Hewlett-Packard Company nor the name of the
 * Massachusetts Institute of Technology nor the names of their
 * contributors may be used to endorse or promote products derived from
 * this software without specific prior written permission.
 *
 * THIS SOFTWARE IS PROVIDED BY THE COPYRIGHT HOLDERS AND CONTRIBUTORS
 * ``AS IS'' AND ANY EXPRESS OR IMPLIED WARRANTIES, INCLUDING, BUT NOT
 * LIMITED TO, THE IMPLIED WARRANTIES OF MERCHANTABILITY AND FITNESS FOR
 * A PARTICULAR PURPOSE ARE DISCLAIMED. IN NO EVENT SHALL THE COPYRIGHT
 * HOLDERS OR CONTRIBUTORS BE LIABLE FOR ANY DIRECT, INDIRECT,
 * INCIDENTAL, SPECIAL, EXEMPLARY, OR CONSEQUENTIAL DAMAGES (INCLUDING,
 * BUT NOT LIMITED TO, PROCUREMENT OF SUBSTITUTE GOODS OR SERVICES; LOSS
 * OF USE, DATA, OR PROFITS; OR BUSINESS INTERRUPTION) HOWEVER CAUSED AND
 * ON ANY THEORY OF LIABILITY, WHETHER IN CONTRACT, STRICT LIABILITY, OR
 * TORT (INCLUDING NEGLIGENCE OR OTHERWISE) ARISING IN ANY WAY OUT OF THE
 * USE OF THIS SOFTWARE, EVEN IF ADVISED OF THE POSSIBILITY OF SUCH
 * DAMAGE.
 */
package org.dspace.app.xmlui.aspect.artifactbrowser;

import java.io.IOException;
import java.sql.SQLException;
import java.util.ArrayList;
import java.util.Collections;
import java.util.HashMap;
import java.util.Map;


import org.apache.cocoon.caching.CacheableProcessingComponent;
import org.apache.cocoon.environment.ObjectModelHelper;
import org.apache.cocoon.environment.Request;
import org.apache.oro.text.perl.Perl5Util;
import org.dspace.app.xmlui.utils.HandleUtil;
import org.dspace.app.xmlui.utils.UIException;
import org.dspace.app.xmlui.wing.Message;
import org.dspace.app.xmlui.wing.WingException;
import org.dspace.app.xmlui.wing.element.Body;
import org.dspace.app.xmlui.wing.element.Cell;
import org.dspace.app.xmlui.wing.element.Division;
import org.dspace.app.xmlui.wing.element.List;
import org.dspace.app.xmlui.wing.element.PageMeta;
import org.dspace.app.xmlui.wing.element.Row;
import org.dspace.app.xmlui.wing.element.Select;
import org.dspace.app.xmlui.wing.element.Table;
import org.dspace.app.xmlui.wing.element.Text;
import org.dspace.authorize.AuthorizeException;
import org.dspace.content.Collection;
import org.dspace.content.Community;
import org.dspace.content.DSpaceObject;
import org.dspace.core.ConfigurationManager;
import org.xml.sax.SAXException;

/**
 * Preform an advanced search of the repository. The user is presented with
 * three search parameters, that may be ORed, ANDed, NOTed together.
 * 
 * At the present time only three fields are displayed however if the theme
 * whishes to expand this they can by setting the num_search_fields to the
 * desired number of search fields. Also the theme can change the number of
 * results per the page by setting results_per_page
 * 
 * FIXME: The list of what fields are search should come from a configurable
 * place. Possibily the sitemap configuration.
 * 
 * @author Scott Phillips
 */
public class AdvancedSearch extends AbstractSearch implements CacheableProcessingComponent
{
    /** Language string used: */
    private static final Message T_title =
        message("xmlui.ArtifactBrowser.AdvancedSearch.title");
    
    private static final Message T_dspace_home =
        message("xmlui.general.dspace_home");
    
    private static final Message T_trail = 
        message("xmlui.ArtifactBrowser.AdvancedSearch.trail");
    
    private static final Message T_head = 
        message("xmlui.ArtifactBrowser.AdvancedSearch.head");
    
    private static final Message T_search_scope = 
        message("xmlui.ArtifactBrowser.AdvancedSearch.search_scope");
    
    private static final Message T_search_scope_help = 
        message("xmlui.ArtifactBrowser.AdvancedSearch.search_scope_help");
    
    private static final Message T_conjunction = 
        message("xmlui.ArtifactBrowser.AdvancedSearch.conjunction");
    
    private static final Message T_search_type =
        message("xmlui.ArtifactBrowser.AdvancedSearch.search_type");
    
    private static final Message T_search_for = 
        message("xmlui.ArtifactBrowser.AdvancedSearch.search_for");
    
    private static final Message T_go = 
        message("xmlui.general.go");

    private static final Message T_and = 
        message("xmlui.ArtifactBrowser.AdvancedSearch.and");
    
    private static final Message T_or = 
        message("xmlui.ArtifactBrowser.AdvancedSearch.or");
    
    private static final Message T_not = 
        message("xmlui.ArtifactBrowser.AdvancedSearch.not");
    
    
    
    /** How many conjunction fields to display */
    private static final int FIELD_DISPLAY_COUNT = 3;
    private static final int FIELD_MAX_COUNT = 12;
    
    /** A cache of extracted search fields */
    private ArrayList<SearchField> fields;
    
    /**
     * Add Page metadata.
     */
    public void addPageMeta(PageMeta pageMeta) throws WingException, SQLException
    {
        pageMeta.addMetadata("title").addContent(T_title);
        pageMeta.addTrailLink(contextPath + "/", T_dspace_home);
        
		DSpaceObject dso = HandleUtil.obtainHandle(objectModel);
        if ((dso instanceof Collection) || (dso instanceof Community))
        {
	        HandleUtil.buildHandleTrail(dso,pageMeta,contextPath);
		} 
		
        pageMeta.addTrail().addContent(T_trail);
    }
    
    /**
     * Add the body
     */
    public void addBody(Body body) throws SAXException, WingException,
            UIException, SQLException, IOException, AuthorizeException
    {
        Request request = ObjectModelHelper.getRequest(objectModel);
        String numSearchField = request.getParameter("num_search_field");
        if (numSearchField == null || numSearchField.length() == 0)
        	numSearchField = "3";
    	
        // Build the DRI Body
        Division search = body.addDivision("advanced-search","primary");
        search.setHead(T_head);
        Division query = search.addInteractiveDivision("search-query",
                "advanced-search",Division.METHOD_POST,"secondary search");
        
        // Use these fields to change the number of search fields, or change the results per page.
        query.addHidden("num_search_field").setValue(numSearchField);
        query.addHidden("results_per_page").setValue(getParameterRpp());
        
        List queryList = query.addList("search-query",List.TYPE_FORM);
        
        if (variableScope())
        {
            Select scope = queryList.addItem().addSelect("scope");
            scope.setLabel(T_search_scope);
            scope.setHelp(T_search_scope_help);
            buildScopeList(scope);
        }
        
        Table queryTable = query.addTable("search-query", 4, 3);
        Row header = queryTable.addRow(Row.ROLE_HEADER);
        header.addCellContent(T_conjunction);
        header.addCellContent(T_search_type);
        header.addCellContent(T_search_for);
        
        for (int i = 1; i <= FIELD_DISPLAY_COUNT; i++)
        {
            Row row = queryTable.addRow(Row.ROLE_DATA);
            buildConjunctionField(i, row.addCell());
            buildTypeField(i, row.addCell());
            buildQueryField(i, row.addCell());
        }

        for (SearchField field : fields)
        {
        	// Skip over all the fields we've displayed.
        	int i = field.getIndex();
        	if (i <= FIELD_DISPLAY_COUNT)
        		continue;
        	
        	query.addHidden("conjunction"+i).setValue(field.getConjunction());
        	query.addHidden("field"+i).setValue(field.getField());
        	query.addHidden("query"+i).setValue(field.getQuery());
        }

        buildSearchControls(query);
<<<<<<< HEAD
        buildSearchControls(query);
=======
>>>>>>> a68d3779
        query.addPara(null, "button-list").addButton("submit").setValue(T_go);
        
        // Add the result division
        buildSearchResultsDivision(search);

    }

    /**
     * Build a conjunction field in the given for the given cell. A 
     * conjunction consists of logical the operators AND, OR, NOT.
     *
     * @param row The current row
     * @param cell The current cell
     */
    private void buildConjunctionField(int row, Cell cell) throws WingException
    {
        // No conjunction for the first row.
        if (row == 1)
            return;

        Request request = ObjectModelHelper.getRequest(objectModel);
        String current = request.getParameter("conjunction" + row);

        // default to AND if nothing specified.
        if (current == null || current.length() == 0)
            current = "AND";
        
        Select select = cell.addSelect("conjunction" + row);

        select.addOption("AND".equals(current), "AND").addContent(T_and);
        select.addOption("OR".equals(current), "OR").addContent(T_or);
        select.addOption("NOT".equals(current), "NOT").addContent(T_not);
    }

    /**
     * Build a list of all the indexable fields in the given cell.
     * 
     * FIXME: This needs to use the dspace.cfg data
     * 
     * @param row The current row
     * @param cell The current cell
     */
    private void buildTypeField(int row, Cell cell) throws WingException
    {
        Request request = ObjectModelHelper.getRequest(objectModel);
        String current = request.getParameter("field" + row);
        
        Select select = cell.addSelect("field" + row);

        Map<String, Message> searchTypes = new HashMap<String, Message>();
        
        int i = 1;
        String sindex = ConfigurationManager.getProperty("search.index." + i);
        while(sindex != null)
        {
            String field = sindex.split(":")[0];               
            searchTypes.put(field, message("xmlui.ArtifactBrowser.AdvancedSearch.type_" + field));
            
            sindex = ConfigurationManager.getProperty("search.index." + ++i);
        }
            
        
        
        // Special case ANY
        select.addOption((current == null), "ANY").addContent(
                message("xmlui.ArtifactBrowser.AdvancedSearch.type_ANY"));

        for (String key : searchTypes.keySet())
        {
            select.addOption(key.equals(current), key).addContent(
                    searchTypes.get(key));
        }
    }

    
    /**
     * Recycle
     */
    public void recycle() 
    {
        this.fields = null;
        super.recycle();
    }
    
    
    
    /**
     * Build the query field for the given cell.
     * 
     * @param row The current row.
     * @param cell The current cell.
     */
    private void buildQueryField(int row, Cell cell) throws WingException
    {
        Request request = ObjectModelHelper.getRequest(objectModel);
        String current = URLDecode(request.getParameter("query" + row));

        Text text = cell.addText("query" + row);
        if (current != null)
            text.setValue(current);
    }

    /**
     * Generate a URL for this search page which includes all the 
     * search parameters along with the added parameters.
     * 
     * @param parameters URL parameters to be included in the generated url.
     */
    protected String generateURL(Map<String, String> parameters)
            throws UIException
    {
        Request request = ObjectModelHelper.getRequest(objectModel);
        
        String numSearchField = request.getParameter("num_search_field");
        if (numSearchField != null)
        	parameters.put("num_search_field", numSearchField);

        String resultsPerPage = request.getParameter("results_per_page");
        if (resultsPerPage != null)
        	parameters.put("results_per_page", resultsPerPage);
        
        String scope = request.getParameter("scope");
        if (scope != null)
        	parameters.put("scope", scope);
        
        for (SearchField searchField : getSearchFields(request))
        {
        	int index = searchField.getIndex();
        	String field = searchField.getField();
        	String query = searchField.getQuery();
        	String conjunction = searchField.getConjunction();
        	
            parameters.put("conjunction" + index, conjunction);
            parameters.put("field" + index, field);
            parameters.put("query" + index, query);
        }
        
        if (parameters.get("page") == null)
        	parameters.put("page", String.valueOf(getParameterPage()));
        
        if (parameters.get("rpp") == null)
        	parameters.put("rpp", String.valueOf(getParameterRpp()));
        
        if (parameters.get("sort_by") == null)
        	parameters.put("sort_by", String.valueOf(getParameterSortBy()));
        
        if (parameters.get("order") == null)
        	parameters.put("order",getParameterOrder());
        
        if (parameters.get("etal") == null)
        	parameters.put("etal",String.valueOf(getParameterEtAl()));
        
        return super.generateURL("advanced-search", parameters);
    }

    /**
     * Determine the search query for this search page.
     * 
     * @return the query.
     */
    protected String getQuery() throws UIException
    {
        Request request = ObjectModelHelper.getRequest(objectModel);   
        return buildQuery(getSearchFields(request));
    }
    
    
    /**
     * Given a list of search fields buld a lucene search query string.
     * 
     * @param fields The search fields
     * @return A string
     */
    private String buildQuery(ArrayList<SearchField> fields)
    {
    	Perl5Util util = new Perl5Util();
    	
    	String query = "";
    	
    	// Loop through the fields building the search query as we go.
    	for (SearchField field : fields)
    	{	
    		// if the field is empty, then skip it and try a later one.
    		if (field.getQuery() == null)
    			continue;
    		
    		// Add the conjunction for everything but the first field.
    		if (fields.indexOf(field) > 0)
    			query += " " + field.getConjunction() + " ";
            
    		// Two cases, one if a specific search field is specified or if 
    		// ANY is given then just a general search is performed.
            if ("ANY".equals(field.getField()))
            {
            	// No field specified, 
            	query += "(" + field.getQuery() + ")";
            }
            else
            {   
            	// Specific search field specified, add the field specific field.
            	
            	// Replace singe quote's with double quotes (only if they match)
            	String subquery = util.substitute("s/\'(.*)\'/\"$1\"/g", field.getQuery());
            	
            	// If the field is not quoted ...
            	if (!util.match("/\".*\"/", subquery))
                {
            		// ... then seperate each word and re-specify the search field.
                    subquery = util.substitute("s/ / " + field.getField() + ":/g", subquery);
                }
            	
            	// Put the subquery into the general query
            	query += "("+field.getField()+":"+subquery+")";
            }
    	}
    	
    	if (query.length() == 0)
    		return "";
    	else
    		return "("+query+")";
    }

   
    /**
     * Get a list of search fields from the request object
     * and parse them into a linear array of fileds. The field's
     * index is preserved, so if it comes in as index 17 it will 
     * be outputted as field 17.
     * 
     * @param request The http request object
     * @return Array of search fields
     * @throws UIException 
     */
    public ArrayList<SearchField> getSearchFields(Request request) throws UIException
	{
    	if (this.fields != null)
    		return this.fields;
    	
    	// Get how many fields to search
	    int numSearchField;
	    try {
	    	String numSearchFieldStr = request.getParameter("num_search_field");
	    	numSearchField = Integer.valueOf(numSearchFieldStr);
	    } 
	    catch (NumberFormatException nfe)
	    {
	    	numSearchField = FIELD_MAX_COUNT;
	    }
	    	
    	// Iterate over all the possible fields and add each one to the list of fields.
		ArrayList<SearchField> fields = new ArrayList<SearchField>();
		for (int i = 1; i <= numSearchField; i++)
		{
			String field = request.getParameter("field"+i);
			String query = URLDecode(request.getParameter("query"+i));
			String conjunction = request.getParameter("conjunction"+i);
			
			if (field != null)
			{
				field = field.trim();
				if (field.length() == 0)
					field = null;
			}
			
			
			if (query != null)
			{
				query = query.trim();
				if (query.length() == 0)
					query = null;
			}
			
			if (conjunction != null)
			{
				conjunction = conjunction.trim();
				if (conjunction.length() == 0)
					conjunction = null;
			}
			
			if (field == null)
				field = "ANY";
			if (conjunction == null)
				conjunction = "AND";
			
			if (query != null)
				fields.add(new SearchField(i,field,query,conjunction));
		}
		
		this.fields = fields;
		
		return this.fields;
	}
    
    /**
     * A private record keeping class to relate the various 
     * components of a search field together.
     */
    private static class SearchField {
    	
    	/** What index the search field is, typicaly there are just three - but the theme may exand this number */
    	private int index;
    	
    	/** The field to search, ANY if none specified */
    	private String field;
    	
    	/** The query string to search for */
    	private String query;
    	
    	/** the conjunction: either "AND" or "OR" */
    	private String conjuction;
    	
    	public SearchField(int index, String field, String query, String conjunction)
    	{
    		this.index = index;
    		this.field = field;
    		this.query = query;
    		this.conjuction = conjunction;
    	}
    	
    	public int    getIndex() { return this.index;}
    	public String getField() { return this.field;}
    	public String getQuery() { return this.query;}
    	public String getConjunction() { return this.conjuction;} 
    }
    
}<|MERGE_RESOLUTION|>--- conflicted
+++ resolved
@@ -211,10 +211,6 @@
         }
 
         buildSearchControls(query);
-<<<<<<< HEAD
-        buildSearchControls(query);
-=======
->>>>>>> a68d3779
         query.addPara(null, "button-list").addButton("submit").setValue(T_go);
         
         // Add the result division
