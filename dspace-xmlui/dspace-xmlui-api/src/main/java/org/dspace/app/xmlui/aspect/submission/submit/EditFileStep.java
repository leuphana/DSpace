/*
 * EditFileStep.java
 *
 * Version: $Revision$
 *
 * Date: $Date$
 *
 * Copyright (c) 2002, Hewlett-Packard Company and Massachusetts
 * Institute of Technology.  All rights reserved.
 *
 * Redistribution and use in source and binary forms, with or without
 * modification, are permitted provided that the following conditions are
 * met:
 *
 * - Redistributions of source code must retain the above copyright
 * notice, this list of conditions and the following disclaimer.
 *
 * - Redistributions in binary form must reproduce the above copyright
 * notice, this list of conditions and the following disclaimer in the
 * documentation and/or other materials provided with the distribution.
 *
 * - Neither the name of the Hewlett-Packard Company nor the name of the
 * Massachusetts Institute of Technology nor the names of their
 * contributors may be used to endorse or promote products derived from
 * this software without specific prior written permission.
 *
 * THIS SOFTWARE IS PROVIDED BY THE COPYRIGHT HOLDERS AND CONTRIBUTORS
 * ``AS IS'' AND ANY EXPRESS OR IMPLIED WARRANTIES, INCLUDING, BUT NOT
 * LIMITED TO, THE IMPLIED WARRANTIES OF MERCHANTABILITY AND FITNESS FOR
 * A PARTICULAR PURPOSE ARE DISCLAIMED. IN NO EVENT SHALL THE COPYRIGHT
 * HOLDERS OR CONTRIBUTORS BE LIABLE FOR ANY DIRECT, INDIRECT,
 * INCIDENTAL, SPECIAL, EXEMPLARY, OR CONSEQUENTIAL DAMAGES (INCLUDING,
 * BUT NOT LIMITED TO, PROCUREMENT OF SUBSTITUTE GOODS OR SERVICES; LOSS
 * OF USE, DATA, OR PROFITS; OR BUSINESS INTERRUPTION) HOWEVER CAUSED AND
 * ON ANY THEORY OF LIABILITY, WHETHER IN CONTRACT, STRICT LIABILITY, OR
 * TORT (INCLUDING NEGLIGENCE OR OTHERWISE) ARISING IN ANY WAY OUT OF THE
 * USE OF THIS SOFTWARE, EVEN IF ADVISED OF THE POSSIBILITY OF SUCH
 * DAMAGE.
 */
package org.dspace.app.xmlui.aspect.submission.submit;

import org.apache.avalon.framework.parameters.Parameters;
import org.apache.cocoon.ProcessingException;
import org.apache.cocoon.environment.SourceResolver;
import org.dspace.app.xmlui.aspect.submission.AbstractStep;
import org.dspace.app.xmlui.utils.UIException;
import org.dspace.app.xmlui.wing.Message;
import org.dspace.app.xmlui.wing.WingException;
import org.dspace.app.xmlui.wing.element.Body;
import org.dspace.app.xmlui.wing.element.Division;
import org.dspace.app.xmlui.wing.element.List;
import org.dspace.app.xmlui.wing.element.Select;
import org.dspace.app.xmlui.wing.element.Text;
import org.dspace.authorize.AuthorizeException;
import org.dspace.content.Bitstream;
import org.dspace.content.BitstreamFormat;
import org.dspace.content.Collection;
import org.dspace.content.FormatIdentifier;
import org.dspace.uri.IdentifierService;
import org.xml.sax.SAXException;

import java.io.IOException;
import java.sql.SQLException;
import java.util.Map;

/**
 * This is a sub step of the Upload step during item submission. This 
 * page allows the user to edit metadata about a bitstream (aka file) 
 * that has been uploaded. The user can change the format or change 
 * the file's description.
 * <P>
 * Since this page is a sub step, the normal control actions are not
 * present, the user only has the option of returning back to the 
 * upload step.
 * <P>
 * NOTE: As a sub step, it is called directly from the UploadStep class.
 * 
 * @author Scott Phillips
 * @author Tim Donohue (updated for Configurable Submission)
 */
public class EditFileStep extends AbstractStep
{
	
	/** Language Strings **/
    protected static final Message T_head = 
        message("xmlui.Submission.submit.EditFileStep.head");
    protected static final Message T_file = 
        message("xmlui.Submission.submit.EditFileStep.file");
    protected static final Message T_description = 
        message("xmlui.Submission.submit.EditFileStep.description");
    protected static final Message T_description_help = 
        message("xmlui.Submission.submit.EditFileStep.description_help");
    protected static final Message T_info1 = 
        message("xmlui.Submission.submit.EditFileStep.info1");
    protected static final Message T_format_detected = 
        message("xmlui.Submission.submit.EditFileStep.format_detected");
    protected static final Message T_format_selected = 
        message("xmlui.Submission.submit.EditFileStep.format_selected");
    protected static final Message T_format_default = 
        message("xmlui.Submission.submit.EditFileStep.format_default");
    protected static final Message T_info2 = 
        message("xmlui.Submission.submit.EditFileStep.info2");
    protected static final Message T_format_user = 
        message("xmlui.Submission.submit.EditFileStep.format_user");
    protected static final Message T_format_user_help = 
        message("xmlui.Submission.submit.EditFileStep.format_user_help");
    protected static final Message T_submit_save = 
        message("xmlui.general.save");
    protected static final Message T_submit_cancel = 
        message("xmlui.general.cancel");

    /** The bitstream we are editing */
	private Bitstream bitstream;

	
	/**
	 * Establish our required parameters, abstractStep will enforce these.
	 */
	public EditFileStep()
	{
		this.requireSubmission = true;
		this.requireStep = true;
	}
	
	
	/**
	 * Get the bitstream we are editing
	 */
	public void setup(SourceResolver resolver, Map objectModel, String src, Parameters parameters) 
	throws ProcessingException, SAXException, IOException
	{ 
		super.setup(resolver,objectModel,src,parameters);
		
		//the bitstream should be stored in our Submission Info object
        this.bitstream = submissionInfo.getBitstream();
	}

  
    public void addBody(Body body) throws SAXException, WingException,
            UIException, SQLException, IOException, AuthorizeException
    {
		Collection collection = submission.getCollection();
<<<<<<< HEAD
		String actionURL = IdentifierService.getURL(collection).toString() + "/submit/" + knot.getId() + ".continue";
		
=======
		String actionURL = contextPath + "/handle/"+collection.getHandle() + "/submit/" + knot.getId() + ".continue";

>>>>>>> a68d3779
    	// Get the bitstream and all the various formats
		BitstreamFormat currentFormat = bitstream.getFormat();
        BitstreamFormat guessedFormat = FormatIdentifier.guessFormat(context, bitstream);
    	BitstreamFormat[] bitstreamFormats = BitstreamFormat.findNonInternal(context);
    	
        int itemID = submissionInfo.getSubmissionItem().getItem().getID();
    	String fileUrl = contextPath + "/bitstream/item/" + itemID + "/" + bitstream.getName();
    	String fileName = bitstream.getName();
    	
    	// Build the form that describes an item.
    	Division div = body.addInteractiveDivision("submit-edit-file", actionURL, Division.METHOD_POST, "primary submission");
    	div.setHead(T_submission_head);
    	addSubmissionProgressList(div);
    	
    	List edit = div.addList("submit-edit-file", List.TYPE_FORM);
        edit.setHead(T_head);    
        
        edit.addLabel(T_file);
        edit.addItem().addXref(fileUrl, fileName);
        
        Text description = edit.addItem().addText("description");
        description.setLabel(T_description);
        description.setHelp(T_description_help);
        description.setValue(bitstream.getDescription());
        
        edit.addItem(T_info1);
        if (guessedFormat != null)
        {
        	edit.addLabel(T_format_detected);
        	edit.addItem(guessedFormat.getShortDescription());
        }
        
        // System supported formats
        Select format = edit.addItem().addSelect("format");
        format.setLabel(T_format_selected);
        
        format.addOption(-1,T_format_default);
        for (BitstreamFormat bitstreamFormat : bitstreamFormats)
        {
        	String supportLevel = "Unknown";
        	if (bitstreamFormat.getSupportLevel() == BitstreamFormat.KNOWN)
        		supportLevel = "known";
        	else if (bitstreamFormat.getSupportLevel() == BitstreamFormat.SUPPORTED)
        		supportLevel = "Supported";
        	String name = bitstreamFormat.getShortDescription()+" ("+supportLevel+")";
        	int id = bitstreamFormat.getID();
       
        	format.addOption(id,name);
        }
        if (currentFormat != null)
        {
        	format.setOptionSelected(currentFormat.getID());
        }
        else if (guessedFormat != null)
        {
        	format.setOptionSelected(guessedFormat.getID());
        }
        else
        {
        	format.setOptionSelected(-1);
        }
        
        edit.addItem(T_info2);
        
        // User supplied format
        Text userFormat = edit.addItem().addText("format_description");
        userFormat.setLabel(T_format_user);
        userFormat.setHelp(T_format_user_help);
        userFormat.setValue(bitstream.getUserFormatDescription());
        
        // add ID of bitstream we're editing
        div.addHidden("bitstream_id").setValue(bitstream.getID()); 
        
        // Note, not standard control actions, this page just goes back to the upload step.
        org.dspace.app.xmlui.wing.element.Item actions = edit.addItem();
        actions.addButton("submit_save").setValue(T_submit_save);
		actions.addButton("submit_edit_cancel").setValue(T_submit_cancel);
        
    }
    
}<|MERGE_RESOLUTION|>--- conflicted
+++ resolved
@@ -39,11 +39,15 @@
  */
 package org.dspace.app.xmlui.aspect.submission.submit;
 
+import java.io.IOException;
+import java.sql.SQLException;
+import java.util.Map;
+
 import org.apache.avalon.framework.parameters.Parameters;
 import org.apache.cocoon.ProcessingException;
 import org.apache.cocoon.environment.SourceResolver;
+import org.dspace.app.xmlui.utils.UIException;
 import org.dspace.app.xmlui.aspect.submission.AbstractStep;
-import org.dspace.app.xmlui.utils.UIException;
 import org.dspace.app.xmlui.wing.Message;
 import org.dspace.app.xmlui.wing.WingException;
 import org.dspace.app.xmlui.wing.element.Body;
@@ -56,12 +60,7 @@
 import org.dspace.content.BitstreamFormat;
 import org.dspace.content.Collection;
 import org.dspace.content.FormatIdentifier;
-import org.dspace.uri.IdentifierService;
 import org.xml.sax.SAXException;
-
-import java.io.IOException;
-import java.sql.SQLException;
-import java.util.Map;
 
 /**
  * This is a sub step of the Upload step during item submission. This 
@@ -140,13 +139,8 @@
             UIException, SQLException, IOException, AuthorizeException
     {
 		Collection collection = submission.getCollection();
-<<<<<<< HEAD
-		String actionURL = IdentifierService.getURL(collection).toString() + "/submit/" + knot.getId() + ".continue";
-		
-=======
 		String actionURL = contextPath + "/handle/"+collection.getHandle() + "/submit/" + knot.getId() + ".continue";
 
->>>>>>> a68d3779
     	// Get the bitstream and all the various formats
 		BitstreamFormat currentFormat = bitstream.getFormat();
         BitstreamFormat guessedFormat = FormatIdentifier.guessFormat(context, bitstream);
