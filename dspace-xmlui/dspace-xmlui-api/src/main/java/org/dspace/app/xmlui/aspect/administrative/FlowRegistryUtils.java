/*
 * FlowRegistryUtils.java
 *
 * Version: $Revision$
 *
 * Date: $Date$
 *
 * Copyright (c) 2002, Hewlett-Packard Company and Massachusetts
 * Institute of Technology.  All rights reserved.
 *
 * Redistribution and use in source and binary forms, with or without
 * modification, are permitted provided that the following conditions are
 * met:
 *
 * - Redistributions of source code must retain the above copyright
 * notice, this list of conditions and the following disclaimer.
 *
 * - Redistributions in binary form must reproduce the above copyright
 * notice, this list of conditions and the following disclaimer in the
 * documentation and/or other materials provided with the distribution.
 *
 * - Neither the name of the Hewlett-Packard Company nor the name of the
 * Massachusetts Institute of Technology nor the names of their
 * contributors may be used to endorse or promote products derived from
 * this software without specific prior written permission.
 *
 * THIS SOFTWARE IS PROVIDED BY THE COPYRIGHT HOLDERS AND CONTRIBUTORS
 * ``AS IS'' AND ANY EXPRESS OR IMPLIED WARRANTIES, INCLUDING, BUT NOT
 * LIMITED TO, THE IMPLIED WARRANTIES OF MERCHANTABILITY AND FITNESS FOR
 * A PARTICULAR PURPOSE ARE DISCLAIMED. IN NO EVENT SHALL THE COPYRIGHT
 * HOLDERS OR CONTRIBUTORS BE LIABLE FOR ANY DIRECT, INDIRECT,
 * INCIDENTAL, SPECIAL, EXEMPLARY, OR CONSEQUENTIAL DAMAGES (INCLUDING,
 * BUT NOT LIMITED TO, PROCUREMENT OF SUBSTITUTE GOODS OR SERVICES; LOSS
 * OF USE, DATA, OR PROFITS; OR BUSINESS INTERRUPTION) HOWEVER CAUSED AND
 * ON ANY THEORY OF LIABILITY, WHETHER IN CONTRACT, STRICT LIABILITY, OR
 * TORT (INCLUDING NEGLIGENCE OR OTHERWISE) ARISING IN ANY WAY OUT OF THE
 * USE OF THIS SOFTWARE, EVEN IF ADVISED OF THE POSSIBILITY OF SUCH
 * DAMAGE.
 */package org.dspace.app.xmlui.aspect.administrative;

import java.io.IOException;
import java.io.UnsupportedEncodingException;
import java.net.URLDecoder;
import java.sql.SQLException;
import java.util.ArrayList;
import java.util.List;
import java.util.Locale;

import org.apache.cocoon.environment.Request;
import org.dspace.app.xmlui.utils.RequestUtils;
import org.dspace.app.xmlui.utils.UIException;
import org.dspace.app.xmlui.wing.Message;
import org.dspace.authorize.AuthorizeException;
import org.dspace.content.BitstreamFormat;
import org.dspace.content.MetadataField;
import org.dspace.content.MetadataSchema;
import org.dspace.content.NonUniqueMetadataException;
<<<<<<< HEAD
import org.dspace.content.dao.MetadataFieldDAO;
import org.dspace.content.dao.MetadataFieldDAOFactory;
import org.dspace.content.dao.MetadataSchemaDAO;
import org.dspace.content.dao.MetadataSchemaDAOFactory;
=======
>>>>>>> a68d3779
import org.dspace.core.Constants;
import org.dspace.core.Context;

/**
 * Utility methods to process actions on either the metadata registry 
 * or format registry.
 * @author scott phillips
 */
public class FlowRegistryUtils 
{

	/** Language Strings */
	private static final Message T_add_metadata_schema_success_notice =
		new Message("default","xmlui.administrative.FlowRegistryUtils.add_metadata_schema_success_notice");
	private static final Message T_delete_metadata_schema_success_notice =
		new Message("default","xmlui.administrative.FlowRegistryUtils.delete_metadata_schema_success_notice");
	private static final Message T_add_metadata_field_success_notice =
		new Message("default","xmlui.administrative.FlowRegistryUtils.add_metadata_field_success_notice");
	private static final Message T_edit_metadata_field_success_notice =
		new Message("default","xmlui.administrative.FlowRegistryUtils.edit_metadata_field_success_notice");
	private static final Message T_move_metadata_field_sucess_notice =
		new Message("default","xmlui.administrative.FlowRegistryUtils.move_metadata_field_success_notice");
	private static final Message T_delete_metadata_field_success_notice =
		new Message("default","xmlui.administrative.FlowRegistryUtils.delete_metadata_field_success_notice");
	private static final Message T_edit_bitstream_format_success_notice =
		new Message("default","xmlui.administrative.FlowRegistryUtils.edit_bitstream_format_success_notice");
	private static final Message T_delete_bitstream_format_success_notice =
		new Message("default","xmlui.administrative.FlowRegistryUtils.delete_bitstream_format_success_notice");

	
	
	/**
	 * Add a new metadata schema. The ID of the new schema will be added
	 * as the "schemaID" parameter on the results object.
	 * 
	 * @param context The DSpace context
	 * @param namespace The new schema's namespace
	 * @param name The new schema's name.
	 * @return A flow result
	 */
	public static FlowResult processAddMetadataSchema(Context context, String namespace, String name) throws SQLException, AuthorizeException, NonUniqueMetadataException, UIException
	{
		FlowResult result = new FlowResult();
		result.setContinue(false);
		
		// Decode the namespace and name
		try
        {
            namespace = URLDecoder.decode(namespace, Constants.DEFAULT_ENCODING);
            name = URLDecoder.decode(name,Constants.DEFAULT_ENCODING);
        }
        catch (UnsupportedEncodingException uee)
        {
            throw new UIException(uee);
        }
		
		if (namespace == null || 
			namespace.length() <= 0)
			result.addError("namespace");
		if (name == null || 
			name.length() <= 0 ||
			name.indexOf('.') != -1 ||
			name.indexOf('_') != -1 ||
			name.indexOf(' ') != -1)
			// The name must not be empty nor contain dot, underscore or spaces.
			result.addError("name");
		
		
		if (result.getErrors() == null)
		{
            MetadataSchemaDAO schemaDAO =
                MetadataSchemaDAOFactory.getInstance(context);
			MetadataSchema schema = schemaDAO.create();
		    schema.setNamespace(namespace);
		    schema.setName(name);
		    schemaDAO.update(schema);

		    context.commit();
		    
		    result.setContinue(true);
		    result.setOutcome(true);
		    result.setMessage(T_add_metadata_schema_success_notice);   
		    result.setParameter("schemaID", schema.getID());
		}
		
		return result;
	}
	
	/**
	 * Delete the given schemas.
	 * 
	 * @param context The DSpace context
	 * @param schemaIDs A list of schema IDs to be deleted.
	 * @return A flow result
	 */
	public static FlowResult processDeleteMetadataSchemas(Context context, String[] schemaIDs) throws SQLException, AuthorizeException, NonUniqueMetadataException
	{
		FlowResult result = new FlowResult();
		
		int count = 0;
		for (String id : schemaIDs) 
    	{
			MetadataSchema schema = MetadataSchema.find(context, Integer.valueOf(id));
			
			// First remove and fields in the schema
			MetadataField[] fields = MetadataField.findAllInSchema(context, schema.getID());
			for (MetadataField field : fields)
				field.delete(context);
			
			// Once all the fields are gone, then delete the schema.
	        schema.delete(context);
	        count++;
    	}
		
		if (count > 0)
		{
			context.commit();
			
			result.setContinue(true);
			result.setOutcome(true);
			result.setMessage(T_delete_metadata_schema_success_notice);
		}
        
		return result;
	}
	
	/**
	 * Add a new metadata field. The newly created field's ID will be added as
	 * the "fieldID" parameter on the results object.
	 * 
	 * @param context The DSpace context
	 * @param schemaID The id of the schema where this new field should be added.
	 * @param element The field's element.
	 * @param qualifier The field's qualifier.
	 * @param note A scope not about the field.
	 * @return A results object
	 */
	public static FlowResult processAddMetadataField(Context context, int schemaID, String element, String qualifier, String note) throws IOException, AuthorizeException, SQLException, UIException
	{
		FlowResult result = new FlowResult();
		result.setContinue(false);

		// Decode the element, qualifier, and note.
		try
        {
            element = URLDecoder.decode(element, Constants.DEFAULT_ENCODING);
            qualifier = URLDecoder.decode(qualifier,Constants.DEFAULT_ENCODING);
            note = URLDecoder.decode(note,Constants.DEFAULT_ENCODING);
        }
        catch (UnsupportedEncodingException uee)
        {
            throw new UIException(uee);
        }
		
		// Check if the field name is good.
		result.setErrors(checkMetadataFieldName(element, qualifier));
		
		// Make sure qualifier is null if blank.
		if ("".equals(qualifier))
			qualifier = null;
		
		if (result.getErrors() == null)
		{
            MetadataFieldDAO fieldDAO =
                MetadataFieldDAOFactory.getInstance(context);
            MetadataField field = fieldDAO.create();
            field.setSchemaID(schemaID);
            field.setElement(element);
            field.setQualifier(qualifier);
            field.setScopeNote(note);
            fieldDAO.update(field);
            
            context.commit();
            
            result.setContinue(true);
            result.setOutcome(true);
            result.setMessage(T_add_metadata_field_success_notice);
            result.setParameter("fieldID", field.getID());
			
		}
		
		return result;
	}
	
	/**
	 * Edit a metadata field.
	 * 
	 * @param context The DSpace context.
	 * @param schemaID The ID of the schema for this field.
	 * @param fieldID The id of this field.
	 * @param element A new element value
	 * @param qualifier A new qualifier value
	 * @param note A new note value.
	 * @return A results object.
	 */
	public static FlowResult processEditMetadataField(Context context, int schemaID, int fieldID, String element, String qualifier, String note) throws IOException, AuthorizeException, SQLException, UIException
	{
		FlowResult result = new FlowResult();
		result.setContinue(false);

		// Decode the element, qualifier, and note.
		try
        {
            element = URLDecoder.decode(element, Constants.DEFAULT_ENCODING);
            qualifier = URLDecoder.decode(qualifier,Constants.DEFAULT_ENCODING);
            note = URLDecoder.decode(note,Constants.DEFAULT_ENCODING);
        }
        catch (UnsupportedEncodingException uee)
        {
            throw new UIException(uee);
        }
		
		// Check if the field name is good.
		result.setErrors(checkMetadataFieldName(element, qualifier));
		
		// Make sure qualifier is null if blank.
		if ("".equals(qualifier))
			qualifier = null;
		
		// Check to make sure the field is unique, sometimes the NonUniqueMetadataException is not thrown.
		MetadataField possibleDuplicate = MetadataField.findByElement(context, schemaID, element, qualifier);
		if (possibleDuplicate != null && possibleDuplicate.getID() != fieldID)
			result.addError("duplicate_field");
		
		if (result.getErrors() == null)
		{	
            // Update the metadata for a DC type
            MetadataFieldDAO fieldDAO =
                MetadataFieldDAOFactory.getInstance(context);
            MetadataField field = fieldDAO.retrieve(fieldID);
            field.setElement(element);
            field.setQualifier(qualifier);
            field.setScopeNote(note);
            fieldDAO.update(field);
            
            context.commit();
            
            result.setContinue(true);
            result.setOutcome(true);
            result.setMessage(T_edit_metadata_field_success_notice);
		}
		
		return result;
	}
	
	/**
	 * Simple method to check the a metadata field's name: element and qualifier.
	 * 
	 * @param element The field's element.
	 * @param qualifier The field's qualifier
	 * @return A list of errors found, null if none are found.
	 */
	private static List<String> checkMetadataFieldName(String element, String qualifier)
	{
		List<String> errors = new ArrayList<String>();
		
		
		// Is the element empty?
		if (element == null || element.length() <= 0)
		{
			element = ""; // so that the rest of the checks don't fail.
			errors.add("element_empty");
		}
		
		// Is there a bad character in the element?
		if (element.indexOf('.') != -1 ||
			element.indexOf('_') != -1 ||
			element.indexOf(' ') != -1)
			errors.add("element_badchar");
		
		// Is the element too long?
		if (element.length() > 64)
			errors.add("element_tolong");
		

		// The qualifier can be empty.
		if (qualifier != null && qualifier.length() > 0)
		{
			if (qualifier.length() > 64)
				errors.add("qualifier_tolong");
			
			if (qualifier.indexOf('.') != -1 ||
				qualifier.indexOf('_') != -1 ||
				qualifier.indexOf(' ') != -1)
				errors.add("qualifier_badchar");
		}
		
		// If there were no errors then just return null.
		if (errors.size() == 0)
			return null;
		
		return errors;
	}
	
	/**
	 * Move the specified metadata fields to the target schema.
	 * 
	 * @param context The DSpace context
	 * @param schemaID The target schema ID
	 * @param fieldIDs The fields to be moved.
	 * @return A results object.
	 */	
	public static FlowResult processMoveMetadataField(Context context, int schemaID, String[] fieldIDs) throws NumberFormatException, SQLException, AuthorizeException, NonUniqueMetadataException, IOException
	{
		FlowResult result = new FlowResult();

		int count = 0;
		for (String id : fieldIDs) 
		{
            MetadataFieldDAO fieldDAO =
                MetadataFieldDAOFactory.getInstance(context);
			MetadataField field = fieldDAO.retrieve(Integer.valueOf(id));
			field.setSchemaID(schemaID);
			fieldDAO.update(field);
			count++;
		}

		if (count > 0)
		{
			context.commit();

			result.setContinue(true);
			result.setOutcome(true);
			result.setMessage(T_move_metadata_field_sucess_notice);
		}

		return result;
	}

	
	/**
	 * Delete the specified metadata fields.
	 * 
	 * @param context The DSpace context
	 * @param fieldIDs The fields to be deleted.
	 * @return A results object
	 */
	public static FlowResult processDeleteMetadataField(Context context, String[] fieldIDs) throws NumberFormatException, SQLException, AuthorizeException
	{
        FlowResult result = new FlowResult();
		
		int count = 0;
		for (String id : fieldIDs) 
    	{
			MetadataField field = MetadataField.find(context, Integer.valueOf(id));
	        field.delete(context);
	        count++;
    	}
		
		if (count > 0)
		{
			context.commit();
			
			result.setContinue(true);
			result.setOutcome(true);
			result.setMessage(T_delete_metadata_field_success_notice);
		}
        
		return result;
	}
	
	
	/**
	 * Edit a bitstream format. If the formatID is -1 then a new format is created.
	 * The formatID of the new format is added as a parameter to the results object.
	 * 
	 * FIXME: the reason we accept a request object is so that we can use the 
	 * RequestUtils.getFieldvalues() to get the multivalue field values.
	 * 
	 * @param context The dspace context
	 * @param formatID The id of the format being updated.
	 * @param request The request object, for all the field entries.
	 * @return A results object
	 */
	public static FlowResult processEditBitstreamFormat(Context context, int formatID, Request request) throws SQLException, AuthorizeException
	{
		FlowResult result = new FlowResult();
		result.setContinue(false);
		
		// Get the values
        String mimeType = request.getParameter("mimetype");
        String shortDescription = request.getParameter("short_description");
        String description = request.getParameter("description");
        String supportLevel = request.getParameter("support_level");
        String internal = request.getParameter("internal");
        List<String> extensionsList = RequestUtils.getFieldValues(request, "extensions");
        String[] extensions = extensionsList.toArray(new String[extensionsList.size()]);
		
        // The format must at least have a name.
        if (formatID != 1 && (shortDescription == null || shortDescription.length() == 0))
        {
        	result.addError("short_description");
        	return result;
        }
        
        // Remove leading periods from file extensions.
        for (int i = 0; i < extensions.length; i++)
        	if (extensions[i].startsWith("."))
        		extensions[i] = extensions[i].substring(1);
        
        
        // Get or create the format
        BitstreamFormat format;
		if (formatID >= 0)
			format = BitstreamFormat.find(context, formatID);
		else
			format = BitstreamFormat.create(context);
        
		// Update values
		format.setMIMEType(mimeType);
		if (formatID != 1) // don't change the unknow format.
			format.setShortDescription(shortDescription);
		format.setDescription(description);
		format.setSupportLevel(Integer.valueOf(supportLevel));
		if (internal == null)
			format.setInternal(false);
		else
			format.setInternal(true);
		format.setExtensions(extensions);

		
		// Commit the change
        format.update();
        context.commit();
		
		// Return status
        result.setContinue(true);
		result.setOutcome(true);
		result.setMessage(T_edit_bitstream_format_success_notice);
		result.setParameter("formatID",format.getID());
        
		return result;
	}
	
	/**
	 * Delete the specified bitstream formats.
	 * 
	 * @param context The DSpace context
	 * @param formatIDs The formats-to-be-deleted.
	 * @return A results object.
	 */
	public static FlowResult processDeleteBitstreamFormats(Context context, String[] formatIDs) throws NumberFormatException, SQLException, AuthorizeException
	{
        FlowResult result = new FlowResult();
		
		int count = 0;
		for (String id : formatIDs) 
    	{
			BitstreamFormat format = BitstreamFormat.find(context,Integer.valueOf(id));
			format.delete();
	        count++;
    	}
		
		if (count > 0)
		{
			context.commit();
			
			result.setContinue(true);
			result.setOutcome(true);
			result.setMessage(T_delete_bitstream_format_success_notice);
		}
        
		return result;
	}
	
}<|MERGE_RESOLUTION|>--- conflicted
+++ resolved
@@ -55,13 +55,6 @@
 import org.dspace.content.MetadataField;
 import org.dspace.content.MetadataSchema;
 import org.dspace.content.NonUniqueMetadataException;
-<<<<<<< HEAD
-import org.dspace.content.dao.MetadataFieldDAO;
-import org.dspace.content.dao.MetadataFieldDAOFactory;
-import org.dspace.content.dao.MetadataSchemaDAO;
-import org.dspace.content.dao.MetadataSchemaDAOFactory;
-=======
->>>>>>> a68d3779
 import org.dspace.core.Constants;
 import org.dspace.core.Context;
 
@@ -132,19 +125,17 @@
 		
 		if (result.getErrors() == null)
 		{
-            MetadataSchemaDAO schemaDAO =
-                MetadataSchemaDAOFactory.getInstance(context);
-			MetadataSchema schema = schemaDAO.create();
+			MetadataSchema schema = new MetadataSchema();
 		    schema.setNamespace(namespace);
 		    schema.setName(name);
-		    schemaDAO.update(schema);
+		    schema.create(context);
 
 		    context.commit();
 		    
 		    result.setContinue(true);
 		    result.setOutcome(true);
 		    result.setMessage(T_add_metadata_schema_success_notice);   
-		    result.setParameter("schemaID", schema.getID());
+		    result.setParameter("schemaID", schema.getSchemaID());
 		}
 		
 		return result;
@@ -167,7 +158,7 @@
 			MetadataSchema schema = MetadataSchema.find(context, Integer.valueOf(id));
 			
 			// First remove and fields in the schema
-			MetadataField[] fields = MetadataField.findAllInSchema(context, schema.getID());
+			MetadataField[] fields = MetadataField.findAllInSchema(context, schema.getSchemaID());
 			for (MetadataField field : fields)
 				field.delete(context);
 			
@@ -225,21 +216,27 @@
 		
 		if (result.getErrors() == null)
 		{
-            MetadataFieldDAO fieldDAO =
-                MetadataFieldDAOFactory.getInstance(context);
-            MetadataField field = fieldDAO.create();
-            field.setSchemaID(schemaID);
-            field.setElement(element);
-            field.setQualifier(qualifier);
-            field.setScopeNote(note);
-            fieldDAO.update(field);
-            
-            context.commit();
-            
-            result.setContinue(true);
-            result.setOutcome(true);
-            result.setMessage(T_add_metadata_field_success_notice);
-            result.setParameter("fieldID", field.getID());
+			try
+			{
+				
+				MetadataField field = new MetadataField();
+				field.setSchemaID(schemaID);
+				field.setElement(element);
+				field.setQualifier(qualifier);
+				field.setScopeNote(note);
+				field.create(context);
+				
+				context.commit();
+				
+				result.setContinue(true);
+				result.setOutcome(true);
+				result.setMessage(T_add_metadata_field_success_notice);
+				result.setParameter("fieldID", field.getFieldID());
+			} 
+			catch (NonUniqueMetadataException nume)
+			{
+				result.addError("duplicate_field");
+			}
 			
 		}
 		
@@ -283,25 +280,31 @@
 		
 		// Check to make sure the field is unique, sometimes the NonUniqueMetadataException is not thrown.
 		MetadataField possibleDuplicate = MetadataField.findByElement(context, schemaID, element, qualifier);
-		if (possibleDuplicate != null && possibleDuplicate.getID() != fieldID)
+		if (possibleDuplicate != null && possibleDuplicate.getFieldID() != fieldID)
 			result.addError("duplicate_field");
 		
 		if (result.getErrors() == null)
 		{	
-            // Update the metadata for a DC type
-            MetadataFieldDAO fieldDAO =
-                MetadataFieldDAOFactory.getInstance(context);
-            MetadataField field = fieldDAO.retrieve(fieldID);
-            field.setElement(element);
-            field.setQualifier(qualifier);
-            field.setScopeNote(note);
-            fieldDAO.update(field);
-            
-            context.commit();
-            
-            result.setContinue(true);
-            result.setOutcome(true);
-            result.setMessage(T_edit_metadata_field_success_notice);
+			try
+			{
+				// Update the metadata for a DC type
+				MetadataField field = MetadataField.find(context, fieldID);
+				field.setElement(element);
+				field.setQualifier(qualifier);
+				field.setScopeNote(note);
+				field.update(context);
+				
+				context.commit();
+				
+				result.setContinue(true);
+				result.setOutcome(true);
+				result.setMessage(T_edit_metadata_field_success_notice);
+			} 
+			catch (NonUniqueMetadataException nume)
+			{
+				// This shouldn't ever occure.
+				result.addError("duplicate_field");
+			}	
 		}
 		
 		return result;
@@ -371,11 +374,9 @@
 		int count = 0;
 		for (String id : fieldIDs) 
 		{
-            MetadataFieldDAO fieldDAO =
-                MetadataFieldDAOFactory.getInstance(context);
-			MetadataField field = fieldDAO.retrieve(Integer.valueOf(id));
+			MetadataField field = MetadataField.find(context, Integer.valueOf(id));
 			field.setSchemaID(schemaID);
-			fieldDAO.update(field);
+			field.update(context);
 			count++;
 		}
 
