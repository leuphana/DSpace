--- conflicted
+++ resolved
@@ -150,51 +150,11 @@
                 // Check for bundle Range metadata if multiple IIIF bundles exist.
                 bundleToCPrefix = utils.getBundleIIIFToC(bnd);
             }
-<<<<<<< HEAD
-            RangeGenerator lastRange = root;
-            for (Bitstream b : utils.getIIIFBitstreams(context, bnd)) {
-                CanvasGenerator canvasId = sequenceService.addCanvas(context, item, bnd, b);
-                List<String> tocs = utils.getIIIFToCs(b, bundleToCPrefix);
-                if (tocs.size() > 0) {
-                    for (String toc : tocs) {
-                        RangeGenerator currRange = root;
-                        String[] parts = toc.split(IIIFUtils.TOC_SEPARATOR_REGEX);
-                        String key = "";
-                        for (int pIdx = 0; pIdx < parts.length; pIdx++) {
-                            if (pIdx > 0) {
-                                key += IIIFUtils.TOC_SEPARATOR;
-                            }
-                            key += parts[pIdx];
-                            if (tocRanges.get(key) != null) {
-                                currRange = tocRanges.get(key);
-                            } else {
-                                // create the sub range
-                                RangeGenerator range = new RangeGenerator(rangeService);
-                                range.setLabel(parts[pIdx]);
-                                // add the range reference to the currRange so to get an identifier
-                                currRange.addSubRange(range);
-
-
-                                // move the current range
-                                currRange = range;
-                                tocRanges.put(key, range);
-                            }
-                        }
-                        // add the bitstream canvas to the currRange
-                        currRange
-                                .addCanvas(canvasService.getRangeCanvasReference(canvasId.getIdentifier()));
-                        lastRange = currRange;
-                    }
-                } else {
-                    lastRange.addCanvas(canvasService.getRangeCanvasReference(canvasId.getIdentifier()));
-                }
-=======
             for (Bitstream bitstream : utils.getIIIFBitstreams(context, bnd)) {
                 // Add the Canvas to the manifest Sequence.
                 CanvasGenerator canvas = sequenceService.addCanvas(context, item, bnd, bitstream);
                 // Update the Ranges.
                 rangeService.updateRanges(bitstream, bundleToCPrefix, canvas);
->>>>>>> 75042698
             }
         }
         // If Ranges were created, add them to manifest Structures element.
