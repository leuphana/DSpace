/**
 * The contents of this file are subject to the license and copyright
 * detailed in the LICENSE and NOTICE files at the root of the source
 * tree and available online at
 *
 * http://www.dspace.org/license/
 */
package org.dspace.app.webui.json;

import flexjson.JSONSerializer;
import gr.ekt.bte.core.Record;
import gr.ekt.bte.core.TransformationEngine;
import gr.ekt.bte.core.TransformationSpec;
import gr.ekt.bte.exceptions.BadTransformationSpec;
import gr.ekt.bte.exceptions.MalformedSourceException;

import java.io.IOException;
import java.util.ArrayList;
import java.util.Enumeration;
import java.util.HashMap;
import java.util.HashSet;
import java.util.List;
import java.util.Map;
import java.util.MissingResourceException;
import java.util.Set;

import javax.servlet.http.HttpServletRequest;
import javax.servlet.http.HttpServletResponse;

import org.apache.commons.lang.StringUtils;
import org.apache.log4j.Logger;
import org.dspace.app.webui.util.UIUtil;
import org.dspace.authorize.AuthorizeException;
import org.dspace.core.ConfigurationManager;
import org.dspace.core.Context;
import org.dspace.core.I18nUtil;
import org.dspace.submit.lookup.MultipleSubmissionLookupDataLoader;
import org.dspace.submit.lookup.SubmissionLookupOutputGenerator;
import org.dspace.submit.lookup.SubmissionLookupService;
import org.dspace.submit.lookup.SubmissionLookupUtils;
import org.dspace.submit.util.ItemSubmissionLookupDTO;
import org.dspace.submit.util.SubmissionLookupDTO;
import org.dspace.utils.DSpace;

public class SubmissionLookupJSONRequest extends JSONRequest {

	private SubmissionLookupService service = new DSpace().getServiceManager()
			.getServiceByName(SubmissionLookupService.class.getName(),
					SubmissionLookupService.class);

	private static Logger log = Logger
			.getLogger(SubmissionLookupJSONRequest.class);

	@Override
	public void doJSONRequest(Context context, HttpServletRequest req,
			HttpServletResponse resp) throws AuthorizeException, IOException 
			{
		String suuid = req.getParameter("s_uuid");
		SubmissionLookupDTO subDTO = service.getSubmissionLookupDTO(req, suuid);
		if ("identifiers".equalsIgnoreCase(req.getParameter("type"))) {
			Map<String, Set<String>> identifiers = new HashMap<String, Set<String>>();
			Enumeration e = req.getParameterNames();

			while (e.hasMoreElements()) {
				String parameterName = (String) e.nextElement();
				String parameterValue = req.getParameter(parameterName);

				if (parameterName.startsWith("identifier_")
						&& StringUtils.isNotBlank(parameterValue)) {
					Set<String> set = new HashSet<String>();
					set.add(parameterValue);
					identifiers.put(
							parameterName.substring("identifier_".length()),
							set);
				}
			}

			List<ItemSubmissionLookupDTO> result = new ArrayList<ItemSubmissionLookupDTO>();

			TransformationEngine transformationEngine = service.getPhase1TransformationEngine();
			if (transformationEngine != null){
				MultipleSubmissionLookupDataLoader dataLoader = (MultipleSubmissionLookupDataLoader)transformationEngine.getDataLoader();
				dataLoader.setIdentifiers(identifiers);

				try {
					log.debug("BTE transformation is about to start!");
					transformationEngine.transform(new TransformationSpec());
					log.debug("BTE transformation finished!");
					
					SubmissionLookupOutputGenerator outputGenerator = (SubmissionLookupOutputGenerator)transformationEngine.getOutputGenerator();
					result = outputGenerator.getDtoList();
				} catch (BadTransformationSpec e1) {
					e1.printStackTrace();
				} catch (MalformedSourceException e1) {
					e1.printStackTrace();
				}
			}

			subDTO.setItems(result);
			service.storeDTOs(req, suuid, subDTO);
			List<Map<String, Object>> dto = getLightResultList(result);
			JSONSerializer serializer = new JSONSerializer();
			serializer.rootName("result");
			serializer.deepSerialize(dto, resp.getWriter());
		} else if ("search".equalsIgnoreCase(req.getParameter("type"))) {
			String title = req.getParameter("title");
			String author = req.getParameter("authors");
			int year = UIUtil.getIntParameter(req, "year");

			Map<String, Set<String>> searchTerms = new HashMap<String, Set<String>>();
			Set<String> tmp1 = new HashSet<String>();
			tmp1.add(title);
			Set<String> tmp2 = new HashSet<String>();
			tmp2.add(author);
			Set<String> tmp3 = new HashSet<String>();
			tmp3.add(String.valueOf(year));
			searchTerms.put("title", tmp1);
			searchTerms.put("authors", tmp2);
			searchTerms.put("year", tmp3);
			
			List<ItemSubmissionLookupDTO> result = new ArrayList<ItemSubmissionLookupDTO>();

			TransformationEngine transformationEngine = service.getPhase1TransformationEngine();
			if (transformationEngine != null){
				MultipleSubmissionLookupDataLoader dataLoader = (MultipleSubmissionLookupDataLoader)transformationEngine.getDataLoader();
				dataLoader.setSearchTerms(searchTerms);

				SubmissionLookupOutputGenerator outputGenerator = (SubmissionLookupOutputGenerator)transformationEngine.getOutputGenerator();
				result = outputGenerator.getDtoList();
				try {
					transformationEngine.transform(new TransformationSpec());
				} catch (BadTransformationSpec e1) {
					e1.printStackTrace();
				} catch (MalformedSourceException e1) {
					e1.printStackTrace();
				}
			}

			subDTO.setItems(result);
			service.storeDTOs(req, suuid, subDTO);
			List<Map<String, Object>> dto = getLightResultList(result);
			JSONSerializer serializer = new JSONSerializer();
			serializer.rootName("result");
			serializer.deepSerialize(dto, resp.getWriter());
		} else if ("details".equalsIgnoreCase(req.getParameter("type"))) {
			String i_uuid = req.getParameter("i_uuid");
			JSONSerializer serializer = new JSONSerializer();
			serializer.rootName("result");
			Map<String, Object> dto = getDetails(subDTO.getLookupItem(i_uuid),
					context);
			serializer.deepSerialize(dto, resp.getWriter());
		}
	}

	private Map<String, Object> getDetails(ItemSubmissionLookupDTO item,
			Context context) {
		List<String> fieldOrder = getFieldOrderFromConfiguration();
        Record totalData = item.getTotalPublication(service.getProviders());
		Set<String> availableFields = totalData.getFields();
		List<String[]> fieldsLabels = new ArrayList<String[]>();
		for (String f : fieldOrder) {
			if (availableFields.contains(f)) {
				try {
					fieldsLabels.add(new String[] {
							f,
							I18nUtil.getMessage("jsp.submission-lookup.detail."
									+ f, context) });
				} catch (MissingResourceException e) {
					fieldsLabels.add(new String[] { f, f });
				}
			}
		}
		Map<String, Object> data = new HashMap<String, Object>();
		String uuid = item.getUUID();
        Record pub = item.getTotalPublication(service.getProviders());
		data.put("uuid", uuid);
		data.put("providers", item.getProviders());
		data.put("publication", pub);
		data.put("fieldsLabels", fieldsLabels);
		return data;
	}

	private List<String> getFieldOrderFromConfiguration() {
		String config = ConfigurationManager
				.getProperty("submission-lookup.detail.fields");
		if (config == null) {
			config = "title,authors,editors,years,doi,pmid,eid,arxiv,journal,jissn,jeissn,volume,issue,serie,sissn,seissn,abstract,mesh,keywords,subtype";
		}
		List<String> result = new ArrayList<String>();
		String[] split = config.split(",");
		for (String s : split) {
			if (StringUtils.isNotBlank(s)) {
				result.add(s.trim());
			}
		}
		return result;
	}

	private List<Map<String, Object>> getLightResultList(
			List<ItemSubmissionLookupDTO> result) {
		List<Map<String, Object>> publications = new ArrayList<Map<String, Object>>();
		if (result != null && result.size()>0) {
			for (ItemSubmissionLookupDTO item : result) {
				String uuid = item.getUUID();
				Record pub = item.getTotalPublication(service.getProviders());
				Map<String, Object> data = new HashMap<String, Object>();
				data.put("uuid", uuid);
				data.put("providers", item.getProviders());
<<<<<<< HEAD
				data.put("title", SubmissionLookupUtils.getFirstValue(pub, "title"));
				data.put("authors",pub.getValues("authors")!=null?
						StringUtils.join(SubmissionLookupUtils.getValues(pub, "authors").iterator(), ", "):"");
				data.put("issued", SubmissionLookupUtils.getFirstValue(pub, "issued"));
=======
				data.put("title", SubmissionLookupService.getFirstValue(pub, "title"));
				List<String> authors = SubmissionLookupService.getStringValuesFromValues(pub, "authors");
				data.put("authors",authors!=null?
						StringUtils.join(authors.iterator(), ", "):"");
				data.put("issued", SubmissionLookupService.getFirstValue(pub, "issued"));
>>>>>>> a037bd6e
				publications.add(data);
			}
		}
		return publications;
	}
}<|MERGE_RESOLUTION|>--- conflicted
+++ resolved
@@ -206,18 +206,11 @@
 				Map<String, Object> data = new HashMap<String, Object>();
 				data.put("uuid", uuid);
 				data.put("providers", item.getProviders());
-<<<<<<< HEAD
 				data.put("title", SubmissionLookupUtils.getFirstValue(pub, "title"));
 				data.put("authors",pub.getValues("authors")!=null?
 						StringUtils.join(SubmissionLookupUtils.getValues(pub, "authors").iterator(), ", "):"");
 				data.put("issued", SubmissionLookupUtils.getFirstValue(pub, "issued"));
-=======
-				data.put("title", SubmissionLookupService.getFirstValue(pub, "title"));
-				List<String> authors = SubmissionLookupService.getStringValuesFromValues(pub, "authors");
-				data.put("authors",authors!=null?
-						StringUtils.join(authors.iterator(), ", "):"");
-				data.put("issued", SubmissionLookupService.getFirstValue(pub, "issued"));
->>>>>>> a037bd6e
+
 				publications.add(data);
 			}
 		}
