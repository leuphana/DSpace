<project xmlns="http://maven.apache.org/POM/4.0.0" xmlns:xsi="http://www.w3.org/2001/XMLSchema-instance" xsi:schemaLocation="http://maven.apache.org/POM/4.0.0 http://maven.apache.org/maven-v4_0_0.xsd">
   <modelVersion>4.0.0</modelVersion>
   <groupId>org.dspace</groupId>
   <artifactId>dspace-jspui</artifactId>
   <name>DSpace JSP-UI</name>
   <packaging>pom</packaging>
   <url>http://projects.dspace.org/dspace-jspui</url>
   <description>DSpace JSP Based Webapplication</description>

   <!-- 
      A Parent POM that Maven inherits DSpace Default 
      POM atrributes from. 
   -->
   <parent>
      <groupId>org.dspace</groupId>
      <artifactId>dspace-parent</artifactId>
<<<<<<< HEAD
      <version>SNAPSHOT</version>
=======
      <version>1.5.3-SNAPSHOT</version>
>>>>>>> a68d3779
   </parent>

   <repositories>
      <repository>
<<<<<<< HEAD
         <id>maven.dspace.org/snapshot</id>
=======
         <id>maven.dspace.org-snapshot</id>
>>>>>>> a68d3779
         <name>DSpace Maven Snapshot Repository</name>
         <url>http://maven.dspace.org/snapshot</url>
         <releases>
            <enabled>false</enabled>
            <checksumPolicy>fail</checksumPolicy>
         </releases>
         <snapshots>
            <enabled>true</enabled>
            <updatePolicy>never</updatePolicy>
            <checksumPolicy>fail</checksumPolicy>
         </snapshots>
      </repository>
   </repositories>

   <!-- 
      The Subversion repository location is used by Continuum to update against
      when changes have occured, this spawns a new build cycle and releases snapshots
      into the snapshot repository below.
   -->
   <scm>
<<<<<<< HEAD
      <connection>scm:svn:http://dspace.svn.sourceforge.net/svnroot/dspace/trunk/dspace-jspui</connection>
      <developerConnection>scm:svn:https://dspace.svn.sourceforge.net/svnroot/dspace/trunk/dspace-jspui</developerConnection>
      <url>http://dspace.svn.sourceforge.net/viewvc/dspace/trunk/dspace-jspui</url>
=======
      <connection>scm:svn:http://dspace.svn.sourceforge.net/svnroot/dspace/branches/dspace-1_5_x/dspace-jspui</connection>
      <developerConnection>scm:svn:https://dspace.svn.sourceforge.net/svnroot/dspace/branches/dspace-1_5_x/dspace-jspui</developerConnection>
      <url>http://dspace.svn.sourceforge.net/viewvc/dspace/branches/dspace-1_5_x/dspace-jspui</url>
>>>>>>> a68d3779
   </scm>

   <modules>
      <module>dspace-jspui-api</module>
      <module>dspace-jspui-webapp</module>
   </modules>

</project><|MERGE_RESOLUTION|>--- conflicted
+++ resolved
@@ -14,20 +14,12 @@
    <parent>
       <groupId>org.dspace</groupId>
       <artifactId>dspace-parent</artifactId>
-<<<<<<< HEAD
-      <version>SNAPSHOT</version>
-=======
       <version>1.5.3-SNAPSHOT</version>
->>>>>>> a68d3779
    </parent>
 
    <repositories>
       <repository>
-<<<<<<< HEAD
-         <id>maven.dspace.org/snapshot</id>
-=======
          <id>maven.dspace.org-snapshot</id>
->>>>>>> a68d3779
          <name>DSpace Maven Snapshot Repository</name>
          <url>http://maven.dspace.org/snapshot</url>
          <releases>
@@ -48,15 +40,9 @@
       into the snapshot repository below.
    -->
    <scm>
-<<<<<<< HEAD
-      <connection>scm:svn:http://dspace.svn.sourceforge.net/svnroot/dspace/trunk/dspace-jspui</connection>
-      <developerConnection>scm:svn:https://dspace.svn.sourceforge.net/svnroot/dspace/trunk/dspace-jspui</developerConnection>
-      <url>http://dspace.svn.sourceforge.net/viewvc/dspace/trunk/dspace-jspui</url>
-=======
       <connection>scm:svn:http://dspace.svn.sourceforge.net/svnroot/dspace/branches/dspace-1_5_x/dspace-jspui</connection>
       <developerConnection>scm:svn:https://dspace.svn.sourceforge.net/svnroot/dspace/branches/dspace-1_5_x/dspace-jspui</developerConnection>
       <url>http://dspace.svn.sourceforge.net/viewvc/dspace/branches/dspace-1_5_x/dspace-jspui</url>
->>>>>>> a68d3779
    </scm>
 
    <modules>
