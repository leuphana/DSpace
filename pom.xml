<?xml version="1.0" encoding="UTF-8"?>
<project xmlns="http://maven.apache.org/POM/4.0.0" xmlns:xsi="http://www.w3.org/2001/XMLSchema-instance" xsi:schemaLocation="http://maven.apache.org/POM/4.0.0 http://maven.apache.org/maven-v4_0_0.xsd">
    <modelVersion>4.0.0</modelVersion>
    <groupId>org.dspace</groupId>
    <artifactId>dspace-parent</artifactId>
    <packaging>pom</packaging>
    <version>7.0-beta5-SNAPSHOT</version>
    <name>DSpace Parent Project</name>
    <description>
   	DSpace open source software is a turnkey institutional repository application.
    </description>
    <url>https://github.com/dspace/DSpace</url>

    <organization>
        <name>LYRASIS</name>
        <url>http://www.dspace.org</url>
    </organization>

    <properties>
        <!--=== GENERAL / DSPACE-API DEPENDENCIES ===-->
        <java.version>11</java.version>
        <spring.version>5.2.5.RELEASE</spring.version>
        <spring-boot.version>2.2.6.RELEASE</spring-boot.version>
        <spring-security.version>5.2.2.RELEASE</spring-security.version> <!-- sync with version used by spring-boot-->
        <hibernate.version>5.4.10.Final</hibernate.version>
        <hibernate-validator.version>6.0.18.Final</hibernate-validator.version>
        <postgresql.driver.version>42.2.9</postgresql.driver.version>
        <solr.client.version>8.7.0</solr.client.version>

        <axiom.version>1.2.22</axiom.version>
        <errorprone.version>2.3.4</errorprone.version>
        <!-- NOTE: when updating jackson.version, also sync jackson-databind dependency below -->
        <jackson.version>2.10.2</jackson.version>
        <javax-annotation.version>1.3.2</javax-annotation.version>
        <jaxb-api.version>2.3.1</jaxb-api.version>
        <jaxb-runtime.version>2.3.1</jaxb-runtime.version>
        <!-- NOTE: Jetty needed for Solr, Handle Server & tests -->
        <jetty.version>9.4.35.v20201120</jetty.version>
        <log4j.version>2.13.3</log4j.version>
        <pdfbox-version>2.0.15</pdfbox-version>
        <poi-version>3.17</poi-version>
        <slf4j.version>1.7.25</slf4j.version>

        <!--=== SERVER WEBAPP DEPENDENCIES ===-->
        <!-- Spring Data REST HAL Browser (used by Server webapp) -->
        <spring-hal-browser.version>3.2.6.RELEASE</spring-hal-browser.version>
        <!-- Library for reading JSON documents: https://github.com/json-path/JsonPath (used by Server webapp) -->
        <json-path.version>2.4.0</json-path.version>
        <!-- Library for managing JSON Web Tokens (JWT): https://bitbucket.org/connect2id/nimbus-jose-jwt/wiki/Home
             (used by Server webapp) -->
        <nimbus-jose-jwt.version>7.9</nimbus-jose-jwt.version>

        <!--=== OTHER MODULE-SPECIFIC DEPENDENCIES ===-->
        <!-- PIN Jena to 2.x until both RDF and SWORDv2 can be updated to Jena 3. Requires package renaming, see
             https://jena.apache.org/documentation/migrate_jena2_jena3.html -->
        <jena.version>2.13.0</jena.version>
        <!-- Used by (now obsolete) 'dspace-rest' WAR -->
        <jersey.version>2.30.1</jersey.version>

        <!--=== MAVEN SETTINGS ===-->
        <project.build.sourceEncoding>UTF-8</project.build.sourceEncoding>
        <project.reporting.outputEncoding>${project.build.sourceEncoding}</project.reporting.outputEncoding>

        <!--=== TEST SETTINGS (CUSTOM) ===-->
        <!-- By default skip running all tests.
             NOTE: Tests are always built, because we have modules that depend on common test infrastructure.
             * Run all tests : 'mvn install -DskipUnitTests=false -DskipIntegrationTests=false'
             * Run unit tests ONLY: 'mvn install -DskipUnitTests=false'
             * Run integration tests ONLY: `mvn install -DskipIntegrationTests=false'
        -->
        <skipUnitTests>true</skipUnitTests>
        <skipIntegrationTests>true</skipIntegrationTests>

        <!-- 'root.basedir' is the path to the root [dspace-src] dir. It must be redefined by each child POM,
                     as it is used to reference the LICENSE_HEADER and *.properties file(s) in that directory. -->
        <root.basedir>${basedir}</root.basedir>
    </properties>

    <build>
        <!-- Define Maven Plugin Settings that should be inherited to ALL submodule POMs.
             (NOTE: individual POMs can override specific settings). -->
        <pluginManagement>
            <plugins>
                <!-- Use to enforce particular versions of Java and Maven,
                     and to ensure no conflicting dependencies -->
                <plugin>
                    <groupId>org.apache.maven.plugins</groupId>
                    <artifactId>maven-enforcer-plugin</artifactId>
                    <version>3.0.0-M3</version>
                    <executions>
                        <execution>
                            <id>enforce-java</id>
                            <goals>
                                <goal>enforce</goal>
                            </goals>
                            <configuration>
                                <rules>
                                    <requireJavaVersion>
                                        <version>${java.version}</version>
                                    </requireJavaVersion>
                                    <requireMavenVersion>
                                        <version>[3.0.5,)</version>
                                    </requireMavenVersion>
                                </rules>
                            </configuration>
                        </execution>
                        <!-- Make sure that we do not have conflicting dependencies-->
                        <execution>
                            <id>enforce-versions</id>
                            <goals>
                                <goal>enforce</goal>
                            </goals>
                            <configuration>
                                <rules>
                                    <DependencyConvergence />
                                </rules>
                            </configuration>
                        </execution>
                    </executions>
                </plugin>
                <!-- Used to compile all Java classes -->
                <plugin>
                    <groupId>org.apache.maven.plugins</groupId>
                    <artifactId>maven-compiler-plugin</artifactId>
                    <version>3.8.1</version>
                    <configuration>
                        <release>11</release>
                        <!-- Turn on http://errorprone.info -->
                        <compilerArgs>
                            <arg>-XDcompilePolicy=simple</arg>
                            <arg>-Xplugin:ErrorProne</arg>
                        </compilerArgs>
                        <annotationProcessorPaths>
                            <path>
                                <groupId>com.google.errorprone</groupId>
                                <artifactId>error_prone_core</artifactId>
                                <version>${errorprone.version}</version>
                            </path>
                        </annotationProcessorPaths>
                    </configuration>
                </plugin>
                <!-- Used to package all DSpace JARs -->
                <plugin>
                    <groupId>org.apache.maven.plugins</groupId>
                    <artifactId>maven-jar-plugin</artifactId>
                    <version>3.2.0</version>
                    <configuration>
                        <archive>
                            <manifest>
                                <addDefaultImplementationEntries>true</addDefaultImplementationEntries>
                                <addDefaultSpecificationEntries>true</addDefaultSpecificationEntries>
                            </manifest>
                        </archive>
                    </configuration>
                </plugin>
                <!-- Used to package all DSpace WARs -->
                <plugin>
                    <groupId>org.apache.maven.plugins</groupId>
                    <artifactId>maven-war-plugin</artifactId>
                    <version>3.2.3</version>
                    <configuration>
                        <failOnMissingWebXml>false</failOnMissingWebXml>
                        <!-- Filter the web.xml (needed for IDE compatibility/debugging) -->
                        <filteringDeploymentDescriptors>true</filteringDeploymentDescriptors>
                        <archive>
                            <manifest>
                                <addDefaultImplementationEntries>true</addDefaultImplementationEntries>
                                <addDefaultSpecificationEntries>true</addDefaultSpecificationEntries>
                            </manifest>
                        </archive>
                    </configuration>
                </plugin>
                <!-- Used to run Unit tests (when enabled by -DskipUnitTests=false) -->
                <plugin>
                    <groupId>org.apache.maven.plugins</groupId>
                    <artifactId>maven-surefire-plugin</artifactId>
                    <version>2.22.2</version>
                    <configuration>
                        <!-- Allow for the ability to pass JVM memory flags for Unit Tests. Since
                             maven-surefire-plugin forks a new JVM, it ignores MAVEN_OPTS.-->
                        <argLine>${test.argLine} ${surefireJacoco}</argLine>
                        <!-- tests whose name starts by Abstract will be ignored -->
                        <excludes>
                            <exclude>**/Abstract*</exclude>
                        </excludes>
                        <!-- Detailed logs in surefire-reports/testName-output.txt instead of stdout -->
                        <redirectTestOutputToFile>true</redirectTestOutputToFile>
                        <!-- Ensure full stacktrace is logged (when errors occur) -->
                        <trimStackTrace>false</trimStackTrace>
                        <!-- Whether to skip unit tests or not -->
                        <skipTests>${skipUnitTests}</skipTests>
                        <!--
                        Enable to debug Maven Surefire tests in remote proces
                        <debugForkedProcess>true</debugForkedProcess>
                        -->
                    </configuration>
                </plugin>
                <!-- Used to run Integration tests (when enabled by -DskipIntegrationTests=false) -->
                <plugin>
                    <artifactId>maven-failsafe-plugin</artifactId>
                    <version>2.22.2</version>
                    <configuration>
                        <!-- Allow for the ability to pass JVM memory flags for Unit Tests. Since
                             maven-failsafe-plugin forks a new JVM, it ignores MAVEN_OPTS.-->
                        <argLine>${test.argLine} ${failsafeJacoco}</argLine>
                        <excludes>
                            <exclude>**/Abstract*</exclude>
                        </excludes>
                         <!-- Detailed logs in failsafe-reports/testName-output.txt instead of stdout -->
                        <redirectTestOutputToFile>true</redirectTestOutputToFile>
                        <!-- Ensure full stacktrace is logged (when errors occur) -->
                        <trimStackTrace>false</trimStackTrace>
                        <!-- Whether to skip integration tests or not -->
                        <skipTests>${skipIntegrationTests}</skipTests>
                    </configuration>
                    <executions>
                        <execution>
                            <goals>
                                <goal>integration-test</goal>
                                <goal>verify</goal>
                            </goals>
                        </execution>
                    </executions>
                </plugin>
                <!-- Used to validate all code style rules in source code via the Checkstyle config in checkstyle.xml -->
                <!-- Can be skipped by passing -Dcheckstyle.skip=true to Maven. -->
                <plugin>
                    <groupId>org.apache.maven.plugins</groupId>
                    <artifactId>maven-checkstyle-plugin</artifactId>
                    <version>3.1.0</version>
                    <executions>
                        <execution>
                            <id>verify-style</id>
                            <!-- Bind to verify so it runs after package & unit tests, but before install -->
                            <phase>verify</phase>
                            <goals>
                                <goal>check</goal>
                            </goals>
                        </execution>
                    </executions>
                    <configuration>
                        <sourceDirectories>
                            <sourceDirectory>src/main/java</sourceDirectory>
                        </sourceDirectories>
                        <configLocation>${root.basedir}/checkstyle.xml</configLocation>
                        <encoding>${project.build.sourceEncoding}</encoding>
                        <logViolationsToConsole>true</logViolationsToConsole>
                        <failOnViolation>true</failOnViolation>
                        <!-- Enable checks on all test source files -->
                        <includeTestSourceDirectory>true</includeTestSourceDirectory>
                        <!-- Define our suppressions file location, and the key used to pass it to checkstyle.xml-->
                        <suppressionsLocation>${root.basedir}/checkstyle-suppressions.xml</suppressionsLocation>
                        <suppressionsFileExpression>checkstyle.suppressions.file</suppressionsFileExpression>
                    </configuration>
                    <dependencies>
                        <!-- Override dependencies to use latest version of checkstyle -->
                        <dependency>
                            <groupId>com.puppycrawl.tools</groupId>
                            <artifactId>checkstyle</artifactId>
                            <version>8.30</version>
                        </dependency>
                    </dependencies>
                </plugin>
                <plugin>
                    <groupId>com.github.spotbugs</groupId>
                    <artifactId>spotbugs-maven-plugin</artifactId>
                    <version>4.0.4</version>
                    <configuration>
                        <effort>Max</effort>
                        <threshold>Low</threshold>
                        <xmlOutput>true</xmlOutput>
                    </configuration>
                    <dependencies>
                        <dependency>
                            <groupId>com.github.spotbugs</groupId>
                            <artifactId>spotbugs</artifactId>
                            <version>4.1.2</version>
                        </dependency>
                    </dependencies>
                    <executions>
                        <execution>
                            <phase>compile</phase>
                            <goals>
                                <goal>check</goal>
                            </goals>
                        </execution>
                    </executions>
                </plugin>
                <!-- Used to clean all 'target' directories from parent project -->
                <!-- This additional configuration also cleans sub-modules -->
                <plugin>
                    <artifactId>maven-clean-plugin</artifactId>
                    <version>3.1.0</version>
                    <configuration>
                        <filesets>
                            <fileset>
                                <directory>dspace/modules</directory>
                                <includes>
                                    <include>**/target</include>
                                </includes>
                            </fileset>
                        </filesets>
                    </configuration>
                </plugin>
                <plugin>
                    <artifactId>maven-assembly-plugin</artifactId>
                    <version>3.2.0</version>
                </plugin>
                <plugin>
                    <groupId>org.apache.maven.plugins</groupId>
                    <artifactId>maven-dependency-plugin</artifactId>
                    <version>3.1.2</version>
                </plugin>
                <plugin>
                    <groupId>org.apache.maven.plugins</groupId>
                    <artifactId>maven-resources-plugin</artifactId>
                    <version>3.1.0</version>
                </plugin>
                <!-- Used to validate License Headers (see build process) -->
                <plugin>
                    <groupId>com.mycila</groupId>
                    <artifactId>license-maven-plugin</artifactId>
                    <version>3.0</version>
                </plugin>
                <!-- Used to generate a new release via Sonatype (see release profile). -->
                <plugin>
                    <groupId>org.sonatype.plugins</groupId>
                    <artifactId>nexus-staging-maven-plugin</artifactId>
                    <version>1.6.8</version>
                </plugin>
                <!-- Used to generate JavaDocs for new releases (see release profile). -->
                <plugin>
                    <groupId>org.apache.maven.plugins</groupId>
                    <artifactId>maven-javadoc-plugin</artifactId>
                    <version>3.2.0</version>
                    <configuration>
                        <!-- Never fail a build based on Javadoc errors -->
                        <failOnError>false</failOnError>
                    </configuration>
                </plugin>
                <!-- Used to generate source JARs for new releases (see release profile). -->
                <plugin>
                    <groupId>org.apache.maven.plugins</groupId>
                    <artifactId>maven-source-plugin</artifactId>
                    <version>3.2.1</version>
                </plugin>
                <!-- Used for custom Groovy code that fills out the 'agnostic.build.dir' needed to
                     set 'dspace.dir' for our testing environment -->
                <plugin>
                    <groupId>org.codehaus.gmaven</groupId>
                    <artifactId>groovy-maven-plugin</artifactId>
                    <version>2.1.1</version>
                </plugin>
                <!-- Used to sign new releases via GPG (see release profile). -->
                <plugin>
                    <groupId>org.apache.maven.plugins</groupId>
                    <artifactId>maven-gpg-plugin</artifactId>
                    <version>1.6</version>
                </plugin>
                <!-- Used for code coverage reporting (see 'measure-test-coverage' profile) -->
                <plugin>
                    <groupId>org.jacoco</groupId>
                    <artifactId>jacoco-maven-plugin</artifactId>
                    <version>0.8.5</version>
                </plugin>
            </plugins>
        </pluginManagement>

        <!-- These plugin settings only apply to this single POM and are not inherited
            to any submodules. -->
        <plugins>
            <!-- Specify our settings for new releases via 'mvn release:*' -->
            <plugin>
                <groupId>org.apache.maven.plugins</groupId>
                <artifactId>maven-release-plugin</artifactId>
                <version>2.5.3</version>
                <configuration>
                    <!-- During release:prepare and release:perform, pass the "release" property to enable the
                     "release" profile (and enable/disable other profiles based on whether they need releasing) -->
                    <arguments>-Drelease</arguments>
                    <goals>deploy</goals>
                    <!-- Suggest tagging the release in SCM as "dspace-[version]" -->
                    <tagNameFormat>dspace-@{project.version}</tagNameFormat>
                    <!-- Auto-Version all modules the same as the parent module -->
                    <autoVersionSubmodules>true</autoVersionSubmodules>
                </configuration>
            </plugin>
            <!-- Check license headers in all files using LICENSE_HEADER template -->
            <plugin>
                <groupId>com.mycila</groupId>
                <artifactId>license-maven-plugin</artifactId>
                <configuration>
                    <!-- License header file (can be a URL, but that's less stable if external site is down on occasion) -->
                    <header>${root.basedir}/LICENSE_HEADER</header>
                    <!--Just check headers of everything in the /src directory -->
                    <includes>
                        <include>src/**</include>
                    </includes>
                    <!--Use all default exclusions for IDE files & Maven files, see:
                        http://mycila.mathieu.photography/license-maven-plugin/ -->
                    <useDefaultExcludes>true</useDefaultExcludes>
                    <!-- Add some default DSpace exclusions not covered by <useDefaultExcludes>
                         Individual Maven projects may choose to override these defaults. -->
                    <excludes>
                        <exclude>**/src/test/resources/**</exclude>
                        <exclude>**/src/test/data/**</exclude>
                        <exclude>**/src/main/license/**</exclude>
                        <exclude>**/META-INF/**</exclude>
                        <exclude>**/robots.txt</exclude>
                        <exclude>**/LICENSE*</exclude>
                        <exclude>**/README*</exclude>
                        <exclude>**/readme*</exclude>
                        <exclude>**/.gitignore</exclude>
                        <exclude>**/*.cfg</exclude>
                        <exclude>**/*.conf</exclude>
                    </excludes>
                    <mapping>
                        <!-- Custom DSpace file extensions which are not recognized by license-maven-plugin:
                             *.ttl (used by RDF), *.ts (used in Docker Compose for UI) -->
                        <ttl>SCRIPT_STYLE</ttl>
                        <ts>JAVADOC_STYLE</ts>
                    </mapping>
                    <encoding>UTF-8</encoding>
                    <!-- maven-license-plugin recommends a strict check (e.g. check spaces/tabs too) -->
                    <strictCheck>true</strictCheck>
                </configuration>
                <executions>
                    <execution>
                        <id>check-headers</id>
                        <phase>verify</phase>
                        <goals>
                            <goal>check</goal>
                        </goals>
                    </execution>
                </executions>
            </plugin>

            <!-- Validate all XML formatted files in the project (including submodules) -->
            <plugin>
                <groupId>org.codehaus.mojo</groupId>
                <artifactId>xml-maven-plugin</artifactId>
                <version>1.0.2</version>
                <executions>
                    <execution>
                        <id>validate-ALL-xml-and-xsl</id>
                        <phase>process-test-resources</phase>
                        <goals>
                            <goal>validate</goal>
                        </goals>
                    </execution>
                </executions>
                <configuration>
                    <validationSets>
                        <!-- validate ALL XML and XSL files throughout the project (excluding target dirs) -->
                        <validationSet>
                            <dir>${root.basedir}</dir>
                            <includes>
                                <include>**/*.xml</include>
                                <include>**/*.xsl</include>
                                <include>**/*.xsd</include>
                            </includes>
                            <excludes>
                                <exclude>**/target/**</exclude>
                            </excludes>
                        </validationSet>
                    </validationSets>
                </configuration>
            </plugin>

            <!-- Enforce our version of Java, Maven, dependencies, etc. -->
            <plugin>
                <groupId>org.apache.maven.plugins</groupId>
                <artifactId>maven-enforcer-plugin</artifactId>
            </plugin>

            <!-- Enforce our code style via CheckStyle (see settings above) -->
            <plugin>
                <groupId>org.apache.maven.plugins</groupId>
                <artifactId>maven-checkstyle-plugin</artifactId>
            </plugin>
        </plugins>
    </build>

    <profiles>
        <!-- Allow for passing extra memory to Unit/Integration tests.
             By default this gives unit tests 1GB of memory max (when tests are enabled),
             unless tweaked on commandline (e.g. "-Dtest.argLine=-Xmx512m"). Since
             m-surefire-p and m-failsafe-p both fork a new JVM for testing, they ignores MAVEN_OPTS. -->
        <profile>
            <id>test-argLine</id>
            <activation>
                <property>
                    <name>!test.argLine</name>
                </property>
            </activation>
            <properties>
                <test.argLine>-Xmx1024m</test.argLine>
            </properties>
        </profile>

        <!-- This profile ensures that we generate the Unit Test Environment, whenever the testEnvironment.xml
             file is found. This allows us to run Unit & Integration tests separately for CI, etc. -->
        <profile>
            <id>test-environment</id>
            <activation>
                <file>
                    <exists>src/main/assembly/testEnvironment.xml</exists>
                </file>
                <!-- Disable if we are doing a release (-Drelease) -->
                <property>
                    <name>!release</name>
                </property>
            </activation>
            <build>
                <plugins>
                    <!-- This plugin builds the testEnvironment.zip package
                         based on the specifications in testEnvironment.xml.
                         TestEnvironment.zip is an entire DSpace installation
                         directory, which is installed by 'dspace-api' and
                         used to run our DSpace Unit/Integration tests.  -->
                    <plugin>
                        <artifactId>maven-assembly-plugin</artifactId>
                        <executions>
                            <execution>
                                <phase>generate-test-resources</phase>
                                <goals>
                                    <goal>single</goal>
                                </goals>
                                <configuration>
                                    <descriptors>
                                        <descriptor>src/main/assembly/testEnvironment.xml</descriptor>
                                    </descriptors>
                                </configuration>
                            </execution>
                        </executions>
                        <inherited>false</inherited>
                    </plugin>
                </plugins>
            </build>
        </profile>

        <!-- Measure test coverage of Unit Tests using JaCoCo (when -DskipUnitTests=false) -->
        <profile>
            <id>measure-unit-test-coverage</id>
            <activation>
                <activeByDefault>false</activeByDefault>
                <property>
                    <name>skipUnitTests</name>
                    <value>false</value>
                </property>
            </activation>
            <build>
                <plugins>
                    <!-- Report unit test code coverage -->
                    <plugin>
                        <groupId>org.jacoco</groupId>
                        <artifactId>jacoco-maven-plugin</artifactId>
                        <executions>
                            <!--
                                Prepares the property pointing to the JaCoCo runtime agent which
                                is passed as VM argument when Maven the Surefire plugin is executed.
                            -->
                            <execution>
                                <id>pre-unit-test</id>
                                <goals>
                                    <goal>prepare-agent</goal>
                                </goals>
                                <configuration>
                                    <!-- Sets the path to the file which contains the execution data. -->
                                    <destFile>${project.build.directory}/coverage-reports/jacoco-ut.exec</destFile>
                                    <!--
                                        Sets the name of the property containing the settings
                                        for JaCoCo runtime agent.
                                    -->
                                    <propertyName>surefireJacoco</propertyName>
                                </configuration>
                            </execution>
                        </executions>
                    </plugin>
                </plugins>
            </build>
        </profile>

        <!-- Measure test coverage of Integration Tests using JaCoCo (when -DskipIntegrationTests=false) -->
        <profile>
            <id>measure-integration-test-coverage</id>
            <activation>
                <activeByDefault>false</activeByDefault>
                <property>
                    <name>skipIntegrationTests</name>
                    <value>false</value>
                </property>
            </activation>
            <build>
                <plugins>
                    <!-- Report integration test code coverage -->
                    <plugin>
                        <groupId>org.jacoco</groupId>
                        <artifactId>jacoco-maven-plugin</artifactId>
                        <executions>
                            <!--
                                Prepares the property pointing to the JaCoCo runtime agent which
                                is passed as VM argument when Maven the Failsafe plugin is executed.
                            -->
                            <execution>
                                <id>pre-integration-test</id>
                                <phase>pre-integration-test</phase>
                                <goals>
                                    <goal>prepare-agent</goal>
                                </goals>
                                <configuration>
                                    <!-- Sets the path to the file which contains the execution data. -->
                                    <destFile>${project.build.directory}/coverage-reports/jacoco-it.exec</destFile>
                                    <!--
                                        Sets the name of the property containing the settings
                                        for JaCoCo runtime agent.
                                    -->
                                    <propertyName>failsafeJacoco</propertyName>
                                </configuration>
                            </execution>
                        </executions>
                    </plugin>
                </plugins>
            </build>
        </profile>

        <!--
             Generate a list of all THIRD PARTY open source licenses for all DSpace dependencies.
             This list is automatically written to the [src]/LICENSES_THIRD_PARTY file.
             Third party tools whose licenses are unknown by Maven are maintained in
             [src]/src/main/license/LICENSES_THIRD_PARTY.properties.
             To update "LICENSES_THIRD_PARTY", just run:
                 mvn clean verify -Dthird.party.licenses=true
        -->
        <profile>
            <id>third-party-licenses</id>
            <activation>
                <activeByDefault>false</activeByDefault>
                <!-- This profile should ONLY be active when user specifies
                     -Dthird.party.licenses=true on command-line. -->
                <property>
                    <name>third.party.licenses</name>
                </property>
            </activation>
            <build>
                <plugins>
                    <plugin>
                        <groupId>org.codehaus.mojo</groupId>
                        <artifactId>license-maven-plugin</artifactId>
                        <!-- This plugin only needs to be run on the Parent POM
                             as it aggregates results from all child POMs. -->
                        <inherited>false</inherited>
                        <executions>
                            <execution>
                                <phase>verify</phase>
                                <goals>
                                    <goal>aggregate-add-third-party</goal>
                                </goals>
                                <configuration>
                                    <outputDirectory>${root.basedir}</outputDirectory>
                                    <thirdPartyFilename>LICENSES_THIRD_PARTY</thirdPartyFilename>
                                    <excludedGroups>org\.dspace</excludedGroups>
                                    <!-- Use the template which groups all dependencies by their License type (easier to read!). -->
                                    <!-- SEE: https://fisheye.codehaus.org/browse/mojo/trunk/mojo/license-maven-plugin/src/main/resources/org/codehaus/mojo/license -->
                                    <fileTemplate>src/main/license/third-party-file-groupByLicense.ftl</fileTemplate>
                                    <!-- License names that should all be merged into the *first* listed name -->
                                    <licenseMerges>
                                        <licenseMerge>Apache Software License, Version 2.0|The Apache Software License, Version 2.0|Apache License Version 2.0|Apache License, Version 2.0|Apache Public License 2.0|Apache License 2.0|Apache Software License - Version 2.0|Apache 2.0 License|Apache 2.0 license|Apache License V2.0|Apache 2|Apache License|Apache|ASF 2.0|Apache 2.0</licenseMerge>
                                        <!-- Ant-contrib is an Apache License -->
                                        <licenseMerge>Apache Software License, Version 2.0|http://ant-contrib.sourceforge.net/tasks/LICENSE.txt</licenseMerge>
                                        <!-- XML Commons claims these licenses, but it's really Apache License: https://xerces.apache.org/xml-commons/licenses.html -->
                                        <licenseMerge>Apache Software License, Version 2.0|The SAX License|The W3C License</licenseMerge>
                                        <licenseMerge>BSD License|The BSD License|BSD licence|BSD license|BSD|BSD-style license|New BSD License|New BSD license|Revised BSD License|BSD 2-Clause license</licenseMerge>
                                        <!-- DSpace uses a BSD License -->
                                        <licenseMerge>BSD License|DSpace BSD License|DSpace Sourcecode License</licenseMerge>
                                        <!-- Coverity uses modified BSD: https://github.com/coverity/coverity-security-library -->
                                        <licenseMerge>BSD License|BSD style modified by Coverity</licenseMerge>
                                        <!-- Jaxen claims this license, but it's really BSD: http://jaxen.codehaus.org/license.html -->
                                        <licenseMerge>BSD License|http://jaxen.codehaus.org/license.html</licenseMerge>
                                        <licenseMerge>Common Development and Distribution License (CDDL)|Common Development and Distribution License (CDDL) v1.0|COMMON DEVELOPMENT AND DISTRIBUTION LICENSE (CDDL) Version 1.0|Common Development and Distribution License|CDDL, v1.0|CDDL 1.0 license|CDDL 1.0|CDDL 1.1|CDDL</licenseMerge>
                                        <!-- Jersey / Java Servlet API claims this license, but is actually CDDL 1.0: http://servlet-spec.java.net -->
                                        <licenseMerge>Common Development and Distribution License (CDDL)|CDDL + GPLv2 with classpath exception</licenseMerge>
                                        <!-- Jersey claims this license, but it is dual licensed with CDDL 1.1 being one: https://jersey.java.net/license.html -->
                                        <licenseMerge>Common Development and Distribution License (CDDL)|CDDL+GPL License</licenseMerge>
                                        <!-- JavaMail claims this license, but it is dual licensed with CDDL being one: https://java.net/projects/javamail/pages/License -->
                                        <licenseMerge>Common Development and Distribution License (CDDL)|GPLv2+CE</licenseMerge>
                                        <!-- JAXB claims this license, but it is dual licensed with CDDL being one: https://jaxb.java.net/ -->
                                        <licenseMerge>Common Development and Distribution License (CDDL)|GPL2 w/ CPE</licenseMerge>
                                        <licenseMerge>Eclipse Public License|Eclipse Public License - Version 1.0|Eclipse Public License - v 1.0|EPL 1.0 license</licenseMerge>
                                        <!-- JUnit claims this license but is actually Eclipse Public License: http://junit.org/license.html -->
                                        <licenseMerge>Eclipse Public License|Common Public License Version 1.0</licenseMerge>
                                        <licenseMerge>GNU Lesser General Public License (LGPL)|The GNU Lesser General Public License, Version 2.1|GNU Lesser General Public License (LGPL), Version 2.1|GNU LESSER GENERAL PUBLIC LICENSE, Version 2.1|GNU Lesser General Public License, version 2.1|GNU LESSER GENERAL PUBLIC LICENSE|GNU Lesser General Public License|GNU Lesser Public License|GNU Lesser General Public License, Version 2.1|Lesser General Public License (LGPL) v 2.1|LGPL 2.1|LGPL 2.1 license|LGPL 3.0 license|LGPL, v2.1 or later|LGPL</licenseMerge>
                                        <licenseMerge>MIT License|The MIT License|MIT LICENSE</licenseMerge>
                                        <licenseMerge>Mozilla Public License|Mozilla Public License version 1.1|Mozilla Public License 1.1 (MPL 1.1)|MPL 1.1</licenseMerge>
                                        <!-- H2 Database claims this license, but for our purposes it's MPL: http://www.h2database.com -->
                                        <licenseMerge>Mozilla Public License|MPL 2.0, and EPL 1.0</licenseMerge>
                                        <!-- "concurrent.concurrent" claims this license, but is actually Public Domain: http://mvnrepository.com/artifact/concurrent/concurrent/ -->
                                        <licenseMerge>Public Domain|Public domain, Sun Microsoystems</licenseMerge>
                                        <!-- WTFPL is essentially Public Domain: http://www.wtfpl.net/ ;) -->
                                        <licenseMerge>Public Domain|WTFPL</licenseMerge>
                                    </licenseMerges>
                                    <!-- For Licenses which are "Unknown" by Maven, load them from a properties file -->
                                    <useMissingFile>true</useMissingFile>
                                    <missingFile>src/main/license/LICENSES_THIRD_PARTY.properties</missingFile>
                                </configuration>
                            </execution>
                        </executions>
                    </plugin>
                </plugins>
            </build>
        </profile>

        <!--
           These profiles activate the inclusion of various modules into
           the DSpace Build process. They activate automatically if the
           source module is in the local file system, correctly located
           relative to this file.
        -->

        <!--
           Builds DSpace "Assembly & Configuration" project
        -->
        <profile>
            <id>dspace</id>
            <activation>
                <file>
                    <exists>dspace/pom.xml</exists>
                </file>
            </activation>
            <modules>
                <module>dspace</module>
            </modules>
        </profile>

        <!--
           Builds central API for DSpace
        -->
        <profile>
            <id>dspace-api</id>
            <activation>
                <file>
                    <exists>dspace-api/pom.xml</exists>
                </file>
            </activation>
            <modules>
                <module>dspace-api</module>
            </modules>
        </profile>

        <!--
           Builds Services for DSpace
        -->
        <profile>
            <id>dspace-services</id>
            <activation>
                <file>
                    <exists>dspace-services/pom.xml</exists>
                </file>
            </activation>
            <modules>
                <module>dspace-services</module>
            </modules>
        </profile>

        <!--
           Builds XOAI Gateway extension for DSpace
        -->
        <profile>
            <id>dspace-oai</id>
            <activation>
                <file>
                    <exists>dspace-oai/pom.xml</exists>
                </file>
            </activation>
            <modules>
                <module>dspace-oai</module>
            </modules>
        </profile>

        <!--
             Builds RDF API and Data Provider extension for DSpace
        -->
        <profile>
            <id>dspace-rdf</id>
            <activation>
                <file>
                    <exists>dspace-rdf/pom.xml</exists>
                </file>
            </activation>
            <modules>
                <module>dspace-rdf</module>
            </modules>
        </profile>

       <!-- REST Jersey (Deprecated REST API from DSpace 6.x or below) -->
       <!-- As this module is deprecated, it only builds if you activate it via -Pdspace-rest -->
       <profile>
           <id>dspace-rest</id>
           <activation>
               <activeByDefault>false</activeByDefault>
               <!-- Enable if we are doing a release (-Drelease), to tag/release this optional module -->
               <property>
                   <name>release</name>
               </property>
           </activation>
           <modules>
               <module>dspace-rest</module>
           </modules>
           <dependencyManagement>
               <dependencies>
                   <dependency>
                       <groupId>org.dspace</groupId>
                       <artifactId>dspace-rest</artifactId>
                       <version>7.0-beta5-SNAPSHOT</version>
                       <type>jar</type>
                       <classifier>classes</classifier>
                   </dependency>
                   <dependency>
                       <groupId>org.dspace</groupId>
                       <artifactId>dspace-rest</artifactId>
                       <version>7.0-beta5-SNAPSHOT</version>
                       <type>war</type>
                   </dependency>
               </dependencies>
           </dependencyManagement>
       </profile>


        <!--
           Builds SWORD extension for DSpace
        -->
        <profile>
            <id>dspace-sword</id>
            <activation>
                <file>
                    <exists>dspace-sword/pom.xml</exists>
                </file>
            </activation>
            <modules>
                <module>dspace-sword</module>
            </modules>
        </profile>


        <!--
           Builds SWORDv2 extension for DSpace
        -->
        <profile>
            <id>dspace-swordv2</id>
            <activation>
                <file>
                    <exists>dspace-swordv2/pom.xml</exists>
                </file>
            </activation>
            <modules>
                <module>dspace-swordv2</module>
            </modules>
        </profile>

        <!--
           Builds Server API webapp for DSpace
        -->
		<profile>
            <id>dspace-server-webapp</id>
            <activation>
                <file>
                    <exists>dspace-server-webapp/pom.xml</exists>
                </file>
            </activation>
            <modules>
                <module>dspace-server-webapp</module>
            </modules>
        </profile>

        <!--
         The 'release' profile is used by the 'maven-release-plugin' (see above)
         to actually perform a DSpace software release to Maven central.
         This profile contains settings which are ONLY enabled when performing
         a DSpace release. See also https://wiki.duraspace.org/display/DSPACE/Release+Procedure
         NOTE: You MUST trigger this profile by running "-Drelease"
         (as that flag also triggers other modules to be enabled/disabled as necessary for release)
        -->
        <profile>
            <id>release</id>
            <activation>
                <activeByDefault>false</activeByDefault>
                <!-- Enable this profile if we are doing a release (-Drelease) -->
                <property>
                    <name>release</name>
                </property>
            </activation>
            <build>
                <plugins>
                    <!-- Configure Nexus plugin for new releases via Sonatype.
                         See: http://central.sonatype.org/pages/apache-maven.html -->
                    <plugin>
                        <groupId>org.sonatype.plugins</groupId>
                        <artifactId>nexus-staging-maven-plugin</artifactId>
                        <extensions>true</extensions>
                        <configuration>
                            <!-- In your settings.xml, your username/password
                                 MUST be specified for server 'ossrh' -->
                            <serverId>ossrh</serverId>
                            <nexusUrl>https://oss.sonatype.org/</nexusUrl>
                            <!-- Require manual verification / release to Maven Central -->
                            <autoReleaseAfterClose>false</autoReleaseAfterClose>
                        </configuration>
                    </plugin>
                    <!-- For new releases, generate Source JAR files -->
                    <plugin>
                        <groupId>org.apache.maven.plugins</groupId>
                        <artifactId>maven-source-plugin</artifactId>
                        <executions>
                            <execution>
                                <id>attach-sources</id>
                                <goals>
                                    <goal>jar-no-fork</goal>
                                </goals>
                            </execution>
                        </executions>
                    </plugin>
                    <!-- For new releases, generate JavaDocs for each module -->
                    <plugin>
                        <groupId>org.apache.maven.plugins</groupId>
                        <artifactId>maven-javadoc-plugin</artifactId>
                        <executions>
                            <execution>
                                <id>attach-javadocs</id>
                                <goals>
                                    <goal>jar</goal>
                                </goals>
                            </execution>
                        </executions>
                    </plugin>
                    <!-- Sign any new releases via GPG.
                         NOTE: you may optionall specify the "gpg.passphrase" in your settings.xml -->
                    <plugin>
                        <groupId>org.apache.maven.plugins</groupId>
                        <artifactId>maven-gpg-plugin</artifactId>
                        <executions>
                            <execution>
                                <id>sign-artifacts</id>
                                <phase>verify</phase>
                                <goals>
                                    <goal>sign</goal>
                                </goals>
                            </execution>
                        </executions>
                    </plugin>
                </plugins>
            </build>
        </profile>
    </profiles>

    <!--
      Dependency management provides a means to control which
      versions of dependency jars are used for compilation
      and packaging into the distribution.  Rather than placing
      a version in your dependencies, look here first to see if
      its already strongly defined in dspace-parent and dspace-api.
    -->
    <dependencyManagement>
        <dependencies>
            <!-- DSpace core and endorsed Addons -->
            <dependency>
                <groupId>org.dspace</groupId>
                <artifactId>dspace-api</artifactId>
                <version>7.0-beta5-SNAPSHOT</version>
            </dependency>
            <dependency>
                <groupId>org.dspace</groupId>
                <artifactId>dspace-api</artifactId>
                <type>test-jar</type>
                <version>7.0-beta5-SNAPSHOT</version>
                <scope>test</scope>
            </dependency>
            <dependency>
                <groupId>org.dspace.modules</groupId>
                <artifactId>additions</artifactId>
                <version>7.0-beta5-SNAPSHOT</version>
            </dependency>

            <dependency>
                <groupId>org.dspace</groupId>
                <artifactId>dspace-sword</artifactId>
                <version>7.0-beta5-SNAPSHOT</version>
            </dependency>
            <dependency>
                <groupId>org.dspace</groupId>
                <artifactId>dspace-swordv2</artifactId>
                <version>7.0-beta5-SNAPSHOT</version>
            </dependency>
            <dependency>
                <groupId>org.dspace</groupId>
                <artifactId>dspace-oai</artifactId>
                <version>7.0-beta5-SNAPSHOT</version>
            </dependency>
            <dependency>
                <groupId>org.dspace</groupId>
                <artifactId>dspace-services</artifactId>
                <version>7.0-beta5-SNAPSHOT</version>
            </dependency>
            <dependency>
                <groupId>org.dspace</groupId>
                <artifactId>dspace-server-webapp</artifactId>
                <type>test-jar</type>
                <version>7.0-beta5-SNAPSHOT</version>
                <scope>test</scope>
            </dependency>
            <dependency>
                <groupId>org.dspace</groupId>
                <artifactId>dspace-rdf</artifactId>
                <version>7.0-beta5-SNAPSHOT</version>
            </dependency>
            <dependency>
                <groupId>org.dspace</groupId>
                <artifactId>dspace-server-webapp</artifactId>
                <version>7.0-beta5-SNAPSHOT</version>
                <type>jar</type>
                <classifier>classes</classifier>
            </dependency>
            <dependency>
                <groupId>org.dspace</groupId>
                <artifactId>dspace-server-webapp</artifactId>
                <version>7.0-beta5-SNAPSHOT</version>
                <type>war</type>
            </dependency>
            <!-- DSpace API Localization Packages -->
            <dependency>
                <groupId>org.dspace</groupId>
                <artifactId>dspace-api-lang</artifactId>
                <version>[6.0.0,7.0.0)</version>
            </dependency>

            <!-- DSpace third Party Dependencies -->

<<<<<<< HEAD
            <dependency>
                <groupId>org.postgresql</groupId>
                <artifactId>postgresql</artifactId>
                <version>${postgresql.driver.version}</version>
            </dependency>

            <!-- Solr introduces multiple versions of zookeeper. So,
                 we specify the version we want -->
            <dependency>
                <groupId>org.apache.zookeeper</groupId>
                <artifactId>zookeeper</artifactId>
                <version>3.4.14</version>
            </dependency>

=======
>>>>>>> 2292d89a
            <!-- solr-cell and axiom-api disagree on versions -->
            <dependency>
                <groupId>org.apache.james</groupId>
                <artifactId>apache-mime4j-core</artifactId>
                <version>0.8.3</version>
            </dependency>

            <!-- solr-core, solr-cell disagree with nimbus-jose-jwt -->
            <dependency>
                <groupId>org.ow2.asm</groupId>
                <artifactId>asm</artifactId>
                <version>8.0.1</version>
            </dependency>

            <dependency>
                <groupId>org.hibernate</groupId>
                <artifactId>hibernate-core</artifactId>
                <version>${hibernate.version}</version>
            </dependency>

            <dependency>
                <groupId>org.hibernate</groupId>
                <artifactId>hibernate-jpamodelgen</artifactId>
                <version>${hibernate.version}</version>
            </dependency>

            <dependency>
                <groupId>org.hibernate</groupId>
                <artifactId>hibernate-ehcache</artifactId>
                <version>${hibernate.version}</version>
            </dependency>

            <dependency>
                <groupId>org.hibernate</groupId>
                <artifactId>hibernate-validator</artifactId>
                <!-- This artifact doesn't track the main Hibernate version. -->
                <version>${hibernate-validator.version}</version>
            </dependency>

            <dependency>
                <groupId>org.springframework</groupId>
                <artifactId>spring-orm</artifactId>
                <version>${spring.version}</version>
            </dependency>
            <dependency>
                <groupId>org.swordapp</groupId>
                <artifactId>sword-common</artifactId>
                <version>1.1</version>
            </dependency>
            <!-- Explicitly Specify Latest Version of Spring -->
            <dependency>
                <artifactId>spring-core</artifactId>
                <groupId>org.springframework</groupId>
                <version>${spring.version}</version>
            </dependency>

            <dependency>
                <artifactId>spring-beans</artifactId>
                <groupId>org.springframework</groupId>
                <version>${spring.version}</version>
            </dependency>

            <dependency>
                <artifactId>spring-aop</artifactId>
                <groupId>org.springframework</groupId>
                <version>${spring.version}</version>
            </dependency>

            <dependency>
                <artifactId>spring-context</artifactId>
                <groupId>org.springframework</groupId>
                <version>${spring.version}</version>
            </dependency>

            <dependency>
                <artifactId>spring-tx</artifactId>
                <groupId>org.springframework</groupId>
                <version>${spring.version}</version>
            </dependency>

            <dependency>
		    <artifactId>spring-jdbc</artifactId>
                <groupId>org.springframework</groupId>
                <version>${spring.version}</version>
            </dependency>

            <dependency>
                <artifactId>spring-web</artifactId>
                <groupId>org.springframework</groupId>
                <version>${spring.version}</version>
            </dependency>

            <dependency>
                <artifactId>spring-webmvc</artifactId>
                <groupId>org.springframework</groupId>
                <version>${spring.version}</version>
            </dependency>

            <dependency>
                <groupId>org.springframework</groupId>
                <artifactId>spring-expression</artifactId>
                <version>${spring.version}</version>
            </dependency>

            <dependency>
                <groupId>org.springframework</groupId>
                <artifactId>spring-test</artifactId>
                <version>${spring.version}</version>
                <scope>test</scope>
            </dependency>

            <dependency>
                <groupId>org.springframework.boot</groupId>
                <artifactId>spring-boot-starter-test</artifactId>
                <version>${spring-boot.version}</version>
                <scope>test</scope>
                <exclusions>
                    <!-- We are still using JUnit 4, while Spring Boot defaults to JUnit 5 -->
                    <exclusion>
                        <groupId>org.junit.jupiter</groupId>
                        <artifactId>junit-jupiter</artifactId>
                    </exclusion>
                    <exclusion>
                        <groupId>org.junit.vintage</groupId>
                        <artifactId>junit-vintage-engine</artifactId>
                    </exclusion>
                    <exclusion>
                        <groupId>org.mockito</groupId>
                        <artifactId>mockito-junit-jupiter</artifactId>
                    </exclusion>
                </exclusions>
            </dependency>

            <dependency>
                <groupId>org.apache.solr</groupId>
                <artifactId>solr-cell</artifactId>
                <version>${solr.client.version}</version>
            </dependency>
            <dependency>
                <groupId>org.apache.lucene</groupId>
                <artifactId>lucene-core</artifactId>
                <version>${solr.client.version}</version>
            </dependency>
            <!-- Used for full-text indexing with Solr. Should be synced with version of Tika in solr-cell -->
            <dependency>
                <groupId>org.apache.tika</groupId>
                <artifactId>tika-core</artifactId>
                <version>1.24.1</version>
            </dependency>
            <!-- Reminder: Keep icu4j (in Parent POM) synced with version used by lucene-analyzers-icu below,
             otherwise ICUFoldingFilterFactory may throw errors in tests.  -->
            <dependency>
                <groupId>org.apache.lucene</groupId>
                <artifactId>lucene-analyzers-icu</artifactId>
                <version>${solr.client.version}</version>
                <scope>test</scope>
            </dependency>
            <dependency>
                <groupId>org.apache.lucene</groupId>
                <artifactId>lucene-analyzers-smartcn</artifactId>
                <version>${solr.client.version}</version>
                <scope>test</scope>
            </dependency>
            <dependency>
                <groupId>org.apache.lucene</groupId>
                <artifactId>lucene-analyzers-stempel</artifactId>
                <version>${solr.client.version}</version>
                <scope>test</scope>
            </dependency>


            <dependency>
                <groupId>org.apache.ant</groupId>
                <artifactId>ant</artifactId>
                <version>1.10.9</version>
            </dependency>
            <dependency>
                <groupId>org.apache.jena</groupId>
                <artifactId>apache-jena-libs</artifactId>
                <type>pom</type>
                <version>${jena.version}</version>
                <exclusions>
                    <exclusion>
                        <groupId>org.slf4j</groupId>
                        <artifactId>slf4j-log4j12</artifactId>
                    </exclusion>
                    <!-- Newer version brought in by solr-cell -->
                    <exclusion>
                        <groupId>org.apache.commons</groupId>
                        <artifactId>commons-csv</artifactId>
                    </exclusion>
                </exclusions>
            </dependency>
            <dependency>
                <groupId>net.handle</groupId>
                <artifactId>handle</artifactId>
                <version>9.3.0</version>
            </dependency>
            <!-- Required to run Handle Server -->
            <dependency>
                <groupId>net.cnri</groupId>
                <artifactId>cnri-servlet-container</artifactId>
                <version>3.0.0</version>
                <exclusions>
                    <!-- A later version of Jetty is pulled in below -->
                    <exclusion>
                        <groupId>org.eclipse.jetty</groupId>
                        <artifactId>jetty-http</artifactId>
                    </exclusion>
                    <exclusion>
                        <groupId>org.eclipse.jetty</groupId>
                        <artifactId>jetty-io</artifactId>
                    </exclusion>
                    <exclusion>
                        <groupId>org.eclipse.jetty</groupId>
                        <artifactId>jetty-util</artifactId>
                    </exclusion>
                </exclusions>
            </dependency>
            <!-- Jetty is needed to run Handle Server (and tests in some modules) -->
            <dependency>
                <groupId>org.eclipse.jetty</groupId>
                <artifactId>jetty-server</artifactId>
                <version>${jetty.version}</version>
            </dependency>
            <dependency>
                <groupId>org.dspace</groupId>
                <artifactId>mets</artifactId>
                <version>1.5.2</version>
            </dependency>

            <!-- Required by Commons Configuration -->
            <dependency>
                <groupId>commons-beanutils</groupId>
                <artifactId>commons-beanutils</artifactId>
                <version>1.9.4</version>
            </dependency>
            <dependency>
                <groupId>commons-cli</groupId>
                <artifactId>commons-cli</artifactId>
                <version>1.4</version>
            </dependency>
            <dependency>
                <groupId>commons-codec</groupId>
                <artifactId>commons-codec</artifactId>
                <version>1.10</version>
            </dependency>
            <dependency>
                <groupId>org.apache.commons</groupId>
                <artifactId>commons-collections4</artifactId>
                <version>4.1</version>
            </dependency>
            <!-- commons-collections v3 is still required by commons-beanutils,
                 which is required by commons-configuration. Once those are
                 upgraded, we should remove this dependency -->
            <dependency>
                <groupId>commons-collections</groupId>
                <artifactId>commons-collections</artifactId>
                <version>3.2.2</version>
            </dependency>
            <dependency>
                <groupId>org.apache.commons</groupId>
                <artifactId>commons-configuration2</artifactId>
                <version>2.7</version>
            </dependency>
            <dependency>
                <groupId>org.apache.commons</groupId>
                <artifactId>commons-dbcp2</artifactId>
                <version>2.8.0</version>
            </dependency>
            <dependency>
                <groupId>commons-fileupload</groupId>
                <artifactId>commons-fileupload</artifactId>
                <version>1.3.3</version>
            </dependency>
            <dependency>
                <groupId>commons-io</groupId>
                <artifactId>commons-io</artifactId>
                <version>2.6</version>
            </dependency>
            <dependency>
                <groupId>org.apache.commons</groupId>
                <artifactId>commons-lang3</artifactId>
                <version>3.7</version>
            </dependency>
            <!-- NOTE: We don't use commons-logging directly, but many dependencies rely on it.
                 So, we specify the version to use to avoid dependency convergence issues. -->
            <dependency>
                <groupId>commons-logging</groupId>
                <artifactId>commons-logging</artifactId>
                <version>1.2</version>
            </dependency>
            <dependency>
                <groupId>org.apache.commons</groupId>
                <artifactId>commons-pool2</artifactId>
                <version>2.4.2</version>
            </dependency>
            <dependency>
                <groupId>commons-validator</groupId>
                <artifactId>commons-validator</artifactId>
                <version>1.5.0</version>
            </dependency>
            <dependency>
                <groupId>joda-time</groupId>
                <artifactId>joda-time</artifactId>
                <version>2.9.2</version>
            </dependency>
            <dependency>
                <groupId>javax.mail</groupId>
                <artifactId>mail</artifactId>
                <version>1.4.7</version>
            </dependency>
            <dependency>
                <groupId>javax.servlet</groupId>
                <artifactId>javax.servlet-api</artifactId>
                <version>3.1.0</version>
            </dependency>

            <dependency>
                <groupId>jaxen</groupId>
                <artifactId>jaxen</artifactId>
                <version>1.1.6</version>
                <exclusions>
                    <exclusion>
                        <artifactId>xom</artifactId>
                        <groupId>xom</groupId>
                    </exclusion>
                </exclusions>
            </dependency>
            <dependency>
                <groupId>org.jdom</groupId>
                <artifactId>jdom</artifactId>
                <version>1.1.3</version>
            </dependency>

            <dependency>
                <groupId>org.apache.logging.log4j</groupId>
                <artifactId>log4j-api</artifactId>
                <version>${log4j.version}</version>
            </dependency>
            <dependency>
                <groupId>org.apache.logging.log4j</groupId>
                <artifactId>log4j-1.2-api</artifactId>
                <version>${log4j.version}</version>
            </dependency>
            <dependency>
                <groupId>org.apache.logging.log4j</groupId>
                <artifactId>log4j-core</artifactId>
                <version>${log4j.version}</version>
            </dependency>
            <dependency>
                <groupId>org.apache.logging.log4j</groupId>
                <artifactId>log4j-web</artifactId>
                <version>${log4j.version}</version>
            </dependency>
            <dependency>
                <groupId>org.apache.logging.log4j</groupId>
                <artifactId>log4j-slf4j-impl</artifactId>
                <version>${log4j.version}</version>
            </dependency>
            <dependency>
                <groupId>org.apache.logging.log4j</groupId>
                <artifactId>log4j-jul</artifactId>
                <version>${log4j.version}</version>
            </dependency>
            <dependency>
                <groupId>org.slf4j</groupId>
                <artifactId>jul-to-slf4j</artifactId>
                <version>${slf4j.version}</version>
            </dependency>

            <dependency>
                <groupId>org.apache.pdfbox</groupId>
                <artifactId>pdfbox</artifactId>
                <version>${pdfbox-version}</version>
            </dependency>
            <dependency>
                <groupId>org.apache.pdfbox</groupId>
                <artifactId>fontbox</artifactId>
                <version>${pdfbox-version}</version>
            </dependency>
            <dependency>
                <groupId>org.apache.poi</groupId>
                <artifactId>poi</artifactId>
                <version>${poi-version}</version>
            </dependency>
            <dependency>
                <groupId>org.apache.poi</groupId>
                <artifactId>poi-scratchpad</artifactId>
                <version>${poi-version}</version>
            </dependency>
            <dependency>
                <groupId>org.apache.poi</groupId>
                <artifactId>poi-ooxml</artifactId>
                <version>${poi-version}</version>
                <exclusions>
                    <!-- Newer version brought in by solr-cell -->
                    <exclusion>
                        <groupId>com.github.virtuald</groupId>
                        <artifactId>curvesapi</artifactId>
                    </exclusion>
                </exclusions>
            </dependency>
            <dependency>
                <groupId>org.apache.poi</groupId>
                <artifactId>poi-ooxml-schemas</artifactId>
                <version>${poi-version}</version>
                <exclusions>
                    <!-- Newer version pulled in below -->
                    <exclusion>
                        <groupId>org.apache.xmlbeans</groupId>
                        <artifactId>xmlbeans</artifactId>
                    </exclusion>
                </exclusions>
            </dependency>
            <dependency>
                <groupId>org.apache.xmlbeans</groupId>
                <artifactId>xmlbeans</artifactId>
                <version>3.1.0</version>
            </dependency>
            <dependency>
                <groupId>xalan</groupId>
                <artifactId>xalan</artifactId>
                <version>2.7.0</version>
            </dependency>
            <dependency>
                <groupId>xerces</groupId>
                <artifactId>xercesImpl</artifactId>
                <version>2.12.0</version>
            </dependency>
            <dependency>
                <groupId>xml-apis</groupId>
                <artifactId>xml-apis</artifactId>
                <version>1.4.01</version>
            </dependency>

            <!-- Keep icu4j synced with version used by lucene-analyzers-icu (Solr) -->
            <dependency>
                <groupId>com.ibm.icu</groupId>
                <artifactId>icu4j</artifactId>
                <version>62.1</version>
            </dependency>
            <dependency>
                <groupId>com.oracle</groupId>
                <artifactId>ojdbc6</artifactId>
                <version>11.2.0.4.0</version>
            </dependency>
            <dependency>
                <groupId>org.dspace</groupId>
                <artifactId>oclc-harvester2</artifactId>
                <version>0.1.12</version>
            </dependency>
            <dependency>
                <groupId>org.apache.httpcomponents</groupId>
                <artifactId>httpcore</artifactId>
                <version>4.4.4</version>
            </dependency>
            <dependency>
                <groupId>org.apache.httpcomponents</groupId>
                <artifactId>httpclient</artifactId>
                <version>4.5.1</version>
            </dependency>
            <dependency>
                <groupId>org.slf4j</groupId>
                <artifactId>jcl-over-slf4j</artifactId>
                <version>${slf4j.version}</version>
            </dependency>
            <dependency>
                <groupId>org.slf4j</groupId>
                <artifactId>slf4j-api</artifactId>
                <version>${slf4j.version}</version>
            </dependency>
            <dependency>
                <groupId>org.slf4j</groupId>
                <artifactId>slf4j-jdk14</artifactId>
                <version>${slf4j.version}</version>
            </dependency>
            <dependency>
                <groupId>org.slf4j</groupId>
                <artifactId>log4j-over-slf4j</artifactId>
                <version>${slf4j.version}</version>
            </dependency>
            <!-- http://errorprone.info : used to check for common/obvious code errors during compilation -->
            <dependency>
                <groupId>com.google.errorprone</groupId>
                <artifactId>error_prone_core</artifactId>
                <version>${errorprone.version}</version>
                <scope>compile</scope>
            </dependency>
            <!-- JUnit, Mockito and Hamcrest are used for Unit/Integration tests -->
            <dependency>
                <groupId>junit</groupId>
                <artifactId>junit</artifactId>
                <version>4.13.1</version>
                <scope>test</scope>
            </dependency>
            <dependency>
                <groupId>org.hamcrest</groupId>
                <artifactId>hamcrest-all</artifactId>
                <version>1.3</version>
                <scope>test</scope>
            </dependency>
            <dependency>
                <groupId>org.hamcrest</groupId>
                <artifactId>hamcrest-core</artifactId>
                <version>1.3</version>
                <scope>test</scope>
            </dependency>
            <dependency>
                <groupId>org.mockito</groupId>
                <artifactId>mockito-core</artifactId>
                <version>3.1.0</version>
                <scope>test</scope>
            </dependency>
            <!-- H2 is an in-memory database used for Unit/Integration tests -->
            <dependency>
                <groupId>com.h2database</groupId>
                <artifactId>h2</artifactId>
                <version>1.4.187</version>
                <scope>test</scope>
            </dependency>
            <dependency>
                <groupId>com.google.code.gson</groupId>
                <artifactId>gson</artifactId>
                <version>2.8.6</version>
                <scope>compile</scope>
            </dependency>
            <!-- Google Analytics -->
            <dependency>
                <groupId>com.google.apis</groupId>
                <artifactId>google-api-services-analytics</artifactId>
                <version>v3-rev145-1.23.0</version>
            </dependency>
            <dependency>
                <groupId>com.google.api-client</groupId>
                <artifactId>google-api-client</artifactId>
                <version>1.23.0</version>
            </dependency>
            <dependency>
                <groupId>com.google.http-client</groupId>
                <artifactId>google-http-client</artifactId>
                <version>1.23.0</version>
            </dependency>
            <dependency>
                <groupId>com.google.http-client</groupId>
                <artifactId>google-http-client-jackson2</artifactId>
                <version>1.23.0</version>
                <exclusions>
                    <exclusion>
                        <artifactId>jackson-core</artifactId>
                        <groupId>com.fasterxml.jackson.core</groupId>
                    </exclusion>
                    <exclusion>
                        <artifactId>jackson-databind</artifactId>
                        <groupId>com.fasterxml.jackson.core</groupId>
                    </exclusion>
                </exclusions>
            </dependency>
            <dependency>
                <groupId>com.google.oauth-client</groupId>
                <artifactId>google-oauth-client</artifactId>
                <version>1.23.0</version>
            </dependency>

            <!-- Findbugs annotations -->
            <dependency>
                <groupId>com.google.code.findbugs</groupId>
                <artifactId>jsr305</artifactId>
                <version>3.0.1</version>
                <scope>provided</scope>
            </dependency>
            <dependency>
                <groupId>com.google.code.findbugs</groupId>
                <artifactId>annotations</artifactId>
                <version>3.0.1u2</version>
                <scope>provided</scope>
            </dependency>

            <!-- Converge miscellaneous transitive dependencies. -->
            <dependency>
                <groupId>com.fasterxml</groupId>
                <artifactId>classmate</artifactId>
                <version>1.3.0</version>
            </dependency>
            <dependency>
                <groupId>com.fasterxml.jackson.core</groupId>
                <artifactId>jackson-annotations</artifactId>
                <version>${jackson.version}</version>
            </dependency>
            <dependency>
                <groupId>com.fasterxml.jackson.core</groupId>
                <artifactId>jackson-core</artifactId>
                <version>${jackson.version}</version>
            </dependency>
            <dependency>
                <groupId>com.fasterxml.jackson.core</groupId>
                <artifactId>jackson-databind</artifactId>
                <version>${jackson.version}</version>
            </dependency>
            <dependency>
                <groupId>com.google.guava</groupId>
                <artifactId>guava</artifactId>
                <version>30.0-jre</version>
            </dependency>
            <dependency>
                <groupId>xom</groupId>
                <artifactId>xom</artifactId>
                <version>1.2.5</version>
            </dependency>
            <!-- JAXB API and implementation (no longer bundled as of Java 11) -->
            <dependency>
                <groupId>javax.xml.bind</groupId>
                <artifactId>jaxb-api</artifactId>
                <version>${jaxb-api.version}</version>
            </dependency>
            <dependency>
                <groupId>org.glassfish.jaxb</groupId>
                <artifactId>jaxb-runtime</artifactId>
                <version>${jaxb-runtime.version}</version>
                <scope>runtime</scope>
            </dependency>
            <dependency>
                <groupId>javax.annotation</groupId>
                <artifactId>javax.annotation-api</artifactId>
                <version>${javax-annotation.version}</version>
            </dependency>
        </dependencies>
    </dependencyManagement>

    <licenses>
        <license>
            <name>DSpace BSD License</name>
            <url>https://raw.github.com/DSpace/DSpace/main/LICENSE</url>
            <distribution>repo</distribution>
            <comments>
               A BSD 3-Clause license for the DSpace codebase.
            </comments>
        </license>
    </licenses>

    <issueManagement>
        <system>GitHub</system>
        <url>https://github.com/DSpace/DSpace/issues</url>
    </issueManagement>

    <mailingLists>
        <mailingList>
            <name>DSpace Technical Users List</name>
            <subscribe>
               https://groups.google.com/d/forum/dspace-tech
            </subscribe>
            <unsubscribe>
               https://groups.google.com/d/forum/dspace-tech
            </unsubscribe>
            <post>dspace-tech AT googlegroups.com</post>
            <archive>
               https://groups.google.com/d/forum/dspace-tech
            </archive>
        </mailingList>
        <mailingList>
            <name>DSpace Developers List</name>
            <subscribe>
               https://groups.google.com/d/forum/dspace-devel
            </subscribe>
            <unsubscribe>
               https://groups.google.com/d/forum/dspace-devel
            </unsubscribe>
            <post>dspace-devel AT googlegroups.com</post>
            <archive>
               https://groups.google.com/d/forum/dspace-devel
            </archive>
        </mailingList>
        <mailingList>
            <name>DSpace Community List</name>
            <subscribe>
               https://groups.google.com/d/forum/dspace-community
            </subscribe>
            <unsubscribe>
               https://groups.google.com/d/forum/dspace-community
            </unsubscribe>
            <post>dspace-community AT googlegroups.com</post>
            <archive>
               https://groups.google.com/d/forum/dspace-community
            </archive>
        </mailingList>
        <mailingList>
            <name>DSpace Commit Change-Log</name>
            <subscribe>
               https://groups.google.com/d/forum/dspace-changelog
            </subscribe>
            <unsubscribe>
               https://groups.google.com/d/forum/dspace-changelog
            </unsubscribe>
            <archive>
               https://groups.google.com/d/forum/dspace-changelog
            </archive>
        </mailingList>
    </mailingLists>

    <developers>
        <developer>
           <name>DSpace Committers</name>
           <email>dspace-devel@googlegroups.com</email>
           <url>https://wiki.lyrasis.org/display/DSPACE/DSpace+Committers</url>
           <roles>
             <role>committer</role>
           </roles>
        </developer>
    </developers>

    <contributors>
        <contributor>
           <name>DSpace Contributors</name>
           <email>dspace-tech@googlegroups.com</email>
           <url>https://wiki.lyrasis.org/display/DSPACE/DSpaceContributors</url>
           <roles>
             <role>developer</role>
           </roles>
        </contributor>
    </contributors>

    <!--
      Information about the SCM repository where source code exists.
    -->
    <scm>
        <connection>scm:git:git@github.com:DSpace/DSpace.git</connection>
        <developerConnection>scm:git:git@github.com:DSpace/DSpace.git</developerConnection>
        <url>git@github.com:DSpace/DSpace.git</url>
        <tag>HEAD</tag>
    </scm>


    <!-- Configure our release repositories to use Sonatype.
         See: http://central.sonatype.org/pages/apache-maven.html -->
    <distributionManagement>
        <snapshotRepository>
            <id>ossrh</id>
            <url>https://oss.sonatype.org/content/repositories/snapshots</url>
        </snapshotRepository>
        <repository>
            <id>ossrh</id>
            <url>https://oss.sonatype.org/service/local/staging/deploy/maven2/</url>
        </repository>
    </distributionManagement>

    <repositories>
        <!-- Check Maven Central first (before other repos below) -->
        <repository>
            <id>maven-central</id>
            <url>https://repo.maven.apache.org/maven2</url>
        </repository>
        <!-- Enable access to artifacts in Sonatype's snapshot repo for Snapshots ONLY -->
        <repository>
            <id>maven-snapshots</id>
            <url>https://oss.sonatype.org/content/repositories/snapshots</url>
            <layout>default</layout>
            <releases>
                <enabled>false</enabled>
            </releases>
            <snapshots>
                <enabled>true</enabled>
            </snapshots>
        </repository>
        <!-- For Handle Server -->
        <repository>
            <id>handle.net</id>
            <url>https://handle.net/maven</url>
        </repository>
    </repositories>
</project><|MERGE_RESOLUTION|>--- conflicted
+++ resolved
@@ -1034,7 +1034,6 @@
 
             <!-- DSpace third Party Dependencies -->
 
-<<<<<<< HEAD
             <dependency>
                 <groupId>org.postgresql</groupId>
                 <artifactId>postgresql</artifactId>
@@ -1049,8 +1048,6 @@
                 <version>3.4.14</version>
             </dependency>
 
-=======
->>>>>>> 2292d89a
             <!-- solr-cell and axiom-api disagree on versions -->
             <dependency>
                 <groupId>org.apache.james</groupId>
