--- conflicted
+++ resolved
@@ -92,8 +92,6 @@
                 <value>none</value>
             </list>
         </property>
-<<<<<<< HEAD
-=======
     </bean>
     
     <bean id="orcidPublicationDataProvider" class="org.dspace.external.provider.impl.OrcidPublicationDataProvider">
@@ -212,7 +210,6 @@
                 <value>none</value>
             </list>
         </property>
->>>>>>> ec0853dd
     </bean>
 
 </beans>