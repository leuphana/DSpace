--- conflicted
+++ resolved
@@ -5,11 +5,7 @@
            http://www.springframework.org/schema/beans/spring-beans-2.5.xsd">
 
     <bean id="import-openaire-events" class="org.dspace.qaevent.script.OpenaireEventsImportCliScriptConfiguration" primary="true">
-<<<<<<< HEAD
-        <property name="description" value="Import new openAIRE quality assurance broker events"/>
-=======
         <property name="description" value="Import new Openaire quality assurance broker events"/>
->>>>>>> 4bf7d178
         <property name="dspaceRunnableClass" value="org.dspace.qaevent.script.OpenaireEventsImportCli"/>
     </bean>
 
