<?xml version="1.0" encoding="UTF-8"?>
<beans xmlns="http://www.springframework.org/schema/beans"
    xmlns:xsi="http://www.w3.org/2001/XMLSchema-instance"
    xsi:schemaLocation="http://www.springframework.org/schema/beans
           http://www.springframework.org/schema/beans/spring-beans-2.5.xsd">
    <bean id="index-discovery" class="org.dspace.discovery.IndexDiscoveryScriptConfiguration">
        <property name="description" value="Update Discovery Solr Search Index"/>
        <property name="dspaceRunnableClass" value="org.dspace.discovery.IndexClient"/>
    </bean>

    <bean id="metadata-import" class="org.dspace.app.bulkedit.MetadataImportCliScriptConfiguration">
        <property name="description" value="Import metadata after batch editing" />
        <property name="dspaceRunnableClass" value="org.dspace.app.bulkedit.MetadataImportCLI"/>
    </bean>

    <bean id="metadata-export" class="org.dspace.app.bulkedit.MetadataExportCliScriptConfiguration">
        <property name="description" value="Export metadata for batch editing"/>
        <property name="dspaceRunnableClass" value="org.dspace.app.bulkedit.MetadataExportCli"/>
    </bean>

    <bean name="metadata-export-search" class="org.dspace.app.bulkedit.MetadataExportSearchCliScriptConfiguration">
        <property name="description" value="export metadata from a discovery search" />
        <property name="dspaceRunnableClass" value="org.dspace.app.bulkedit.MetadataExportSearchCli" />
    </bean>
    
    <bean id="retry-tracker" class="org.dspace.statistics.export.RetryFailedOpenUrlTrackerScriptConfiguration" scope="prototype">
        <property name="description" value="Retry all failed commits to the OpenURLTracker"/>
        <property name="dspaceRunnableClass" value="org.dspace.statistics.export.RetryFailedOpenUrlTracker"/>
    </bean>

    <bean id="curate"
          class="org.dspace.curate.CurationCliScriptConfiguration">
        <property name="description"
                  value="Curation tasks"/>
        <property name="dspaceRunnableClass"
                  value="org.dspace.curate.CurationCli"/>
    </bean>

    <bean id="submission-forms-migrate" class="org.dspace.submit.migration.SubmissionFormsMigrationCliScriptConfiguration">
        <property name="description" value="Script for migrating submission forms to DSpace 7"/>
        <property name="dspaceRunnableClass" value="org.dspace.submit.migration.SubmissionFormsMigration"/>
    </bean>

    <bean id="metadata-deletion" class="org.dspace.app.bulkedit.MetadataDeletionCliScriptConfiguration">
        <property name="description" value="Delete all the values of the specified metadata field"/>
        <property name="dspaceRunnableClass" value="org.dspace.app.bulkedit.MetadataDeletionCli"/>
    </bean>

    <bean id="harvest" class="org.dspace.app.harvest.HarvestCliScriptConfiguration">
        <property name="description" value="Manage the OAI-PMH harvesting of external collections"/>
        <property name="dspaceRunnableClass" value="org.dspace.app.harvest.HarvestCli"/>
    </bean>

    <bean id="filter-media" class="org.dspace.app.mediafilter.MediaFilterScriptConfiguration">
        <property name="description" value="Perform the media filtering to extract full text from documents and to create thumbnails"/>
        <property name="dspaceRunnableClass" value="org.dspace.app.mediafilter.MediaFilterScript"/>
    </bean>
<<<<<<< HEAD
    
    <bean id="orcid-bulk-push" class="org.dspace.app.orcid.script.OrcidBulkPushScriptConfiguration">
        <property name="description" value="Perform the bulk synchronization of all the BATCH configured ORCID entities placed in the ORCID queue"/>
        <property name="dspaceRunnableClass" value="org.dspace.app.orcid.script.OrcidBulkPush"/>
    </bean>
    
=======

    <bean id="solr-database-resync" class="org.dspace.app.solrdatabaseresync.SolrDatabaseResyncCliScriptConfiguration">
        <property name="description" value="Update the database status of Items in solr"/>
        <property name="dspaceRunnableClass" value="org.dspace.app.solrdatabaseresync.SolrDatabaseResyncCli"/>
    </bean>
>>>>>>> 3fa31f5e
</beans><|MERGE_RESOLUTION|>--- conflicted
+++ resolved
@@ -55,18 +55,14 @@
         <property name="description" value="Perform the media filtering to extract full text from documents and to create thumbnails"/>
         <property name="dspaceRunnableClass" value="org.dspace.app.mediafilter.MediaFilterScript"/>
     </bean>
-<<<<<<< HEAD
     
     <bean id="orcid-bulk-push" class="org.dspace.app.orcid.script.OrcidBulkPushScriptConfiguration">
         <property name="description" value="Perform the bulk synchronization of all the BATCH configured ORCID entities placed in the ORCID queue"/>
         <property name="dspaceRunnableClass" value="org.dspace.app.orcid.script.OrcidBulkPush"/>
     </bean>
     
-=======
-
     <bean id="solr-database-resync" class="org.dspace.app.solrdatabaseresync.SolrDatabaseResyncCliScriptConfiguration">
         <property name="description" value="Update the database status of Items in solr"/>
         <property name="dspaceRunnableClass" value="org.dspace.app.solrdatabaseresync.SolrDatabaseResyncCli"/>
     </bean>
->>>>>>> 3fa31f5e
 </beans>