<?xml version="1.0" encoding="UTF-8"?>
<beans xmlns="http://www.springframework.org/schema/beans"
    xmlns:xsi="http://www.w3.org/2001/XMLSchema-instance"
    xsi:schemaLocation="http://www.springframework.org/schema/beans
           http://www.springframework.org/schema/beans/spring-beans-2.5.xsd">
    <bean id="index-discovery" class="org.dspace.discovery.IndexDiscoveryScriptConfiguration">
        <property name="description" value="Update Discovery Solr Search Index"/>
        <property name="dspaceRunnableClass" value="org.dspace.discovery.IndexClient"/>
    </bean>

    <bean id="metadata-import" class="org.dspace.app.bulkedit.MetadataImportCliScriptConfiguration">
        <property name="description" value="Import metadata after batch editing" />
        <property name="dspaceRunnableClass" value="org.dspace.app.bulkedit.MetadataImportCLI"/>
    </bean>

    <bean id="metadata-export" class="org.dspace.app.bulkedit.MetadataExportCliScriptConfiguration">
        <property name="description" value="Export metadata for batch editing"/>
        <property name="dspaceRunnableClass" value="org.dspace.app.bulkedit.MetadataExportCli"/>
    </bean>

    <bean name="metadata-export-search" class="org.dspace.app.bulkedit.MetadataExportSearchCliScriptConfiguration">
        <property name="description" value="export metadata from a discovery search" />
        <property name="dspaceRunnableClass" value="org.dspace.app.bulkedit.MetadataExportSearchCli" />
    </bean>
    
    <bean id="retry-tracker" class="org.dspace.statistics.export.RetryFailedOpenUrlTrackerScriptConfiguration" scope="prototype">
        <property name="description" value="Retry all failed commits to the OpenURLTracker"/>
        <property name="dspaceRunnableClass" value="org.dspace.statistics.export.RetryFailedOpenUrlTracker"/>
    </bean>

    <bean id="curate"
          class="org.dspace.curate.CurationCliScriptConfiguration">
        <property name="description"
                  value="Curation tasks"/>
        <property name="dspaceRunnableClass"
                  value="org.dspace.curate.CurationCli"/>
    </bean>

    <bean id="submission-forms-migrate" class="org.dspace.submit.migration.SubmissionFormsMigrationCliScriptConfiguration">
        <property name="description" value="Script for migrating submission forms to DSpace 7"/>
        <property name="dspaceRunnableClass" value="org.dspace.submit.migration.SubmissionFormsMigration"/>
    </bean>

    <bean id="metadata-deletion" class="org.dspace.app.bulkedit.MetadataDeletionCliScriptConfiguration">
        <property name="description" value="Delete all the values of the specified metadata field"/>
        <property name="dspaceRunnableClass" value="org.dspace.app.bulkedit.MetadataDeletionCli"/>
    </bean>

    <bean id="harvest" class="org.dspace.app.harvest.HarvestCliScriptConfiguration">
        <property name="description" value="Manage the OAI-PMH harvesting of external collections"/>
        <property name="dspaceRunnableClass" value="org.dspace.app.harvest.HarvestCli"/>
    </bean>
<<<<<<< HEAD
=======
        
    <bean id="process-cleaner" class="org.dspace.administer.ProcessCleanerCliConfiguration">
        <property name="description" value="Cleanup all the old processes in the specified state"/>
        <property name="dspaceRunnableClass" value="org.dspace.administer.ProcessCleanerCli"/>
    </bean>
>>>>>>> ec0853dd

    <bean id="filter-media" class="org.dspace.app.mediafilter.MediaFilterScriptConfiguration">
        <property name="description" value="Perform the media filtering to extract full text from documents and to create thumbnails"/>
        <property name="dspaceRunnableClass" value="org.dspace.app.mediafilter.MediaFilterScript"/>
    </bean>
<<<<<<< HEAD
=======
    
    <bean id="orcid-bulk-push" class="org.dspace.orcid.script.OrcidBulkPushScriptConfiguration">
        <property name="description" value="Perform the bulk synchronization of all the BATCH configured ORCID entities placed in the ORCID queue"/>
        <property name="dspaceRunnableClass" value="org.dspace.orcid.script.OrcidBulkPush"/>
    </bean>
    
    <bean id="solr-database-resync" class="org.dspace.app.solrdatabaseresync.SolrDatabaseResyncCliScriptConfiguration">
        <property name="description" value="Update the database status of Items in solr"/>
        <property name="dspaceRunnableClass" value="org.dspace.app.solrdatabaseresync.SolrDatabaseResyncCli"/>
    </bean>

    <bean id="import" class="org.dspace.app.itemimport.ItemImportCLIScriptConfiguration" primary="true">
        <property name="description" value="Batch Import from Simple Archive Format (SAF)" />
        <property name="dspaceRunnableClass" value="org.dspace.app.itemimport.ItemImportCLI"/>
    </bean>

    <bean id="export" class="org.dspace.app.itemexport.ItemExportCLIScriptConfiguration" primary="true">
        <property name="description" value="Batch Export to Simple Archive Format (SAF)"/>
        <property name="dspaceRunnableClass" value="org.dspace.app.itemexport.ItemExportCLI"/>
    </bean>
>>>>>>> ec0853dd
</beans><|MERGE_RESOLUTION|>--- conflicted
+++ resolved
@@ -50,21 +50,16 @@
         <property name="description" value="Manage the OAI-PMH harvesting of external collections"/>
         <property name="dspaceRunnableClass" value="org.dspace.app.harvest.HarvestCli"/>
     </bean>
-<<<<<<< HEAD
-=======
         
     <bean id="process-cleaner" class="org.dspace.administer.ProcessCleanerCliConfiguration">
         <property name="description" value="Cleanup all the old processes in the specified state"/>
         <property name="dspaceRunnableClass" value="org.dspace.administer.ProcessCleanerCli"/>
     </bean>
->>>>>>> ec0853dd
 
     <bean id="filter-media" class="org.dspace.app.mediafilter.MediaFilterScriptConfiguration">
         <property name="description" value="Perform the media filtering to extract full text from documents and to create thumbnails"/>
         <property name="dspaceRunnableClass" value="org.dspace.app.mediafilter.MediaFilterScript"/>
     </bean>
-<<<<<<< HEAD
-=======
     
     <bean id="orcid-bulk-push" class="org.dspace.orcid.script.OrcidBulkPushScriptConfiguration">
         <property name="description" value="Perform the bulk synchronization of all the BATCH configured ORCID entities placed in the ORCID queue"/>
@@ -85,5 +80,4 @@
         <property name="description" value="Batch Export to Simple Archive Format (SAF)"/>
         <property name="dspaceRunnableClass" value="org.dspace.app.itemexport.ItemExportCLI"/>
     </bean>
->>>>>>> ec0853dd
 </beans>