--- conflicted
+++ resolved
@@ -76,7 +76,6 @@
         <property name="description" value="Update the database status of Items in solr"/>
         <property name="dspaceRunnableClass" value="org.dspace.app.solrdatabaseresync.SolrDatabaseResyncCli"/>
     </bean>
-<<<<<<< HEAD
 
     <bean id="import" class="org.dspace.app.itemimport.ItemImportCLIScriptConfiguration" primary="true">
         <property name="description" value="Batch Import from Simple Archive Format (SAF)" />
@@ -98,11 +97,9 @@
         <property name="dspaceRunnableClass" value="org.dspace.app.bulkaccesscontrol.BulkAccessControlCli"/>
     </bean>
 
-=======
-    
     <bean id="import-oaire-suggestions" class="org.dspace.app.suggestion.OAIREPublicationLoaderCliScriptConfiguration">
        <property name="description" value="Import and store locally metadata from OpenAIRE"/>
        <property name="dspaceRunnableClass" value="org.dspace.app.suggestion.OAIREPublicationLoaderRunnableCli"/>
     </bean>
->>>>>>> 6544ac5f
+
 </beans>