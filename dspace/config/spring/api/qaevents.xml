<?xml version="1.0" encoding="UTF-8"?>
<beans xmlns="http://www.springframework.org/schema/beans"
    xmlns:xsi="http://www.w3.org/2001/XMLSchema-instance"
    xmlns:context="http://www.springframework.org/schema/context"
    xmlns:util="http://www.springframework.org/schema/util"
    xsi:schemaLocation="http://www.springframework.org/schema/beans
           http://www.springframework.org/schema/beans/spring-beans-2.5.xsd
           http://www.springframework.org/schema/context
           http://www.springframework.org/schema/context/spring-context-2.5.xsd
           http://www.springframework.org/schema/util
           http://www.springframework.org/schema/util/spring-util.xsd">

    <context:annotation-config /> <!-- allows us to use spring annotations in beans -->

    <bean id="qaEventsDao" class="org.dspace.qaevent.dao.impl.QAEventsDAOImpl" />
    
    <bean id="openaireBrokerClient" class="eu.dnetlib.broker.BrokerClient" />
    
    <bean id="openaireClientFactory" class="org.dspace.qaevent.service.impl.OpenaireClientFactoryImpl" />
 
     <bean id="org.dspace.qaevent.service.QAEventActionService" class="org.dspace.qaevent.service.impl.QAEventActionServiceImpl">
        <property name="topicsToActions">
            <map>
<<<<<<< HEAD
            	<!--The key are the TOPIC, the value must be a valid implementation of the 
            		org.dspace.qaevent.QAEventAction interface -->
               <entry value-ref="ProjectLinkedEntityAction">
                  <key><util:constant static-field="org.dspace.qaevent.QANotifyPatterns.TOPIC_ENRICH_MORE_PROJECT"/></key>
               </entry>
               <entry value-ref="ProjectLinkedEntityAction">
                  <key><util:constant static-field="org.dspace.qaevent.QANotifyPatterns.TOPIC_ENRICH_MISSING_PROJECT"/></key>
			   </entry>
               <entry value-ref="AbstractMetadataAction">
                  <key><util:constant static-field="org.dspace.qaevent.QANotifyPatterns.TOPIC_ENRICH_MISSING_ABSTRACT"/></key>
               </entry>
               <entry value-ref="AddReviewMetadataAction">
                  <key><util:constant static-field="org.dspace.qaevent.QANotifyPatterns.TOPIC_ENRICH_MORE_REVIEW"/></key>
               </entry>
               <entry value-ref="AddEndorsedMetadataAction">
                  <key><util:constant static-field="org.dspace.qaevent.QANotifyPatterns.TOPIC_ENRICH_MORE_ENDORSEMENT"/></key>
               </entry>
               <entry value-ref="PIDMetadataAction">
                  <key><util:constant static-field="org.dspace.qaevent.QANotifyPatterns.TOPIC_ENRICH_MORE_PID"/></key>
               </entry>
               <entry value-ref="PIDMetadataAction">
                  <key><util:constant static-field="org.dspace.qaevent.QANotifyPatterns.TOPIC_ENRICH_MISSING_PID"/></key>
               </entry>
               <entry value-ref="RelationMetadataAction">
                  <key><util:constant static-field="org.dspace.qaevent.QANotifyPatterns.TOPIC_ENRICH_MORE_LINK"/></key>
               </entry>
            </map>   
=======
            	<!--The key are the TOPIC, the value must be a valid implementation of the org.dspace.qaevent.QAEventAction interface -->
               <entry key="ENRICH/MORE/PROJECT" value-ref="ProjectLinkedEntityAction" />
               <entry key="ENRICH/MISSING/PROJECT" value-ref="ProjectLinkedEntityAction" />
               <entry key="ENRICH/MISSING/ABSTRACT" value-ref="AbstractMetadataAction" />
               <entry key="ENRICH/MORE/PID" value-ref="PIDMetadataAction" />
               <entry key="ENRICH/MISSING/PID" value-ref="PIDMetadataAction" />
               <entry key="REQUEST/WITHDRAWN" value-ref="WithdrawnRequestAction" />
               <entry key="REQUEST/REINSTATE" value-ref="ReinstateRequestAction" />
            </map>
>>>>>>> ff302597
        </property>
     </bean>
     
     <!-- This action bind the publication to the project, otherwise if the project has not been specified, 
      create a new project with the available data and then bind it to the publication -->
     <bean id="ProjectLinkedEntityAction" class="org.dspace.qaevent.action.QAEntityOpenaireMetadataAction">
        <!-- which metadata will hold the relation between the publication and the project -->
        <property name="relation" value="isPublicationOfProject" />
        <!-- the type of local entity used to store the project details -->
        <property name="entityType" value="Project" />
        <property name="entityMetadata">
            <map>
	<!--The key are the json path of qa message, the value is the metadata in 
		the linked entity where the information should be stored -->
               <!--  <entry key="acronym" value="" /> -->
               <entry key="code" value="dc.identifier" />
               <!--  <entry key="funder" value="oairecerif.funder" /> -->
	           <entry key="title" value="dc.title" />
	           <!--  <entry key="fundingProgram" value="oairecerif.fundingProgram" /> -->
	           <!--  <entry key="openaireId" value="oairecerif.funding.identifier" /> -->
            </map>
        </property>    
     </bean>
     <bean id="AbstractMetadataAction" class="org.dspace.qaevent.action.QAOpenaireSimpleMetadataAction">
        <property name="metadata" value="dc.description.abstract" />
     </bean>
     <bean id="AddReviewMetadataAction" class="org.dspace.qaevent.action.QANotifySimpleMetadataAction">
        <property name="metadata" value="datacite.relation.isReviewedBy" />
     </bean>

     <bean id="AddEndorsedMetadataAction" class="org.dspace.qaevent.action.QANotifySimpleMetadataAction">
        <property name="metadata" value="coar.notify.endorsedBy"/>
     </bean>
     <!-- Add a new identifier to the given item, using the defined types mapping -->
     <bean id="PIDMetadataAction" class="org.dspace.qaevent.action.QAOpenaireMetadataMapAction">
	     <property name="types">
	         <map>
	<!--The key are the type of identifier (or subject) reported in the message, the value is the metadata in 
        the linked entity where the information should be stored -->
               <entry key="default" value="dc.identifier.other" />
               <!-- <entry key="doi" value="dc.identifier.doi" />
               <entry key="pmid" value="dc.identifier.pmid" /> -->
	         </map>
	     </property>    
     </bean>
<<<<<<< HEAD

     <bean id="RelationMetadataAction" class="org.dspace.qaevent.action.QANotifyMetadataMapAction">
	     <property name="types">
	         <map>
               <entry key="default" value="datacite.relation.isReferencedBy" />
               <entry key="http://purl.org/vocab/frbr/core#supplement" value="datacite.relation.isSupplementedBy" />
	         </map>
	     </property>    
     </bean>
=======
    
    <bean id="WithdrawnRequestAction" class="org.dspace.qaevent.action.QAWithdrawnRequestAction" />

    <bean id="ReinstateRequestAction" class="org.dspace.qaevent.action.QAReinstateRequestAction" />
>>>>>>> ff302597

    <bean id="org.dspace.qaevent.service.QAEventSecurityService" class="org.dspace.qaevent.service.impl.QAEventSecurityServiceImpl">
        <property name="defaultSecurity">
            <bean class="org.dspace.qaevent.security.AdministratorsOnlyQASecurity" />
        </property>
        <property name="qaSecurityConfiguration">
            <map>
<<<<<<< HEAD
                <entry key="coar-notify" value-ref="submitterQASecurity" />
            </map>
        </property>    
    </bean>

    <bean id="submitterQASecurity" class="org.dspace.qaevent.security.UserBasedFilterQASecurity">
        <property name="filterTemplate">
            <!-- we need to escape the { as it as a special meaning for the message format -->
            <!-- argument {0} will be replaced with the uuid of the loggedin user -->
            <value>'{'!join from=search.resourceid to=resource_uuid fromIndex=${solr.multicorePrefix}search}submitter_authority:{0}</value>
        </property>    
    </bean>
    <!-- 
        To configure rules to automatic process specific qaevent you must provide a qaAutomaticProcessingMap
        where the keys are the qaevent source provider name and the value is a reference to a 
        AutomaticProcessingEvaluation implementation. Below you can find an example of configuration defining
        some thresholds rules for the coar-notify generated QAEvent to be approved, rejected and ignored
     -->
    <!--
    <util:map id="qaAutomaticProcessingMap">
        <entry key="coar-notify" value-ref="qaScoreEvaluation"/>
    </util:map>

    <bean id="qaScoreEvaluation" class="org.dspace.qaevent.QAScoreAutomaticProcessingEvaluation">
        <property name="scoreToReject" value="0.3" />
        <property name="scoreToIgnore" value="0.5" />
        <property name="scoreToApprove" value="0.8" />
        <property name="itemFilterToReject" ref="simple-demo_filter" />
        <property name="itemFilterToIgnore" ref="simple-demo_filter" />
        <property name="itemFilterToApprove" ref="simple-demo_filter" />
    </bean>
	-->
=======
                <entry key="DSpaceUsers" value-ref="submitterWithdrawnReinstateQASecurity" />
            </map>
        </property>    
    </bean>
    
    <bean id="submitterWithdrawnReinstateQASecurity" class="org.dspace.qaevent.security.UserBasedFilterQASecurity">
        <property name="filterTemplate">
            <!-- we need to escape the { as it as a special meaning for the message format -->
            <!-- argument {0} will be replaced with the uuid of the loggedin user -->
            <value>original_id:{0}</value>
        </property>    
    </bean>

>>>>>>> ff302597
 </beans><|MERGE_RESOLUTION|>--- conflicted
+++ resolved
@@ -21,9 +21,7 @@
      <bean id="org.dspace.qaevent.service.QAEventActionService" class="org.dspace.qaevent.service.impl.QAEventActionServiceImpl">
         <property name="topicsToActions">
             <map>
-<<<<<<< HEAD
-            	<!--The key are the TOPIC, the value must be a valid implementation of the 
-            		org.dspace.qaevent.QAEventAction interface -->
+            	<!--The key are the TOPIC, the value must be a valid implementation of the org.dspace.qaevent.QAEventAction interface -->
                <entry value-ref="ProjectLinkedEntityAction">
                   <key><util:constant static-field="org.dspace.qaevent.QANotifyPatterns.TOPIC_ENRICH_MORE_PROJECT"/></key>
                </entry>
@@ -48,18 +46,9 @@
                <entry value-ref="RelationMetadataAction">
                   <key><util:constant static-field="org.dspace.qaevent.QANotifyPatterns.TOPIC_ENRICH_MORE_LINK"/></key>
                </entry>
-            </map>   
-=======
-            	<!--The key are the TOPIC, the value must be a valid implementation of the org.dspace.qaevent.QAEventAction interface -->
-               <entry key="ENRICH/MORE/PROJECT" value-ref="ProjectLinkedEntityAction" />
-               <entry key="ENRICH/MISSING/PROJECT" value-ref="ProjectLinkedEntityAction" />
-               <entry key="ENRICH/MISSING/ABSTRACT" value-ref="AbstractMetadataAction" />
-               <entry key="ENRICH/MORE/PID" value-ref="PIDMetadataAction" />
-               <entry key="ENRICH/MISSING/PID" value-ref="PIDMetadataAction" />
                <entry key="REQUEST/WITHDRAWN" value-ref="WithdrawnRequestAction" />
                <entry key="REQUEST/REINSTATE" value-ref="ReinstateRequestAction" />
             </map>
->>>>>>> ff302597
         </property>
      </bean>
      
@@ -105,7 +94,6 @@
 	         </map>
 	     </property>    
      </bean>
-<<<<<<< HEAD
 
      <bean id="RelationMetadataAction" class="org.dspace.qaevent.action.QANotifyMetadataMapAction">
 	     <property name="types">
@@ -113,14 +101,8 @@
                <entry key="default" value="datacite.relation.isReferencedBy" />
                <entry key="http://purl.org/vocab/frbr/core#supplement" value="datacite.relation.isSupplementedBy" />
 	         </map>
-	     </property>    
+	     </property>
      </bean>
-=======
-    
-    <bean id="WithdrawnRequestAction" class="org.dspace.qaevent.action.QAWithdrawnRequestAction" />
-
-    <bean id="ReinstateRequestAction" class="org.dspace.qaevent.action.QAReinstateRequestAction" />
->>>>>>> ff302597
 
     <bean id="org.dspace.qaevent.service.QAEventSecurityService" class="org.dspace.qaevent.service.impl.QAEventSecurityServiceImpl">
         <property name="defaultSecurity">
@@ -128,10 +110,9 @@
         </property>
         <property name="qaSecurityConfiguration">
             <map>
-<<<<<<< HEAD
                 <entry key="coar-notify" value-ref="submitterQASecurity" />
             </map>
-        </property>    
+        </property>
     </bean>
 
     <bean id="submitterQASecurity" class="org.dspace.qaevent.security.UserBasedFilterQASecurity">
@@ -139,11 +120,11 @@
             <!-- we need to escape the { as it as a special meaning for the message format -->
             <!-- argument {0} will be replaced with the uuid of the loggedin user -->
             <value>'{'!join from=search.resourceid to=resource_uuid fromIndex=${solr.multicorePrefix}search}submitter_authority:{0}</value>
-        </property>    
+        </property>
     </bean>
-    <!-- 
+    <!--
         To configure rules to automatic process specific qaevent you must provide a qaAutomaticProcessingMap
-        where the keys are the qaevent source provider name and the value is a reference to a 
+        where the keys are the qaevent source provider name and the value is a reference to a
         AutomaticProcessingEvaluation implementation. Below you can find an example of configuration defining
         some thresholds rules for the coar-notify generated QAEvent to be approved, rejected and ignored
      -->
@@ -161,19 +142,28 @@
         <property name="itemFilterToApprove" ref="simple-demo_filter" />
     </bean>
 	-->
-=======
+
+    <bean id="WithdrawnRequestAction" class="org.dspace.qaevent.action.QAWithdrawnRequestAction" />
+
+    <bean id="ReinstateRequestAction" class="org.dspace.qaevent.action.QAReinstateRequestAction" />
+
+    <bean id="org.dspace.qaevent.service.QAEventSecurityService" class="org.dspace.qaevent.service.impl.QAEventSecurityServiceImpl">
+        <property name="defaultSecurity">
+            <bean class="org.dspace.qaevent.security.AdministratorsOnlyQASecurity" />
+        </property>
+        <property name="qaSecurityConfiguration">
+            <map>
                 <entry key="DSpaceUsers" value-ref="submitterWithdrawnReinstateQASecurity" />
             </map>
-        </property>    
+        </property>
     </bean>
-    
+
     <bean id="submitterWithdrawnReinstateQASecurity" class="org.dspace.qaevent.security.UserBasedFilterQASecurity">
         <property name="filterTemplate">
             <!-- we need to escape the { as it as a special meaning for the message format -->
             <!-- argument {0} will be replaced with the uuid of the loggedin user -->
             <value>original_id:{0}</value>
-        </property>    
+        </property>
     </bean>
 
->>>>>>> ff302597
  </beans>