<?xml version="1.0" encoding="UTF-8"?>
<beans xmlns="http://www.springframework.org/schema/beans" xmlns:xsi="http://www.w3.org/2001/XMLSchema-instance"
       xsi:schemaLocation="http://www.springframework.org/schema/beans http://www.springframework.org/schema/beans/spring-beans.xsd"
       default-lazy-init="true">

    <!-- ******************** -->
    <!-- Service declarations -->
    <!-- ******************** -->
    <bean class="org.dspace.app.requestitem.RequestItemServiceImpl"/>

    <bean class="org.dspace.app.itemexport.ItemExportServiceImpl"/>

    <!--Ensure that bean remains prototype ! Uses setters to set certain properties such as should is pass through workflow-->
    <bean class="org.dspace.app.itemimport.ItemImportServiceImpl" scope="prototype"/>

    <!--Ensure that bean remains prototype ! -->
    <bean class="org.dspace.app.mediafilter.MediaFilterServiceImpl" scope="prototype"/>

    <bean class="org.dspace.app.sfx.SFXFileReaderServiceImpl" scope="prototype"/>

    <bean class="org.dspace.app.util.MetadataExposureServiceImpl"/>
    <bean class="org.dspace.app.util.OpenSearchServiceImpl"/>
    <bean class="org.dspace.app.util.WebAppServiceImpl"/>
    <bean class="org.dspace.app.util.DSpaceObjectUtilsImpl"/>

    <bean class="org.dspace.authenticate.AuthenticationServiceImpl"/>

    <bean class="org.dspace.authorize.AuthorizeServiceImpl"/>
    <bean class="org.dspace.authorize.ResourcePolicyServiceImpl"/>

    <bean class="org.dspace.authority.AuthorityValueServiceImpl"/>
    <bean class="org.dspace.authority.AuthorityServiceImpl"/>

    <bean class="org.dspace.checker.ChecksumHistoryServiceImpl"/>
    <bean class="org.dspace.checker.ChecksumResultServiceImpl"/>
    <bean class="org.dspace.checker.MostRecentChecksumServiceImpl"/>
    <bean class="org.dspace.checker.SimpleReporterServiceImpl"/>

    <bean class="org.dspace.content.CollectionServiceImpl"/>
    <bean class="org.dspace.content.BitstreamFormatServiceImpl"/>
    <bean class="org.dspace.content.BitstreamServiceImpl"/>
    <bean class="org.dspace.content.BundleServiceImpl"/>
    <bean class="org.dspace.content.CommunityServiceImpl"/>
    <bean class="org.dspace.content.InstallItemServiceImpl"/>
    <bean class="org.dspace.content.ItemServiceImpl"/>
    <bean class="org.dspace.content.MetadataDSpaceCsvExportServiceImpl"/>
    <bean class="org.dspace.content.MetadataFieldServiceImpl"/>
    <bean class="org.dspace.content.MetadataSchemaServiceImpl"/>
    <bean class="org.dspace.content.MetadataValueServiceImpl"/>
    <bean class="org.dspace.content.SiteServiceImpl"/>
    <bean class="org.dspace.content.SupervisedItemServiceImpl"/>
    <bean class="org.dspace.content.WorkspaceItemServiceImpl"/>
    <bean class="org.dspace.content.RelationshipServiceImpl"/>
    <bean class="org.dspace.content.EntityTypeServiceImpl"/>
    <bean class="org.dspace.content.EntityServiceImpl"/>
    <bean class="org.dspace.content.RelationshipTypeServiceImpl"/>
    <bean class="org.dspace.content.RelationshipMetadataServiceImpl"/>
    <bean class="org.dspace.content.FeedbackServiceImpl"/>

    <bean class="org.dspace.scripts.ProcessServiceImpl"/>
    <bean class="org.dspace.scripts.ScriptServiceImpl"/>

    <bean class="org.dspace.content.authority.ChoiceAuthorityServiceImpl"/>
    <bean class="org.dspace.content.authority.MetadataAuthorityServiceImpl" lazy-init="true"/>

<<<<<<< HEAD
    <bean class="org.dspace.app.profile.ResearcherProfileServiceImpl"/>
=======
    <bean class="org.dspace.profile.ResearcherProfileServiceImpl"/>

    <bean class="org.dspace.profile.OrcidMetadataCopyingAction"/>
>>>>>>> de391f09

    <bean class='org.dspace.service.impl.HttpConnectionPoolService'
          id='solrHttpConnectionPoolService'
          scope='singleton'
          autowire-candidate='true'>
        <constructor-arg name='configPrefix' value='solr'/>
    </bean>

    <!-- Ensure PluginService is initialized properly via init() method -->
    <bean class="org.dspace.core.LegacyPluginServiceImpl" init-method="init"/>
    <bean class="org.dspace.core.LicenseServiceImpl"/>
    <bean class="org.dspace.core.NewsServiceImpl">
        <property name="acceptableFilenames">
            <list>
                <value>news-top.html</value>
                <value>news-side.html</value>
            </list>
        </property>
    </bean>

    <bean class='org.dspace.curate.XmlWorkflowCuratorServiceImpl'/>

    <bean class="org.dspace.disseminate.CitationDocumentServiceImpl"/>

    <!-- Ensure EmbargoService and AccessStatusService are initialized properly via init() method -->
    <bean class="org.dspace.embargo.EmbargoServiceImpl" init-method="init"/>
    <bean class="org.dspace.access.status.AccessStatusServiceImpl" init-method="init"/>

    <bean class="org.dspace.eperson.AccountServiceImpl"/>
    <bean class="org.dspace.eperson.EPersonServiceImpl"/>
    <bean class="org.dspace.eperson.GroupServiceImpl"/>
    <bean class="org.dspace.eperson.RegistrationDataServiceImpl"/>
    <bean class="org.dspace.eperson.SubscribeServiceImpl"/>
    <bean class="org.dspace.eperson.SupervisorServiceImpl"/>

    <bean class="org.dspace.event.EventServiceImpl"/>

    <bean class="org.dspace.handle.HandleServiceImpl"/>

    <bean class="org.dspace.harvest.HarvestedCollectionServiceImpl"/>
    <bean class="org.dspace.harvest.HarvestedItemServiceImpl"/>
    <bean class="org.dspace.harvest.HarvestSchedulingServiceImpl"/>

    <bean class="org.dspace.identifier.DOIServiceImpl"/>

    <bean class="org.dspace.license.CreativeCommonsServiceImpl"/>
    <bean class="org.dspace.license.CCLicenseConnectorServiceImpl"/>

    <bean id="spiderDetectorService" class="org.dspace.statistics.util.SpiderDetectorServiceImpl"/>
    <bean id="clientInfoService" class="org.dspace.service.impl.ClientInfoServiceImpl"/>

    <bean class="org.dspace.versioning.VersionHistoryServiceImpl"/>

    <!-- Configurable workflow services -->
    <bean class="org.dspace.xmlworkflow.storedcomponents.ClaimedTaskServiceImpl"/>
    <bean class="org.dspace.xmlworkflow.storedcomponents.CollectionRoleServiceImpl"/>
    <bean class="org.dspace.xmlworkflow.storedcomponents.InProgressUserServiceImpl"/>
    <bean class="org.dspace.xmlworkflow.storedcomponents.PoolTaskServiceImpl"/>
    <bean class="org.dspace.xmlworkflow.storedcomponents.WorkflowItemRoleServiceImpl"/>
    <bean class="org.dspace.xmlworkflow.storedcomponents.XmlWorkflowItemServiceImpl"/>
    <bean class="org.dspace.xmlworkflow.XmlWorkflowServiceImpl"/>
    <bean class="org.dspace.xmlworkflow.WorkflowRequirementsServiceImpl"/>

    <!-- Discovery indexable object services -->
    <bean class="org.dspace.discovery.indexobject.ClaimedTaskIndexFactoryImpl" autowire-candidate="true"/>
    <bean class="org.dspace.discovery.indexobject.CollectionIndexFactoryImpl" autowire-candidate="true"/>
    <bean class="org.dspace.discovery.indexobject.CommunityIndexFactoryImpl" autowire-candidate="true"/>
    <bean class="org.dspace.discovery.indexobject.ItemIndexFactoryImpl" autowire-candidate="true"/>
    <bean class="org.dspace.discovery.indexobject.PoolTaskIndexFactoryImpl" autowire-candidate="true"/>
    <bean class="org.dspace.discovery.indexobject.WorkflowItemIndexFactoryImpl" autowire-candidate="true"/>
    <bean class="org.dspace.discovery.indexobject.WorkspaceItemIndexFactoryImpl" autowire-candidate="true"/>
    <bean class="org.dspace.discovery.indexobject.MetadataFieldIndexFactoryImpl" autowire-candidate="true"/>

    <!-- OIDC Authentication -->
    <bean class="org.dspace.authenticate.OidcAuthenticationBean" id="oidcAuthentication"/>
    <bean class="org.dspace.authenticate.oidc.impl.OidcClientImpl" />

</beans>
<|MERGE_RESOLUTION|>--- conflicted
+++ resolved
@@ -63,13 +63,9 @@
     <bean class="org.dspace.content.authority.ChoiceAuthorityServiceImpl"/>
     <bean class="org.dspace.content.authority.MetadataAuthorityServiceImpl" lazy-init="true"/>
 
-<<<<<<< HEAD
-    <bean class="org.dspace.app.profile.ResearcherProfileServiceImpl"/>
-=======
     <bean class="org.dspace.profile.ResearcherProfileServiceImpl"/>
 
     <bean class="org.dspace.profile.OrcidMetadataCopyingAction"/>
->>>>>>> de391f09
 
     <bean class='org.dspace.service.impl.HttpConnectionPoolService'
           id='solrHttpConnectionPoolService'
