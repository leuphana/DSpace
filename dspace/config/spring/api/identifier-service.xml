--- conflicted
+++ resolved
@@ -12,13 +12,6 @@
           autowire="byType"
           scope="singleton"/>
 
-<<<<<<< HEAD
-    <!-- If you enabled versioning, you should use one of the versioned
-         handle identifier provider instead of the default one.
-         The VersionedHandleIdentifierProvider creates a new versioned
-         handle for every new version.
-         -->
-=======
     <!-- If you disable versioning, you need to use the default HandleIdentifierProvider. -->
     <!--
     <bean id="org.dspace.identifier.HandleIdentifierProvider" class="org.dspace.identifier.HandleIdentifierProvider" scope="singleton">
@@ -26,12 +19,11 @@
     </bean>
     -->
 
-      <!-- If you enabled versioning, you should use one of the versioned
-           handle identifier provider instead of the default one.
-           The VersionedHandleIdentifierProvider creates a new versioned
-           handle for every new version.
-           -->
->>>>>>> 84ea8af0
+    <!-- If you enabled versioning, you should use one of the versioned
+         handle identifier provider instead of the default one.
+         The VersionedHandleIdentifierProvider creates a new versioned
+         handle for every new version.
+         -->
     <bean id="org.dspace.identifier.HandleIdentifierProvider" class="org.dspace.identifier.VersionedHandleIdentifierProvider" scope="singleton">
         <property name="configurationService" ref="org.dspace.services.ConfigurationService"/>
     </bean>
