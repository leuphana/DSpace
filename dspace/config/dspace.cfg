#
# DSpace Configuration
#
# NOTE: The DSpace Configuration File is separated into several sections:
#  * General Configurations
#  * UI Configurations

#------------------------------------------------------------------#
#------------------GENERAL CONFIGURATIONS--------------------------#
#------------------------------------------------------------------#
# These configs are used by underlying DSpace API, and are         #
# therefore applicable to all interfaces                           #
# Local configuration should be made in local.cfg (where possible) #
# Global or more complex configuration can be hardcoded here       #
#------------------------------------------------------------------#
##### Basic information ######

# DSpace installation directory
# Windows note: Please remember to use forward slashes for all paths (e.g. C:/dspace)
dspace.dir = /dspace

csvexport.dir = ${dspace.dir}/exports

# Public URL of DSpace backend ('server' webapp). May require a port number if not using standard ports (80 or 443)
# DO NOT end it with '/'.
# This is where REST API and all enabled server modules (OAI-PMH, SWORD, SWORDv2, RDF, etc) will respond.
# NOTE: This URL must be accessible to all DSpace users (should not use 'localhost' in Production)
# and is usually "synced" with the "rest" section in the DSpace User Interface's config.*.yml.
# It corresponds to the URL that you would type into your browser to access the REST API.
dspace.server.url = http://localhost:8080/server

# Public URL of DSpace frontend (Angular UI). May require a port number if not using standard ports (80 or 443)
# DO NOT end it with '/'.
# This is used by the backend to provide links in emails, RSS feeds, Sitemaps, etc.
# NOTE: this URL must be accessible to all DSpace users (should not use 'localhost' in Production).
# It corresponds to the URL that you would type into your browser to access the User Interface.
dspace.ui.url = http://localhost:4000

# Name of the site
dspace.name = DSpace at My University
dspace.shortname = DSpace

# Assetstore configurations have moved to config/modules/assetstore.cfg
# and config/spring/api/bitstore.xml.
# Additional storage options (e.g. Amazon S3) are available in `assetstore.cfg`
# assetstore.dir = ${dspace.dir}/assetstore

# Default language for metadata values
default.language = en_US

# Solr server/webapp.
# DSpace uses Solr for all search/browse capability (and for usage statistics).
# Since DSpace 7, SOLR must be installed as a stand-alone service.
solr.server = http://localhost:8983/solr

# Solr core name prefix.
# If you connect multiple instances of DSpace to a single Solr instance, you
# can organize them with a common core name prefix.
solr.multicorePrefix =

# Solr connection pool.
# If you change these values, the changes are not effective until DSpace is
# restarted.
#
# Maximum open connections to Solr:
# solr.client.maxTotalConnections = 20
#
# Maximum open connections per Solr instance:
# solr.client.maxPerRoute = 15
#
# Default keep-alive time for open Solr connections, in milliseconds:
# solr.client.keepAlive = 5000
#
# Maximum lifetime of a pooled connection, in seconds:
# solr.client.timeToLive = 600

##### Database settings #####
# DSpace ONLY supports PostgreSQL at this time.

# URL for connecting to database
db.url = jdbc:postgresql://localhost:5432/dspace

# JDBC Driver for PostgreSQL
db.driver = org.postgresql.Driver

# PostgreSQL Database Dialect (for Hibernate)
db.dialect = org.hibernate.dialect.PostgreSQL94Dialect

# Database username and password
db.username = dspace
db.password = dspace

# Database Schema name
# For PostgreSQL, this is often "public" (default schema)
db.schema = public

## Database Connection pool parameters
# DSpace wraps around the Apache Commons DBCP2 component, to read about its configuration
# see: https://commons.apache.org/proper/commons-dbcp/configuration.html
# look at DSPACE/config/spring/api/core-hibernate.xml for more options

# Maximum number of active DB connections in pool (-1 = unlimited)
# (default = 30)
db.maxconnections = 30

# Maximum time to wait before giving up if all connections in pool are busy (milliseconds), (-1 = unlimited)
# (default = 10000ms or 10 seconds)
db.maxwait = 10000

# Minimum number of idle connections in pool
# (default = 0)
db.minidle = 0

# Maximum number of idle connections in pool (-1 = unlimited)
# (default = 10)
db.maxidle = 10

# The initial number of connections created when the pool is started
# (default = 0)
db.initialsize = 0

# The maximum lifetime in milliseconds of a connection.  (-1 = unlimited)
# (default = -1)
db.maxconnlifetime = -1

# Remove abandoned connections. This is documented under "removeAbandonedOnBorrow" in DBCP2.
# (default = false)
db.removeabandoned = false

# Remove abandoned timeout. Timeout in seconds before an abandoned connection can be removed.
# (default = 300 or 5 minutes)
db.removeabandonedtimeout = 300

# Whether or not to allow for an entire 'clean' of the DSpace database.
# By default, this setting is 'true', which ensures that the 'dspace database clean' command
# does nothing (except return an error message saying clean is disabled)
# Setting this config to 'false' allows your database owner to destroy all DSpace data, tables, etc
# by running 'dspace database clean' from commandline. This is only useful for development/testing.
# WARNING: NEVER SET TO 'false' IN PRODUCTION.
# db.cleanDisabled = true

##### Email settings ######

# SMTP mail server (allows DSpace to send email notifications)
mail.server = smtp.example.com

# SMTP mail server authentication username and password (if required)
#mail.server.username =
#mail.server.password =

# SMTP mail server alternate port (defaults to 25)
mail.server.port = 25

# From address for mail
# All mail from the DSpace site will use this 'from' address
mail.from.address = dspace-noreply@myu.edu

# Name of a pre-configured Session object to be fetched from a directory.
# This overrides the Session settings above.  If none can be found, then DSpace
# will use the above settings to create a Session.
#mail.session.name = Session

# When feedback is submitted via the Feedback form, it is sent to this address
# Currently limited to one recipient!
# if this property is empty or commented out, feedback form is disabled
feedback.recipient = dspace-help@myu.edu

# General site administration (Webmaster) e-mail
# System notifications/reports and other sysadmin emails are sent to this address
mail.admin = dspace-help@myu.edu
mail.admin.name = DSpace Administrator

# Helpdesk E-mail
mail.helpdesk = ${mail.admin}
mail.helpdesk.name = Help Desk

# Recipient for server errors and alerts (defaults to mail.admin)
alert.recipient = ${mail.admin}

# Recipient for new user registration emails (defaults to unspecified)
#registration.notify =

# Enable a "welcome letter" to the newly-registered user.
mail.welcome.enabled = false

# Set the default mail character set. This may be overridden by providing a line
# inside the email template "charset: <encoding>", otherwise this default is used.
mail.charset = UTF-8

# A comma-separated list of hostnames that are allowed to refer browsers to email forms.
# Default behaviour is to accept referrals only from dspace.hostname
# TODO: UNSUPPORTED in DSpace 7.0
#mail.allowed.referrers = ${dspace.hostname}

# Pass extra settings to the Java mail library. Comma-separated, equals sign between
# the key and the value. For example:
#mail.extraproperties = mail.smtp.socketFactory.port=465, \
#                       mail.smtp.socketFactory.class=javax.net.ssl.SSLSocketFactory, \
#                       mail.smtp.socketFactory.fallback=false

# An option is added to disable the mailserver. By default, this property is set to false
# By setting mail.server.disabled = true, DSpace will not send out emails.
# It will instead log the subject of the email which should have been sent
# This is especially useful for development and test environments where production data is used when testing functionality.
#mail.server.disabled = false

# Message headers which may be set within a message template by assigning values
# to Velocity properties.  Only the properties named here will be interpreted as
# header values.  In most cases the name of the property will become the
# header's name, and the value of the property, the header's value.
# For example:  '#set(My-Header, "Hello World!")' in a template will result in
# the message having a header "My-Header: Hello World!" IFF mail.message.headers
# includes "My-Header".
#
# A few names are special:
# 'subject' supplies the Subject: header's value.
# 'charset' sets the 'charset' parameter of the Content-Type: header of the
#           bodypart, when there is a single bodypart.  It also causes the
#           subject value to be treated as being encoded in this charset.
#           If not set, the charset defaults to US-ASCII as specified in RFC 2046.
#           If there are multiple bodyparts, all are assumed to be encoded in
#           US-ASCII and 'charset' has no effect on them.
mail.message.headers = subject
mail.message.headers = charset

# Helpdesk telephone.  Not email, but should be with other contact info.  Optional.
#mail.message.helpdesk.telephone = +1 555 555 5555

##### Asset Storage (bitstreams / files) ######
# Moved to config/spring/api/bitstore.xml

##### Logging configuration #####
# Main logging settings can be found in config/log4j2.xml
# Below are some configuration properties for the server webapp that can be
# modified at runtime.
logging.server.include-after-request = false
logging.server.include-client-info = false
logging.server.include-headers = false
logging.server.include-payload = false
logging.server.include-query-string = false
# include-stacktrace-for-httpcode accepts multiple values, comma-separated or by
# repeating the assignment
logging.server.include-stacktrace-for-httpcode = 422
logging.server.max-payload-length = 10000

##### DOI registration agency credentials ######
# To mint DOIs you have to use a DOI registration agency like DataCite. Several
# DataCite members offers services as DOI registration agency, so f.e. EZID or
# TIB Hannover. To mint DOIs with DSpace you have to get an agreement with an
# DOI registration agency. You have to edit
# [dspace]/config/spring/api/identifier-service.xml and to configure the following
# properties.

# Credentials used to authenticate against the registration agency:
identifier.doi.user = username
identifier.doi.password = password

# URL for the DOI resolver.  This will be the stem for generated DOIs.
#identifier.doi.resolver = https://doi.org

# DOI prefix used to mint DOIs. All DOIs minted by DSpace will use this prefix.
# The Prefix will be assigned by the registration agency.
identifier.doi.prefix = 10.5072

# If you want to, you can further separate your namespace. Should all the
# suffixes of all DOIs minted by DSpace start with a special string to separate
# it from other services also minting DOIs under your prefix?
identifier.doi.namespaceseparator = dspace/

##### Plugin management #####

# Where to look for third-party plugin packages.  The value is a colon-separated
# list of filesystem directories and/or JAR files:  a Java class path.  Plugin
# classes not found in the usual places will be sought in these places last.  If
# unset, only the standard places will be searched.
#plugin.classpath = ${dspace.dir}/plugins/aPlugin.jar

##### Search settings #####

# DSpace search/browse is now driven by Discovery (Solr backend).
# Therefore, search settings are configurable either via Discovery's configurations
# or via Solr's configuration. Some Browse settings are still customizable within
# this configuration file (see "Browse Configuration" section below).
#
# Discovery configurations may be used to modify which fields in DSpace are
# browseable/searchable or appear as filters/facets. These are configured in
# the discovery.xml at:
#   [dspace]/config/spring/api/discovery.xml
#
# See also the Discovery Documentation:
#   https://wiki.lyrasis.org/display/DSDOC7x/Discovery

##### Handle settings ######

# Canonical Handle URL prefix
#
# Items in DSpace receive a unique URL, stored in dc.identifier.uri
# after it is generated during the submission process.
handle.canonical.prefix = ${dspace.ui.url}/handle/

# If you register with CNRI's handle service at https://www.handle.net/,
# these links can be generated as permalinks using https://hdl.handle.net/
# as canonical prefix. Please make sure to change handle.canonical.prefix
# after registering with handle.net by uncommenting one of the following
# lines, depending if you prefer to use https or http:
# handle.canonical.prefix = https://hdl.handle.net/
# handle.canonical.prefix = http://hdl.handle.net/
#
# Note that this will not alter dc.identifier.uri metadata for existing
# items (only for subsequent submissions).

# CNRI Handle prefix
# (Defaults to a dummy/fake prefix of 123456789)
handle.prefix = 123456789

# Directory for installing Handle server files
handle.dir = ${dspace.dir}/handle-server

# List any additional prefixes that need to be managed by this handle server
# (as for examle handle prefix coming from old dspace repository merged in
# that repository)
# handle.additional.prefixes = prefix1[, prefix2]

# Whether to enable the DSpace handle resolver endpoints necessary for
# https://github.com/DSpace/Remote-Handle-Resolver
# Defaults to "false" which means these handle resolver endpoints are not available.
# handle.remote-resolver.enabled = false

# Whether to enable the DSpace listhandles resolver that lists all available
# handles for this DSpace installation.
# Defaults to "false" which means is possible to obtain the list of handles
# of this DSpace installation, whenever the `handle.remote-resolver.enabled = true`.
# handle.hide.listhandles = false

##### Authorization system configuration - Delegate ADMIN #####

# COMMUNITY ADMIN configuration
# Authorize community administrators to create/delete subcommunties or collections
#core.authorization.community-admin.create-subelement = true
#core.authorization.community-admin.delete-subelement = true
# Authorize community administrators to manage community policies or community admin group
#core.authorization.community-admin.policies = true
#core.authorization.community-admin.admin-group = true
# Authorize community administrators to manage collection settings (for collections under the community)
#core.authorization.community-admin.collection.policies = true
#core.authorization.community-admin.collection.template-item = true
#core.authorization.community-admin.collection.submitters = true
#core.authorization.community-admin.collection.workflows = true
#core.authorization.community-admin.collection.admin-group = true
# Authorize community administrators to manage item settings (for items owned by collections under the community)
#core.authorization.community-admin.item.delete = true
#core.authorization.community-admin.item.withdraw = true
#core.authorization.community-admin.item.reinstatiate = true
#core.authorization.community-admin.item.policies = true
# Authorize community administrators to manage bundles/bitstreams of those items
#core.authorization.community-admin.item.create-bitstream = true
#core.authorization.community-admin.item.delete-bitstream = true
#core.authorization.community-admin.item-admin.cc-license = true

# COLLECTION ADMIN
# Authorize collection administrators to manage collection settings
#core.authorization.collection-admin.policies = true
#core.authorization.collection-admin.template-item = true
#core.authorization.collection-admin.submitters = true
#core.authorization.collection-admin.workflows = true
#core.authorization.collection-admin.admin-group = true
# Authorize collection administrators to manage item settings (for items owned by the collection)
#core.authorization.collection-admin.item.delete = true
#core.authorization.collection-admin.item.withdraw = true
#core.authorization.collection-admin.item.reinstatiate = true
#core.authorization.collection-admin.item.policies = true
# Authorize collection administrators to manage bundles/bitstreams of those items (owned by the collection)
#core.authorization.collection-admin.item.create-bitstream = true
#core.authorization.collection-admin.item.delete-bitstream = true
#core.authorization.collection-admin.item-admin.cc-license = true

# ITEM ADMIN
# Authorize item administrators to manage item settings
#core.authorization.item-admin.policies = true
#core.authorization.installitem.inheritance-read.append-mode = false
# Authorize item administrators to manage bundles/bitstreams of the item
#core.authorization.item-admin.create-bitstream = true
#core.authorization.item-admin.delete-bitstream = true
#core.authorization.item-admin.cc-license = true


#### Restricted item visibilty settings ###
# By default RSS feeds, OAI-PMH and subscription emails will include ALL items
# regardless of permissions set on them.
#
# If you wish to only expose items through these channels where the ANONYMOUS
# user is granted READ permission, then set the following options to false
#
# Warning: In large repositories, setting harvest.includerestricted.oai to false may cause
# performance problems as all items will need to have their authorization permissions checked,
# but because DSpace has not implemented resumption tokens in ListIdentifiers, ALL items will
# need checking whenever a ListIdentifers request is made.
#
#harvest.includerestricted.rss = true
#harvest.includerestricted.oai = true
#harvest.includerestricted.subscription = true


#### Proxy Settings ######
# uncomment and specify both properties if proxy server required
# proxy server for external http requests - use regular hostname without port number
http.proxy.host =

# port number of proxy server
http.proxy.port =

# If enabled, the logging and the Solr statistics system will look for an X-Forwarded-For header.
# If it finds it, it will use this for the user IP address.
# NOTE: This is required to be enabled if you plan to use the Angular UI, as the server-side rendering provided in
# Angular always passes the original client IP Address to the REST API via the X-Forwarded-For header.
useProxies = true

# If "useProxies" is enabled, the authentication and statistics logging code will read the X-Forwarded-For header in
# order to determine the correct client IP address. But they will only use that header value when the request is coming
# from a trusted proxy server location.
# By default, ONLY requests from localhost (127.0.0.1) will be trusted. However, you can use this setting to specify
# additional IP addresses (or ranges) whose X-Forwarded-For header values will also be trusted.
# You can specify a range by only listing the first three ip-address blocks, e.g. 128.177.243
# You can list multiple IP addresses or ranges by comma-separating them.
# (Requires reboot of servlet container, e.g. Tomcat, to reload)
#proxies.trusted.ipranges = 127.0.0.1

# Whether or not to automatically include the IP address of ${dspace.ui.url} in the list of trusted ip ranges.
# This defaults to "true", as some features in the Angular UI (like authentication) require sending an X-Forwarded-For
# header. Therefore, only disable this if you are not using the Angular UI, or you wish to specify its IP manually
# in the "proxies.trusted.ipranges" configuration.
# (Requires reboot of servlet container, e.g. Tomcat, to reload)
#proxies.trusted.include_ui_ip = true

# Client IP Address Anonymization
# Define how many parts of the client IP address to set to 0 in order to anonymize clients.
# For example, setting it to 2 will mean that client IPs will look like 192.168.0.0.
# Allowed values include [1, 2, 3, 4]. Any other value results in the anonymization being disabled.
# Default value is 0, meaning the client IP is not anonymized.
# client.ip-anonymization.parts = 0

#### Media Filter / Format Filter plugins (through PluginService) ####
# Media/Format Filters help to full-text index content or
# perform automated format conversions

#Names of the enabled MediaFilter or FormatFilter plugins
filter.plugins = Text Extractor
filter.plugins = JPEG Thumbnail
filter.plugins = PDFBox JPEG Thumbnail


# [To enable Branded Preview]: uncomment and insert the following into the plugin list
#                Branded Preview JPEG, \

# [To enable ImageMagick Thumbnail]:
#    remove "JPEG Thumbnail" from the plugin list
#    uncomment and insert the following line into the plugin list
#                ImageMagick Image Thumbnail, ImageMagick PDF Thumbnail, \
# [To enable ImageMagick Video Thumbnails (requires both ImageMagick and ffmpeg installed)]:
#    uncomment and insert the following line into the plugin list
#                ImageMagick Video Thumbnail, \
#    NOTE: pay attention to the ImageMagick policies and reource limits in its policy.xml
#          configuration file. The limits may have to be increased if a "cache resources
#          exhausted" error is thrown.

#Assign 'human-understandable' names to each filter
plugin.named.org.dspace.app.mediafilter.FormatFilter = org.dspace.app.mediafilter.TikaTextExtractionFilter = Text Extractor
plugin.named.org.dspace.app.mediafilter.FormatFilter = org.dspace.app.mediafilter.JPEGFilter = JPEG Thumbnail
plugin.named.org.dspace.app.mediafilter.FormatFilter = org.dspace.app.mediafilter.BrandedPreviewJPEGFilter = Branded Preview JPEG
plugin.named.org.dspace.app.mediafilter.FormatFilter = org.dspace.app.mediafilter.PDFBoxThumbnail = PDFBox JPEG Thumbnail
plugin.named.org.dspace.app.mediafilter.FormatFilter = org.dspace.app.mediafilter.ImageMagickImageThumbnailFilter = ImageMagick Image Thumbnail
plugin.named.org.dspace.app.mediafilter.FormatFilter = org.dspace.app.mediafilter.ImageMagickPdfThumbnailFilter = ImageMagick PDF Thumbnail
plugin.named.org.dspace.app.mediafilter.FormatFilter = org.dspace.app.mediafilter.ImageMagickVideoThumbnailFilter = ImageMagick Video Thumbnail

#Configure each filter's input format(s)
# NOTE: The TikaTextExtractionFilter can support any file formats that are supported by Apache Tika. So, you can easily
# add additional formats to your DSpace Bitstream Format registry and list them here. The current list of Tika supported
# formats is available at: https://tika.apache.org/2.3.0/formats.html
filter.org.dspace.app.mediafilter.TikaTextExtractionFilter.inputFormats = Adobe PDF
filter.org.dspace.app.mediafilter.TikaTextExtractionFilter.inputFormats = CSV
filter.org.dspace.app.mediafilter.TikaTextExtractionFilter.inputFormats = HTML
filter.org.dspace.app.mediafilter.TikaTextExtractionFilter.inputFormats = Microsoft Excel
filter.org.dspace.app.mediafilter.TikaTextExtractionFilter.inputFormats = Microsoft Excel XML
filter.org.dspace.app.mediafilter.TikaTextExtractionFilter.inputFormats = Microsoft Powerpoint
filter.org.dspace.app.mediafilter.TikaTextExtractionFilter.inputFormats = Microsoft Powerpoint XML
filter.org.dspace.app.mediafilter.TikaTextExtractionFilter.inputFormats = Microsoft Word
filter.org.dspace.app.mediafilter.TikaTextExtractionFilter.inputFormats = Microsoft Word XML
filter.org.dspace.app.mediafilter.TikaTextExtractionFilter.inputFormats = OpenDocument Presentation
filter.org.dspace.app.mediafilter.TikaTextExtractionFilter.inputFormats = OpenDocument Spreadsheet
filter.org.dspace.app.mediafilter.TikaTextExtractionFilter.inputFormats = OpenDocument Text
filter.org.dspace.app.mediafilter.TikaTextExtractionFilter.inputFormats = RTF
filter.org.dspace.app.mediafilter.TikaTextExtractionFilter.inputFormats = Text
filter.org.dspace.app.mediafilter.JPEGFilter.inputFormats = BMP, GIF, JPEG, PNG
filter.org.dspace.app.mediafilter.BrandedPreviewJPEGFilter.inputFormats = BMP, GIF, JPEG, PNG
filter.org.dspace.app.mediafilter.ImageMagickImageThumbnailFilter.inputFormats = BMP, GIF, PNG, JPG, TIFF, JPEG, JPEG 2000
filter.org.dspace.app.mediafilter.ImageMagickPdfThumbnailFilter.inputFormats = Adobe PDF
filter.org.dspace.app.mediafilter.ImageMagickVideoThumbnailFilter.inputFormats = Video MP4
filter.org.dspace.app.mediafilter.PDFBoxThumbnail.inputFormats = Adobe PDF

#Publicly accessible thumbnails of restricted content.
#List the MediaFilter name's that would get publicly accessible permissions
#Any media filters not listed will instead inherit the permissions of the parent bitstream
#filter.org.dspace.app.mediafilter.publicPermission = JPEGFilter

# Custom settings for Text Extractor
#
# Maximum number of characters to be extracted for full text indexing
# Default is 100,000 characters. Set to -1 for no maximum.
# Larger values (or -1) are more likely to hit OutOfMemoryException errors when extracting text from large files.
# In those scenarios, consider instead setting "textextractor.use-temp-file = true" below.
# Changing this value only impacts future content added to DSpace. To modify existing content you must re-extract all
# text ("filter-media -f" ) and then reindex your site ("index-discovery -b").
#textextractor.max-chars = 100000

# If true, all text extractions are written to temp files as they are indexed.
# This will be slower, but helps ensure that text extraction doesn't eat up all your memory.
# Setting this to true will also cause "textextractor.max-chars" to be ignored, and all text will be extracted.
# Changing this value only impacts future content added to DSpace. To modify existing content you must re-extract all
# text ("filter-media -f" ) and then reindex your site ("index-discovery -b").
#textextractor.use-temp-file = false

# Custom settigns for ImageMagick Thumbnail Filters
# ImageMagick and GhostScript must be installed on the server, set the path to ImageMagick and GhostScript executable
#   http://www.imagemagick.org/
#   http://www.ghostscript.com/
# Note: thumbnail.maxwidth and thumbnail.maxheight are used to set Thumbnail dimensions
# org.dspace.app.mediafilter.ImageMagickThumbnailFilter.ProcessStarter = /usr/bin
#
# bitstreams generated by this process will contain the following description and may be overwritten
# org.dspace.app.mediafilter.ImageMagickThumbnailFilter.bitstreamDescription = IM Thumbnail
#
# bitstream descriptions that do not conform to the following regular expression will not be overwritten
# org.dspace.app.mediafilter.ImageMagickThumbnailFilter.replaceRegex = ^Generated Thumbnail$
#
# While PDFs may contain transparent spaces, JPEG cannot. As DSpace use JPEG
# for the generated thumbnails, PDF containing transparent spaces may lead
# to problems. To solve this the exported PDF page is flatten before it is
# resized and stored as JPEG. You can switch this behavior off by setting the
# next property false, if necessary for any reasons.
# org.dspace.app.mediafilter.ImageMagickThumbnailFilter.flatten = true

# Optional: full paths to CMYK and sRGB color profiles. If present, will allow
# ImageMagick to produce much more color accurate thumbnails for PDFs that are
# using the CMYK color system. The default_cmyk.icc and default_rgb.icc profiles
# provided by the system's Ghostscript (version 9.x) package are good choices.
# org.dspace.app.mediafilter.ImageMagickThumbnailFilter.cmyk_profile = /usr/share/ghostscript/9.18/iccprofiles/default_cmyk.icc
# org.dspace.app.mediafilter.ImageMagickThumbnailFilter.srgb_profile = /usr/share/ghostscript/9.18/iccprofiles/default_rgb.icc

# Optional: override ImageMagick's default density of 72 when creating PDF thum-
# bnails. Greatly increases quality of resulting thumbnails, at the expense of
# slightly longer execution times and higher memory usage. Any integer over 72
# will help, but recommend 144 for a "2x" supersample.
# org.dspace.app.mediafilter.ImageMagickThumbnailFilter.density = 144

#### Crosswalk and Packager Plugin Settings ####
# Crosswalks are used to translate external metadata formats into DSpace's internal format (DIM)
# Packagers are used to ingest/export 'packages' (both content files and metadata)

# Configure table-driven MODS dissemination crosswalk
#  (add lower-case name for OAI-PMH)
crosswalk.mods.properties.MODS = crosswalks/mods.properties
crosswalk.mods.properties.mods = crosswalks/mods.properties

# Configure XSLT-driven submission crosswalk for MODS
crosswalk.submission.MODS.stylesheet= crosswalks/mods-submission.xsl

# Configure XSLT-driven submission crosswalk for EPDCX. Originally developed for use with SWORD.
crosswalk.submission.EPDCX.stylesheet = crosswalks/sword-swap-ingest.xsl

# Configure the QDCCrosswalk dissemination plugin for Qualified DC
#  (add lower-case name for OAI-PMH)
crosswalk.qdc.namespace.QDC.dc = http://purl.org/dc/elements/1.1/
crosswalk.qdc.namespace.QDC.dcterms = http://purl.org/dc/terms/
crosswalk.qdc.schemaLocation.QDC  = \
  http://purl.org/dc/terms/ http://dublincore.org/schemas/xmls/qdc/2006/01/06/dcterms.xsd \
  http://purl.org/dc/elements/1.1/ http://dublincore.org/schemas/xmls/qdc/2006/01/06/dc.xsd
crosswalk.qdc.properties.QDC = crosswalks/QDC.properties

crosswalk.qdc.namespace.qdc.dc = http://purl.org/dc/elements/1.1/
crosswalk.qdc.namespace.qdc.dcterms = http://purl.org/dc/terms/
crosswalk.qdc.schemaLocation.qdc  = \
  http://purl.org/dc/terms/ http://dublincore.org/schemas/xmls/qdc/2006/01/06/dcterms.xsd \
  http://purl.org/dc/elements/1.1/ http://dublincore.org/schemas/xmls/qdc/2006/01/06/dc.xsd
crosswalk.qdc.properties.qdc = crosswalks/QDC.properties

#### XSLTDisseminationCrosswalks ####
# XSLTDisseminationCrosswalks uses the selfnamed plugin
# org.dspace.content.crosswalk.XSLTDisseminationCrosswalk configured above.
# If you remove all XSLTDisseminationCrosswalk you should disable this plugin
# to avoid an error log message every time you load DSpace!
##
## Configure XSLT-driven submission crosswalk for MARC21
##
crosswalk.dissemination.marc.stylesheet = crosswalks/DIM2MARC21slim.xsl
crosswalk.dissemination.marc.schemaLocation = \
    http://www.loc.gov/MARC21/slim \
    http://www.loc.gov/standards/marcxml/schema/MARC21slim.xsd
crosswalk.dissemination.marc.preferList = true
##
## Configure XSLT-driven submission crosswalk for DataCite
##
crosswalk.dissemination.DataCite.stylesheet = crosswalks/DIM2DataCite.xsl
## For DataCite via EZID, comment above and uncomment this:
#crosswalk.dissemination.DataCite.stylesheet = crosswalks/DIM2EZID.xsl
crosswalk.dissemination.DataCite.schemaLocation = \
    http://datacite.org/schema/kernel-3 \
    http://schema.datacite.org/meta/kernel-3/metadata.xsd
crosswalk.dissemination.DataCite.preferList = false
crosswalk.dissemination.DataCite.publisher = My University
#crosswalk.dissemination.DataCite.dataManager = # defaults to publisher
#crosswalk.dissemination.DataCite.hostingInstitution = # defaults to publisher
crosswalk.dissemination.DataCite.namespace = http://datacite.org/schema/kernel-3

# Crosswalk Plugin Configuration:
#   The purpose of Crosswalks is to translate an external metadata format to/from
#   the DSpace Internal Metadata format (DIM) or the DSpace Database.
#   Crosswalks are often used by one or more Packager plugins (see below).
plugin.named.org.dspace.content.crosswalk.IngestionCrosswalk = \
  org.dspace.content.crosswalk.AIPDIMCrosswalk = DIM, \
  org.dspace.content.crosswalk.AIPTechMDCrosswalk = AIP-TECHMD, \
  org.dspace.content.crosswalk.PREMISCrosswalk = PREMIS, \
  org.dspace.content.crosswalk.OREIngestionCrosswalk = ore, \
  org.dspace.content.crosswalk.NullIngestionCrosswalk = NIL, \
  org.dspace.content.crosswalk.OAIDCIngestionCrosswalk = dc, \
  org.dspace.content.crosswalk.DIMIngestionCrosswalk = dim, \
  org.dspace.content.crosswalk.METSRightsCrosswalk = METSRIGHTS, \
  org.dspace.content.crosswalk.RoleCrosswalk = DSPACE-ROLES

plugin.selfnamed.org.dspace.content.crosswalk.IngestionCrosswalk = \
  org.dspace.content.crosswalk.XSLTIngestionCrosswalk, \
  org.dspace.content.crosswalk.QDCCrosswalk

plugin.named.org.dspace.content.crosswalk.StreamIngestionCrosswalk = \
  org.dspace.content.crosswalk.NullStreamIngestionCrosswalk = NULLSTREAM, \
  org.dspace.content.crosswalk.CreativeCommonsRDFStreamIngestionCrosswalk = DSPACE_CCRDF, \
  org.dspace.content.crosswalk.LicenseStreamIngestionCrosswalk = DSPACE_DEPLICENSE

plugin.named.org.dspace.content.crosswalk.DisseminationCrosswalk = \
  org.dspace.content.crosswalk.AIPDIMCrosswalk = DIM, \
  org.dspace.content.crosswalk.AIPTechMDCrosswalk = AIP-TECHMD, \
  org.dspace.content.crosswalk.SimpleDCDisseminationCrosswalk = DC, \
  org.dspace.content.crosswalk.SimpleDCDisseminationCrosswalk = dc, \
  org.dspace.content.crosswalk.PREMISCrosswalk = PREMIS, \
  org.dspace.content.crosswalk.METSDisseminationCrosswalk = METS, \
  org.dspace.content.crosswalk.METSDisseminationCrosswalk = mets, \
  org.dspace.content.crosswalk.METSRightsCrosswalk = METSRIGHTS, \
  org.dspace.content.crosswalk.OREDisseminationCrosswalk = ore, \
  org.dspace.content.crosswalk.DIMDisseminationCrosswalk = dim, \
  org.dspace.content.crosswalk.RoleCrosswalk = DSPACE-ROLES


# regarding the XSLTDisseminationCrosswalk see the section were it is
# configured to avoid error logs! Disable it if you remove its configuration.
plugin.selfnamed.org.dspace.content.crosswalk.DisseminationCrosswalk = \
  org.dspace.content.crosswalk.MODSDisseminationCrosswalk , \
  org.dspace.content.crosswalk.QDCCrosswalk, \
  org.dspace.content.crosswalk.XHTMLHeadDisseminationCrosswalk, \
  org.dspace.content.crosswalk.XSLTDisseminationCrosswalk

plugin.named.org.dspace.content.crosswalk.StreamDisseminationCrosswalk = \
  org.dspace.content.crosswalk.CreativeCommonsRDFStreamDisseminationCrosswalk = DSPACE_CCRDF, \
  org.dspace.content.crosswalk.CreativeCommonsTextStreamDisseminationCrosswalk = DSPACE_CCTEXT, \
  org.dspace.content.crosswalk.LicenseStreamDisseminationCrosswalk = DSPACE_DEPLICENSE

# Packager Plugin Configuration:
#   Configures the ingest and dissemination packages that DSpace supports.
#   These Ingester and Disseminator classes support a specific package file format
#   (e.g. METS) which DSpace understands how to import/export.  Each Packager
#   plugin often will use one (or more) Crosswalk plugins to translate metadata (see above).
plugin.named.org.dspace.content.packager.PackageDisseminator = \
  org.dspace.content.packager.DSpaceAIPDisseminator = AIP, \
  org.dspace.content.packager.DSpaceMETSDisseminator = METS, \
  org.dspace.content.packager.RoleDisseminator = DSPACE-ROLES

plugin.named.org.dspace.content.packager.PackageIngester = \
  org.dspace.content.packager.DSpaceAIPIngester = AIP, \
  org.dspace.content.packager.PDFPackager  = Adobe PDF\, PDF, \
  org.dspace.content.packager.DSpaceMETSIngester = METS, \
  org.dspace.content.packager.RoleIngester = DSPACE-ROLES

#### METS ingester configuration:
# These settings configure how DSpace will ingest a METS-based package

# Configures the METS-specific package ingesters (defined above)
# 'default' settings are specified by 'default' key

# Default Option to save METS manifest in the item: (default is false)
mets.default.ingest.preserveManifest = false

# Default Option to make use of collection templates when using the METS ingester (default is false)
mets.default.ingest.useCollectionTemplate = false

# Default crosswalk mappings
# Maps a METS 'mdtype' value to a DSpace crosswalk for processing.
# When the 'mdtype' value is same as the name of a crosswalk, that crosswalk
# will be called automatically (e.g. mdtype='PREMIS' calls the crosswalk named
# 'PREMIS', unless specified differently in below mapping)
# Format is 'mets.default.ingest.crosswalk.<mdType> = <DSpace-crosswalk-name>'
mets.default.ingest.crosswalk.DC = QDC
mets.default.ingest.crosswalk.DSpaceDepositLicense = DSPACE_DEPLICENSE
mets.default.ingest.crosswalk.Creative\ Commons = DSPACE_CCRDF
mets.default.ingest.crosswalk.CreativeCommonsRDF = DSPACE_CCRDF
mets.default.ingest.crosswalk.CreativeCommonsText = NULLSTREAM
mets.default.ingest.crosswalk.EPDCX = EPDCX

# Locally cached copies of METS schema documents to save time on ingest.  This
# will often speed up validation & ingest significantly.  Before enabling
# these settings, you must manually cache all METS schemas in
# [dspace]/config/schemas/ (does not exist by default).  Most schema documents
# can be found on the http://www.loc.gov/ website.
# Enable the below settings to pull these *.xsd files from your local cache.
# (Setting format: mets.xsd.<abbreviation> = <namespace> <local-file-name>)
#mets.xsd.mets = http://www.loc.gov/METS/ mets.xsd
#mets.xsd.xlink = http://www.w3.org/1999/xlink xlink.xsd
#mets.xsd.mods = http://www.loc.gov/mods/v3 mods.xsd
#mets.xsd.xml = http://www.w3.org/XML/1998/namespace xml.xsd
#mets.xsd.dc = http://purl.org/dc/elements/1.1/ dc.xsd
#mets.xsd.dcterms = http://purl.org/dc/terms/ dcterms.xsd
#mets.xsd.premis = http://www.loc.gov/standards/premis PREMIS.xsd
#mets.xsd.premisObject = http://www.loc.gov/standards/premis PREMIS-Object.xsd
#mets.xsd.premisEvent = http://www.loc.gov/standards/premis PREMIS-Event.xsd
#mets.xsd.premisAgent = http://www.loc.gov/standards/premis PREMIS-Agent.xsd
#mets.xsd.premisRights = http://www.loc.gov/standards/premis PREMIS-Rights.xsd

#### AIP Ingester & Disseminator Configuration
# These settings configure how DSpace will ingest/export its own
# AIP (Archival Information Package) format for backups and restores
# (Please note, as the DSpace AIP format is also METS based, it will also
# use many of the 'METS ingester configuration' settings directly above)

# AIP-specific ingestion crosswalk mappings
# (overrides 'mets.default.ingest.crosswalk' settings)
# Format is 'mets.dspaceAIP.ingest.crosswalk.<mdType> = <DSpace-crosswalk-name>'
mets.dspaceAIP.ingest.crosswalk.DSpaceDepositLicense = NULLSTREAM
mets.dspaceAIP.ingest.crosswalk.CreativeCommonsRDF = NULLSTREAM
mets.dspaceAIP.ingest.crosswalk.CreativeCommonsText = NULLSTREAM

# Create EPerson if necessary for Submitter when ingesting AIP (default=false)
# (by default, EPerson creation is already handled by 'DSPACE-ROLES' Crosswalk)
#mets.dspaceAIP.ingest.createSubmitter = false

## AIP-specific Disseminator settings
# These settings allow you to customize which metadata formats are exported in AIPs

# Technical metadata in AIP (exported to METS <techMD> section)
# Format is <label-for-METS>:<DSpace-crosswalk-name> [, ...] (label is optional)
# If unspecfied, defaults to "PREMIS"
aip.disseminate.techMD = PREMIS, DSPACE-ROLES

# Source metadata in AIP (exported to METS <sourceMD> section)
# Format is <label-for-METS>:<DSpace-crosswalk-name> [, ...] (label is optional)
# If unspecfied, defaults to "AIP-TECHMD"
aip.disseminate.sourceMD = AIP-TECHMD

# Preservation metadata in AIP (exported to METS <digipovMD> section)
# Format is <label-for-METS>:<DSpace-crosswalk-name> [, ...] (label is optional)
# If unspecified, defaults to nothing in <digiprovMD> section
#aip.disseminate.digiprovMD =

# Rights metadata in AIP (exported to METS <rightsMD> section)
# Format is <label-for-METS>:<DSpace-crosswalk-name> [, ...] (label is optional)
# If unspecified, default to adding all Licenses (CC and Deposit licenses),
# as well as METSRights information
aip.disseminate.rightsMD = DSpaceDepositLicense:DSPACE_DEPLICENSE, \
    CreativeCommonsRDF:DSPACE_CCRDF, CreativeCommonsText:DSPACE_CCTEXT, METSRIGHTS

# Descriptive metadata in AIP (exported to METS <dmdSec> section)
# Format is <label-for-METS>:<DSpace-crosswalk-name> [, ...] (label is optional)
# If unspecfied, defaults to "MODS, DIM"
aip.disseminate.dmd = MODS, DIM


#### Event System Configuration ####

# default synchronous dispatcher (same behavior as traditional DSpace)
event.dispatcher.default.class = org.dspace.event.BasicDispatcher

# Add doi here if you are using org.dspace.identifier.DOIIdentifierProvider to generate DOIs.
# Adding doi here makes DSpace send metadata updates to your doi registration agency.
# Add rdf here, if you are using dspace-rdf to export your repository content as RDF.
# Add iiif here, if you are using dspace-iiif.
# Add orcidqueue here, if the integration with ORCID is configured and wish to enable the synchronization queue functionality
<<<<<<< HEAD
event.dispatcher.default.consumers = versioning, discovery, eperson, qaeventsdelete, ldnmessage
=======
event.dispatcher.default.consumers = versioning, discovery, eperson, submissionconfig
>>>>>>> b2dfa9f0

# The noindex dispatcher will not create search or browse indexes (useful for batch item imports)
event.dispatcher.noindex.class = org.dspace.event.BasicDispatcher
event.dispatcher.noindex.consumers = eperson

# consumer to maintain the discovery index
event.consumer.discovery.class = org.dspace.discovery.IndexEventConsumer
event.consumer.discovery.filters = Community|Collection|Item|Bundle|Site+Add|Create|Modify|Modify_Metadata|Delete|Remove

# consumer related to EPerson changes
event.consumer.eperson.class = org.dspace.eperson.EPersonConsumer
event.consumer.eperson.filters = EPerson+Create

# consumer to update metadata of DOIs
event.consumer.doi.class = org.dspace.identifier.doi.DOIConsumer
event.consumer.doi.filters = Item+Modify_Metadata

# consumer to update the triplestore of dspace-rdf
event.consumer.rdf.class = org.dspace.rdf.RDFConsumer
event.consumer.rdf.filters = Community|Collection|Item|Bundle|Bitstream|Site+Add|Create|Modify|Modify_Metadata|Delete|Remove

# test consumer for debugging and monitoring
#event.consumer.test.class = org.dspace.event.TestConsumer
#event.consumer.test.filters = All+All

# qaevents consumer to delete events related to deleted items
event.consumer.qaeventsdelete.class = org.dspace.qaevent.QAEventsDeleteCascadeConsumer
event.consumer.qaeventsdelete.filters = Item+Delete

# consumer to maintain versions
event.consumer.versioning.class = org.dspace.versioning.VersioningConsumer
event.consumer.versioning.filters = Item+Install

# authority consumer
event.consumer.authority.class = org.dspace.authority.indexer.AuthorityConsumer
event.consumer.authority.filters = Item+Modify|Modify_Metadata

# iiif consumer
event.consumer.iiif.class = org.dspace.iiif.consumer.IIIFCacheEventConsumer
event.consumer.iiif.filters = Item+Modify:Item+Modify_Metadata:Item+Delete:Item+Remove:Bundle+ALL:Bitstream+All

#orcid queue consumer
event.consumer.orcidqueue.class = org.dspace.orcid.consumer.OrcidQueueConsumer
event.consumer.orcidqueue.filters = Item+Install|Modify|Modify_Metadata|Delete|Remove

<<<<<<< HEAD
# consumer to store LDN Messages
event.consumer.ldnmessage.class = org.dspace.app.ldn.LDNMessageConsumer
event.consumer.ldnmessage.filters = Item+Install
=======
# item submission config reload consumer
event.consumer.submissionconfig.class = org.dspace.submit.consumer.SubmissionConfigConsumer
event.consumer.submissionconfig.filters = Collection+Modify_Metadata
>>>>>>> b2dfa9f0

# ...set to true to enable testConsumer messages to standard output
#testConsumer.verbose = true

#### Embargo Settings ####
# DC metadata field to hold the user-supplied embargo terms
embargo.field.terms = SCHEMA.ELEMENT.QUALIFIER

# DC metadata field to hold computed "lift date" of embargo
embargo.field.lift = SCHEMA.ELEMENT.QUALIFIER

# string in terms field to indicate indefinite embargo
embargo.terms.open = forever

# implementation of embargo setter plugin - replace with local implementation if applicable
plugin.single.org.dspace.embargo.EmbargoSetter = org.dspace.embargo.DefaultEmbargoSetter

# implementation of embargo lifter plugin - - replace with local implementation if applicable
plugin.single.org.dspace.embargo.EmbargoLifter = org.dspace.embargo.DefaultEmbargoLifter

# values for the forever embargo date threshold
# This threshold date is used in the default access status helper to determine if an item is
# restricted or embargoed based on the start date of the primary (or first) file policies.
# In this case, if the policy start date is inferior to the threshold date, the status will
# be embargo, else it will be restricted.
# You might want to change this threshold based on your needs. For example: some databases
# doesn't accept a date superior to 31 december 9999.
access.status.embargo.forever.year = 10000
access.status.embargo.forever.month = 1
access.status.embargo.forever.day = 1

# implementation of access status helper plugin - replace with local implementation if applicable
# This default access status helper provides an item status based on the policies of the primary
# bitstream (or first bitstream in the original bundles if no primary file is specified).
plugin.single.org.dspace.access.status.AccessStatusHelper = org.dspace.access.status.DefaultAccessStatusHelper

#### Checksum Checker Settings ####
# Default dispatcher in case none specified
plugin.single.org.dspace.checker.BitstreamDispatcher=org.dspace.checker.SimpleDispatcher

# check history retention
checker.retention.default=10y
checker.retention.CHECKSUM_MATCH=8w


### Item export and download settings ###
# The directory where the exports will be done and compressed
org.dspace.app.itemexport.work.dir = ${dspace.dir}/exports

# The directory where the compressed files will reside and be read by the downloader
org.dspace.app.itemexport.download.dir = ${dspace.dir}/exports/download

# The length of time in hours each archive should live for. When new archives are
# created this entry is used to delete old ones
org.dspace.app.itemexport.life.span.hours = 48

# The maximum size in Megabytes the export should be.  This is enforced before the
# compression.  Each bitstream's size in each item being exported is added up, if their
# cumulative sizes are more than this entry the export is not kicked off
org.dspace.app.itemexport.max.size = 200

### Batch Item import settings ###
# The directory where the results of imports will be placed (mapfile, upload file)
org.dspace.app.batchitemimport.work.dir = ${dspace.dir}/imports

# Enable performance optimization for select-collection-step collection query
# Enable when having
# a large number of collections and no Shibboleth or LDAP authentication.
# default = false, (disabled)
#org.dspace.content.Collection.findAuthorizedPerformanceOptimize = true


# Identifier providers.
# Following are configuration values for the EZID DOI provider, with appropriate
# values for testing.  Replace the values with your assigned "shoulder" and
# credentials.
#identifier.doi.ezid.shoulder = 10.5072/FK2/
#identifier.doi.ezid.user = apitest
#identifier.doi.ezid.password = apitest
# A default publisher, for Items not previously published.
# (If generateDataciteXML bean property is enabled. Set default publisher in the
# XSL file configured by: crosswalk.dissemination.DataCite.stylesheet file.)
#identifier.doi.ezid.publisher = a publisher

##### Registry Loader #####
# Metadata namespaces.  These files are loaded from
# ${dspace.dir}/config/registries/ into the database during installation
# and upgrade.
registry.metadata.load = dublin-core-types.xml
registry.metadata.load = dcterms-types.xml
registry.metadata.load = local-types.xml
registry.metadata.load = eperson-types.xml
registry.metadata.load = sword-metadata.xml
registry.metadata.load = relationship-formats.xml
registry.metadata.load = schema-person-types.xml
registry.metadata.load = schema-project-types.xml
registry.metadata.load = schema-organization-types.xml
registry.metadata.load = schema-periodical-types.xml
registry.metadata.load = schema-publicationIssue-types.xml
registry.metadata.load = schema-publicationVolume-types.xml
registry.metadata.load = openaire4-types.xml
registry.metadata.load = dspace-types.xml
registry.metadata.load = iiif-types.xml
registry.metadata.load = datacite-types.xml
registry.metadata.load = coar-types.xml
registry.metadata.load = notify-types.xml


#---------------------------------------------------------------#
#-----------------UI-Related CONFIGURATIONS---------------------#
#---------------------------------------------------------------#
# These configs are used primarily by the User Interface        #
#---------------------------------------------------------------#

# Determine if super administrators (those whom are in the Administrators group)
# can login as another user from the "edit eperson" page. This is useful for
# debugging problems in a running dspace instance, especially in the workflow
# process. The default value is false, i.e. no one may assume the login of another user.
#webui.user.assumelogin = true

# whether to display the contents of the licence bundle (often just the deposit
# licence in standard DSpace installation)
# TODO: UNSUPPORTED in DSpace 7.0
webui.licence_bundle.show = false

##### Hide Item Metadata Fields  #####
# Fields named here are hidden in the following places UNLESS the
# logged-in user is an Administrator:
#  1. REST API (and therefore UI)
#  2. RDF (every where as there is currently no possibility to authenticate)
#  3. OAI (every where as there is currently no possibility to authenticate)
#     Attention: You need to rebuild the OAI SOLR index after every change of
#     this property. Run [dspace-install]/bin/dspace oai import -c to do so.
#
# To designate a field as hidden, add a property here in the form:
#    metadata.hide.SCHEMA.ELEMENT.QUALIFIER = true
#
# This default configuration hides the dc.description.provenance field,
# since that usually contains email addresses which ought to be kept
# private and is mainly of interest to administrators:
metadata.hide.dc.description.provenance = true
metadata.hide.person.email = true

##### Settings for Submission Process #####

# Whether or not we REQUIRE that a file be uploaded
# during the 'Upload' step in the submission process
# Defaults to true; If set to 'false', submitter has option to skip upload
#webui.submit.upload.required = true

# Which field should be used for type-bind
# Defaults to 'dc.type'; If changing this value, you must also update the related
# dspace-angular environment configuration property submission.typeBind.field
#submit.type-bind.field = dc.type

#### Creative Commons settings ######

# The url to the web service API
cc.api.rooturl = https://api.creativecommons.org/rest/1.5

# Metadata field to hold CC license URI of selected license
cc.license.uri = dc.rights.uri

# Metadata field to hold CC license name of selected license (if defined)
cc.license.name = dc.rights

# Assign license name during web submission
cc.submit.setname = true

# Store license bitstream (RDF license text) during web submission
cc.submit.addbitstream = true

# A list of license classes that should be excluded from selection process
# class names - comma-separated list -  must exactly match what service returns.
# At time of implementation, these are:
# publicdomain - "Public Domain" (this is now the same as CC0)
# standard - "Creative Commons"
# recombo - "Sampling"
# zero - "CC0"
# mark - "Public Domain Mark"
cc.license.classfilter = publicdomain, recombo, mark

# Jurisdiction of the creative commons license -- is it ported or not?
# Use the key from the url seen in the response from the api call,
# http://api.creativecommons.org/rest/1.5/support/jurisdictions
# Commented out means the license is unported.
# (e.g. nz = New Zealand, uk = England and Wales, jp = Japan)
# or set value none for user-selected jurisdiction
cc.license.jurisdiction = us

# Locale for CC dialogs
# A locale in the form language or language-country.
# If no default locale is defined the current supported locale will be used
cc.license.locale = en


##### Settings for Thumbnail creation #####

# Maximum width and height (in pixels) of generated thumbnails
# NOTE: In the UI's base theme, `--ds-thumbnail-max-width` defaults to 175px.
# So, if you set 'thumbnail.maxwidth' >175, you may wish to modify that UI style variable as well.
thumbnail.maxwidth  = 175
thumbnail.maxheight = 175

# Blur before scaling.  A little blur before scaling does wonders for keeping
# more in check. (Only used by JPEGFilter)
thumbnail.blurring = true

# High quality scaling option.  Setting to true can dramatically increase
# image quality, but it takes longer to create thumbnails. (Only used by JPEGFilter)
thumbnail.hqscaling = true

#### Settings for BrandedPreviewJPEGFilter ####
# max dimensions of the preview image
webui.preview.maxwidth = 600
webui.preview.maxheight = 600

# Blur before scaling.  A little blur before scaling does wonders for keeping
# moire in check.
webui.preview.blurring = true

# High quality scaling option.  Setting to true can dramatically increase
# image quality, but it will take much longer to create previews.
webui.preview.hqscaling = true

# the brand text
webui.preview.brand = My Institution Name

# an abbreviated form of the above text, this will be used
# when the preview image cannot fit the normal text
webui.preview.brand.abbrev = MyOrg

# the height of the brand
webui.preview.brand.height = 20

# font settings for the brand text
webui.preview.brand.font = SansSerif
webui.preview.brand.fontpoint = 12
#webui.preview.dc = rights


##### Settings for item count (strength) information ####

# Whether to display collection and community strengths (i.e. item counts)
# By default, this feature is disabled.
# webui.strengths.show = false

# Counts fetched in real time will perform an actual count of the
# index contents every time a page with this feature is requested,
# which may not scale as well as a cached count.
# The default behaviour is to use a cache.
# webui.strengths.cache = true


###### ItemCounter Configuration ######
#
# Define the DAO class to use. This must correspond to your choice of
# storage for the browse system (Solr is only option at this time).
# By default, the Solr implementation is used.
#
# Solr:
# ItemCountDAO.class = org.dspace.browse.ItemCountDAOSolr


###### Browse Configuration ######
#
# Define the DAO class to use this must meet your storage choice for
# the browse system (Solr is only option at this time).
# By default, the Solr implementation is used
#
# Solr:
# browseDAO.class = org.dspace.browse.SolrBrowseDAO


#
# Use this to configure the browse indices. Each entry will receive a link in the
# navigation. Each entry can be configured in one of two ways. The first is:
#
# webui.browse.index.<n> = <index name> : metadata : \
#                                                       <schema prefix>.<element>[.<qualifier>|.*] : \
#                                                       (date | title | text) : (asc | desc) : \
#                                                       <sort option name>
#
# This form represent a unique index of metadata values from the item.
#
# (date | title | text | <other>) refers to the datatype of the field.
#                       date: the index type will be treated as a date object
#                       title: the index type will be treated like a title, which will include
#                                       a link to the item page
#                       text: the index type will be treated as plain text.  If single mode is
#                                       specified then this will link to the full mode list
#           <other>: any other datatype will be treated the same as 'text', although
#                   it will apply any custom ordering normalisation configured below
#
#   The two last parts of the configuration are optional, and specifies the default ordering
#   for the index - whether it is ASCending (the default, and best for text indexes), or
#   DESCending (useful for dates - ie. most recent submissions) - and the sort option to use.
#   If you want to define the sort option you must define order as well.
#
#   NOTE: the text to render the index will use the <index name> parameter to select
#   the message key from Messages.properties using a key of the form:
#
# browse.type.metadata.<index name>
#
# The other form is for indexes of the items themselves, ie. each entry will be displayed
# according to the configuration of by webui.itemlist.columns:
#
# webui.browse.index.<n> = <index name> : item : <sort option name> : (asc | desc)
#
# sort option name: this is the sorting to be applied to the display. It must match the
#                   name given to one of the webui.itemlist.sort-option entries given below.
#
#   The final part of the configuration is optional, and specifies the default ordering
#   for the index - whether it is ASCending (the default, and best for text indexes), or
#   DESCending (useful for dates - ie. most recent submissions)

#   NOTE: the text to render the index will use the <sort option name> parameter to select
#   the message key from the UI language packs key of the form:
#
# browse.metadata.<sort option name>
#
# Note: the index numbers <n> must start from 1 and increment continuously by 1
# thereafter.  Deviation from this will cause an error during install or
# configuration update
#
# Note #2: When specifying multiple metadata fields in one index, please
# separate them with an ESCAPED comma (\,). Commas which are unescaped will
# result in "Browse Index configuration is not valid" errors.
#
# For compatibility with previous versions:
#
webui.browse.index.1 = dateissued:item:dateissued
webui.browse.index.2 = author:metadata:dc.contributor.*\,dc.creator:text
webui.browse.index.3 = title:item:title
webui.browse.index.4 = subject:metadata:dc.subject.*:text
#webui.browse.index.5 = dateaccessioned:item:dateaccessioned

## example of authority-controlled browse category - see authority control config
#webui.browse.index.5 = lcAuthor:metadataAuthority:dc.contributor.author:authority

# By default, browse hierarchical indexes are created based on the used controlled
# vocabularies in the submission forms. These could be disabled adding the name of
# the vocabularies to exclude in this comma-separated property.
# (Requires reboot of servlet container, e.g. Tomcat, to reload)
# webui.browse.vocabularies.disabled = srsc

# Enable/Disable tag cloud in browsing.
# webui.browse.index.tagcloud.<n> = true | false
# where n is the index number from the above options
# Default value is false. If no option exists for a specific index, it is assumed to be false.
# Changes to this option do NOT require re-indexing of discovery.
# TODO: UNSUPPORTED IN DSpace 7.0
#webui.browse.index.tagcloud.4 = true

# Set the options for what can be sorted by
#
# Sort options will be available when browsing a list of items (i.e. an 'item' browse,
# or search results).  You can define an arbitrary number of fields
# to sort on, irrespective of which fields you display using webui.itemlist.columns
#
# the format is:
#
# webui.itemlist.sort-option.<n> = <option name> : \
#                                                                       <schema prefix>.<element>[.<qualifier>|.*] : \
#                                                                       (date | text | ...) : (show | hide)
#
# This is defined much the same as above.  The parameter after the metadata
# just lets the sorter know which normalisation to use - standard normalisations are title,
# text or date - however additional normalisations can be defined using the PluginService.
#
# The final parts of the configuration is optional -  whether to SHOW (the default) or
# HIDE the option from the sorting controls in the user interface. This can be useful if
# you need to define a specific date sort for use by the recent items lists,
# but otherwise don't want users to choose that option.
#
webui.itemlist.sort-option.1 = title:dc.title:title
webui.itemlist.sort-option.2 = dateissued:dc.date.issued:date
webui.itemlist.sort-option.3 = dateaccessioned:dc.date.accessioned:date

# Set the options for how the indexes are sorted
#
# All sorts of normalisations are carried out by the OrderFormatDelegate.
# The plugin manager can be used to specify your own delegates for each datatype.
#
# The default datatypes (and delegates) are:
#
# author = org.dspace.sort.OrderFormatAuthor
# title  = org.dspace.sort.OrderFormatTitle
# text   = org.dspace.sort.OrderFormatText
#
# If you redefine a default datatype here, the configuration will be used in preference
# to the default, however, if you do not explicitly redefine a datatype, then the
# default will still be used in addition to the datatypes you do specify.
#
# The multi-lingual MARC 21 title ordering is configured as default.
# To use the previous title ordering, comment out the configuration below

plugin.named.org.dspace.sort.OrderFormatDelegate= \
        org.dspace.sort.OrderFormatTitleMarc21=title

# which fields should link to other browse listings.  This should associated
# the name of one of the above browse indices with a metadata field listed
# in <webui.itemlist.columns> above.  The form is:
#
# webui.browse.link.<n> = <index name>:<display column metadata>
#
# Note that cross linking will only work for fields other than title.
#
# The effect this has is to create links to browse views for the item clicked on.
# If it is a "single" type, it will link to a view of all the items which share
# that metadata element in common (i.e. all the papers by a single author).  If
# it is a "full" type, it will link to a view of the standard full browse page,
# starting with the value of the link clicked on.
#
# The default below defines the authors to link to other publications by that author
webui.browse.link.1 = author:dc.contributor.*

#### Display browse frequencies
#
# webui.browse.metadata.show-freq.<n> = true | false
# where n is the same index as in webui.browse.index.<n> configurations
# Default value is 'true' for all configured metadata fields.
# Examples:
# webui.browse.metadata.show-freq.1 = false
# webui.browse.metadata.show-freq.2 = false
# webui.browse.metadata.show-freq.3 = false
# webui.browse.metadata.show-freq.4 = true

### i18n -  Locales / Language ####
# Default Locale
# A Locale in the form country or country_language or country_language_variant
# if no default locale is defined the server default locale will be used.
default.locale = en

# All the Locales, that are supported by this instance of DSpace
# A comma-separated list of Locales. All types of Locales country, country_language, country_language_variant
# Note that the appropriate file are present, especially that all the Messages_x.properties are there
# may be used, e.g:
# webui.supported.locales = en, de

#### Submission License substitution variables ####
# it is possible include contextual information in the submission license using substitution variables
# the text substitution is driven by a plugin implementation
plugin.named.org.dspace.content.license.LicenseArgumentFormatter = \
	org.dspace.content.license.SimpleDSpaceObjectLicenseFormatter = collection, \
	org.dspace.content.license.SimpleDSpaceObjectLicenseFormatter = item, \
	org.dspace.content.license.SimpleDSpaceObjectLicenseFormatter = eperson

#### Syndication Feed (RSS) Settings ######
# TODO: UNSUPPORTED in DSpace 7.0. Will be added in a later release

# URLs returned by the feed will point at the global handle server
# (e.g. https://hdl.handle.net/123456789/1).  Set to true to use local server
# URLs (i.e. https://myserver.myorg/handle/123456789/1)
webui.feed.localresolve = false

# Customize each single-value field displayed in the
# feed information for each item.  Each of
# the below fields takes a *single* metadata field
#
# The form is <schema prefix>.<element>[.<qualifier>|.*]
webui.feed.item.title = dc.title
webui.feed.item.date = dc.date.issued

# Customise the metadata fields to show in the feed for each item's description.
# Elements will be displayed in the order that they are specified here.
#
# The form is <schema prefix>.<element>[.<qualifier>|.*][(date)], ...
#
# Similar to the item display UI, the name of the field for display
# in the feed will be drawn from the current UI dictionary,
# using the key:
# "metadata.<field>"
#
# e.g.   "metadata.dc.title"
#        "metadata.dc.contributor.author"
#        "metadata.dc.date.issued"
webui.feed.item.description = dc.title, dc.contributor.author, \
                                                          dc.contributor.editor, dc.description.abstract, \
                                                          dc.description
# name of field to use for authors (Atom only) - repeatable
webui.feed.item.author = dc.contributor.author

# Customize the extra namespaced DC elements added to the item (RSS) or entry
# (Atom) element.  These let you include individual metadata values in a
# structured format for easy extraction by the recipient, instead of (or in
# addition to) appending these values to the Description field.
## dc:creator value(s)
#webui.feed.item.dc.creator = dc.contributor.author
## dc:date value (may be contradicted by webui.feed.item.date)
#webui.feed.item.dc.date = dc.date.issued
## dc:description (e.g. for a distinct field that is ONLY the abstract)
#webui.feed.item.dc.description = dc.description.abstract

# Customize the image icon included with the site-wide feeds:
# Must be an absolute URL, e.g.
## webui.feed.logo.url = ${dspace.ui.url}/themes/mysite/images/mysite-logo.png

# iTunes Podcast Enhanced RSS Feed Properties
# Add all the communities / collections, separated by commas (no spaces) that should
# have the iTunes podcast metadata added to their RSS feed.
# Default: Disabled, No collections or communities have iTunes Podcast enhanced metadata in their feed.
# webui.feed.podcast.collections =123456789/2,123456789/3
# webui.feed.podcast.communities =123456789/1

# Which MIMETypes of Bitstreams would you like to have podcastable in your item?
# Separate multiple entries with commas.
#webui.feed.podcast.mimetypes=audio/x-mpeg

# For the iTunes Podcast Feed, if you would like to specify an external media file,
# not on your DSpace server to be enclosed within the entry for each item,
# specify which metadata field will hold the URI to the external media file.
# This is useful if you store the metadata in DSpace, and a separate streaming server to host the media.
# Default: dc.source.uri
#webui.feed.podcast.sourceuri = dc.source.uri

#### OpenSearch Settings ####
# NB: for result data formatting, OpenSearch uses Syndication Feed Settings
# so even if Syndication Feeds are not enabled, they must be configured
# enable open search
websvc.opensearch.enable = true
# context for html request URLs - change only for non-standard servlet mapping
websvc.opensearch.uicontext = search
# context for xml request URLs - change only for non-standard servlet mapping
websvc.opensearch.svccontext = opensearch/search
# present autodiscovery link in every page head
websvc.opensearch.autolink = true
# number of hours to retain results before recalculating
websvc.opensearch.validity = 48
# short name used in browsers for search service
# should be 16 or fewer characters
websvc.opensearch.shortname = DSpace
# longer (up to 48 characters) name
websvc.opensearch.longname = ${dspace.name}
# brief service description
websvc.opensearch.description = ${dspace.name} DSpace repository
# location of favicon for service, if any must be 16X16 pixels
websvc.opensearch.faviconurl = http://www.dspace.org/images/favicon.ico
# sample query - should return results
websvc.opensearch.samplequery = photosynthesis
# tags used to describe search service
websvc.opensearch.tags = IR DSpace
# result formats offered - use 1 or more comma-separated from: html,atom,rss
# html uses the normal search module
websvc.opensearch.formats = html,atom,rss


#### Content Inline Disposition Threshold ####
#
# Set the max size of a bitstream that can be served inline
# Use -1 to force all bitstream to be served inline
webui.content_disposition_threshold = 8388608

#### Content Attachment Disposition Formats ####
#
# Set which mimetypes, file extensions will NOT be opened inline
# Files with these mimetypes/extensions will always be downloaded,
# regardless of the threshold above
webui.content_disposition_format = text/richtext

#### Multi-file HTML document/site settings #####
# TODO: UNSUPPORTED in DSpace 7.0. May be re-added in a later release
#
# When serving up composite HTML items, how deep can the request be for us to
# serve up a file with the same name?
#
# e.g. if we receive a request for "foo/bar/index.html"
# and we have a bitstream called just "index.html"
# we will serve up that bitstream for the request if webui.html.max-depth-guess
# is 2 or greater.  If webui.html.max-depth-guess is 1 or less, we would not
# serve that bitstream, as the depth of the file is greater.
#
# If webui.html.max-depth-guess is zero, the request filename and path must
# always exactly match the bitstream name.  Default value is 3.
#
# webui.html.max-depth-guess = 3

#### Sitemap settings #####
# the directory where the generated sitemaps are stored
sitemap.dir = ${dspace.dir}/sitemaps

# Customize the path of sitemaps in the server webapp
# Defaults to "sitemaps", which means they are available at ${dspace.server.url}/sitemaps/
# sitemap.path = sitemaps

# Define cron for how frequently the sitemap should refresh.
# Defaults to running daily at 1:15am
# Cron syntax is defined at https://www.quartz-scheduler.org/api/2.3.0/org/quartz/CronTrigger.html
# Remove (comment out) this config to disable the sitemap scheduler.
# Sitemap scheduler can also be disabled by setting to "-" (single dash) in local.cfg.
# Keep in mind, changing the schedule requires rebooting your servlet container, e.g. Tomcat.
sitemap.cron = 0 15 1 * * ?

#####  SHERPA/Romeo Integration Settings ####
# The SHERPA/RoMEO endpoint (v2 API)
sherpa.romeo.url = https://v2.sherpa.ac.uk/cgi/retrieve

# Please register for a free api access key to use the SHERPA v2 API
# https://v2.sherpa.ac.uk/api/
# Please note: the SHERPA v2 API uses different API keys to the legacy APIs.
# If you have been using the old ROMeO endpoint (end-of-life as at 2020-04-14), you must
# register for a new API key
sherpa.romeo.apikey =

##### Google Scholar Metadata Configuration #####
google-metadata.config = ${dspace.dir}/config/crosswalks/google-metadata.properties
google-metadata.enable = true

##### Upload File settings #####

# Where to temporarily store uploaded files
upload.temp.dir = ${dspace.dir}/upload

###### Statistical Report Configuration Settings ######

# should the stats be publicly available?  should be set to false if you only
# want administrators to access the stats, or you do not intend to generate any
# TODO: UNSUPPORTED in DSpace 7.0
report.public = false

# directory where live reports are stored
report.dir = ${dspace.dir}/reports/

# directory where logs are stored
log.report.dir = ${dspace.dir}/log

# Customise the DC fields to use in the item listing page.  Elements will be
# displayed left to right in the order that they are specified here.
#
# The form is <schema prefix>.<element>[.<qualifier>|.*][(date)], ...
#
# Although not a requirement, it would make sense to include among the listed
# fields at least the date and title fields as specified by the
# webui.browse.index.* configuration options below.
#
# If you want to mark each item include a 'mark_[value]' (without the brackets - replace the word 'value' with anything that
# has a meaning for your mark) entry in your columns - this is where the icon will be displayed.
# Do not forget to add a Spring bean with id = "org.dspace.app.itemmarking.ItemMarkingExtractor.[value]"
# in file 'config/spring/api/item-marking.xml'. This bean is responsible for drawing the appropriate mark for each item.
# You can add more than one 'mark_[value]' options (with different value) in case you need to mark items more than one time for
# different purposes. Remember to add the respective beans in file 'config/spring/api/item-marking.xml'.
#
# webui.itemlist.columns = dc.date.issued(date), dc.title, dc.contributor.*
#
# Additionally, you can override the DC fields used on the listing page for
# a given browse index and/or sort option. As a sort option or index may be defined
# on a field that isn't normally included in the list, this allows you to display
# the fields that have been indexed / sorted on.
#
# There are a number of forms the configuration can take, and the order in which
# they are listed below is the priority in which they will be used (so a combination
# of an index name and sort name will take precedence over just the browse name).
#
# webui.itemlist.sort.<sort name>.columns
# webui.itemlist.<sort or index name>.columns

##### SFX Server (OpenURL) #####

# SFX query is appended to this URL.  If this property is commented out or
# omitted, SFX support is switched off.
# sfx.server.url = http://sfx.myu.edu:8888/sfx?

# This image will be displayed in the SFX link. If commented out, the SFX link will be only a text link.
# This customization usually contains an institution-branded SFX button.
# sfx.server.image_url = http://sfx.my.edu:8888/sfx.gif

##### Google Analytics #####

# If you would like to use Google Analytics to track general website statistics then
# use the following parameter to provide your Analytics key. First sign up for an
# account at http://analytics.google.com, then create an entry for your repository
# website. Analytics will give you a snipet of JavaScript code to place on your site,
# inside that snipet is your Google Analytics key usually found in this line:
# _uacct = "UA-XXXXXXX-X"
# Take this key (just the UA-XXXXXX-X part) and place it here in this parameter.
# google.analytics.key=UA-XXXXXX-X

# The max number of events held in the GA buffer (default: 256)
# google.analytics.buffer.limit=256

# Define cron for how frequently events tracked in the DSpace backend will be sent to Google Analytics
# This MUST be enabled if you wish to use `google.analytics.api-secret` to track bitstream download statistics (and similar)
# Cron syntax is defined at https://www.quartz-scheduler.org/api/2.3.0/org/quartz/CronTrigger.html
# Keep in mind, changing the schedule requires rebooting your servlet container, e.g. Tomcat.
# The below example will run this task daily, every 5 minutes
# google.analytics.cron = 0 0/5 * * * ?

# Defines a Measurement Protocol API Secret to be used to track interactions which occur outside of the user's browser.
# For example , this is required to track downloads of bitstreams. This setting is only used by Google Analytics 4.
# For more details see https://developers.google.com/analytics/devguides/collection/protocol/ga4
# google.analytics.api-secret =

# Ensures only views of bitstreams in configured bundles result in a GA4 event.
# Config can contain multiple bundles for which the bitstream views will result in GA4 events, eg:
# google-analytics.bundles = ORIGINAL, CONTENT
# If config is not set or empty, the default fallback is Constants#CONTENT_BUNDLE_NAME bundle ('ORIGINAL').
# If config contains 'LICENSE' or 'THUMBNAIL' bundles, it may cause inflated bitstream view numbers.
# Set config to 'none' to disable GA4 bitstream events, eg:
# google-analytics.bundles = none
google-analytics.bundles = ORIGINAL

####################################################################
#---------------------------------------------------------------#
#----------------REQUEST ITEM CONFIGURATION---------------------#
#---------------------------------------------------------------#

# Configuration of request-item. Possible values:
# all - Anonymous users can request an item
# logged - Login is mandatory to request an item
# empty/commented out - request-copy not allowed
request.item.type = all
# Should all Request Copy emails go to the helpdesk instead of the item submitter?
request.item.helpdesk.override = false
# Should a rejection of a copy request send an email back to the requester?
# Defaults to "true", which means a rejection email is sent back.
# Setting it to "false" results in a silent rejection.
request.item.reject.email = true

#------------------------------------------------------------------#
#------------------SUBMISSION CONFIGURATION------------------------#
#------------------------------------------------------------------#
# Field to use for type binding, default dc.type
submit.type-bind.field = dc.type

#---------------------------------------------------------------#
#----------SOLR DATABASE RESYNC SCRIPT CONFIGURATION------------#
#---------------------------------------------------------------#

# The max amount of time allowed for an item to be present in solr with predb status without needing a reindex (in ms)
# When unspecified or commented out, the default is 0
solr-database-resync.time-until-reindex = 600000

# Define cron for how frequently the solr search core should be resynced with items their database status
# Cron syntax is defined at https://www.quartz-scheduler.org/api/2.3.0/org/quartz/CronTrigger.html
# Uncomment this config and define a cron syntax to enable this scheduler.
# The scheduler can also be disabled by setting to "-" (single dash) in local.cfg.
# Keep in mind, changing the schedule requires rebooting your servlet container, e.g. Tomcat.
solr-database-resync.cron = 0 15 2 * * ?

#----------------------------------------------------------#
#----------PROCESS CLEANER SCRIPT CONFIGURATION------------#
#----------------------------------------------------------#
# Processes older than this number of days will be deleted when the "process-cleaner" script is next run.
# Default is 14 (i.e. processes that are two weeks or older will be deleted)
# process-cleaner.days = 14

#---------------------------------------------------------------#
#----------------GOOGLE CAPTCHA CONFIGURATION-------------------#
#---------------------------------------------------------------#
# Enable CAPTCHA verification on ePerson registration

registration.verification.enabled = false

# version we want to use, possible values (v2 or v3)
#google.recaptcha.version =

# To start using reCAPTCHA, you need to sign up for an API key pair for your site.
# The key pair consists of a site key and secret key.
# Follow instructions on: http://www.google.com/recaptcha/admin
#google.recaptcha.key.site =
#google.recaptcha.key.secret =

# site-verify contains url to be used during captcha validation
google.recaptcha.site-verify = https://www.google.com/recaptcha/api/siteverify

# reCAPTCHA v3 returns a score for each request (1.0 is very likely a human, 0.0 is very likely a bot).
# with key.threshold we set the limit under that we consider invalid request
#google.recaptcha.key.threshold = 0.5

# for v3 we leave this property empty, because v3 allows you to verify if an interaction is legitimate without any user interaction.
# for v2 we can choice between invisible and checkbox
# invisible - The invisible reCAPTCHA badge does not require the user to click on a checkbox,
#             instead it is invoked directly when the user clicks on an existing button on your site
# checkbox - The "I'm not a robot" Checkbox requires the user to click a checkbox indicating the user is not a robot.
#google.recaptcha.mode =

#------------------------------------------------------------------#
#-------------------MODULE CONFIGURATIONS--------------------------#
#------------------------------------------------------------------#
# Load all DSpace sub-module configurations                        #
# (from ${dspace.dir}/config/modules/ by default)                  #
#                                                                  #
# NOTE: You may override any module setting by creating your       #
# own custom ${dspace.dir}/config/local.cfg file.                  #
#------------------------------------------------------------------#
# Directory where all module configurations exist.
# Unless a full path is specified, this is assumed to be relative to the
# ${dspace.dir}/config/ directory.
module_dir = modules


# Load default module configs
# ----------------------------
# To exclude a module configuration, simply comment out its "include" statement.
# New module configurations may also be added by the addition of a new
# "include = [path-to-config]". This may be added below, or in a local.cfg file.
# However, please note that "include" statements in local.cfg will be loaded
# PRIOR to those below (and therefore may override configs in these default
# module configuration files).

include = ${module_dir}/actuator.cfg
include = ${module_dir}/altmetrics.cfg
include = ${module_dir}/assetstore.cfg
include = ${module_dir}/authentication.cfg
include = ${module_dir}/authentication-ip.cfg
include = ${module_dir}/authentication-ldap.cfg
include = ${module_dir}/authentication-oidc.cfg
include = ${module_dir}/authentication-password.cfg
include = ${module_dir}/authentication-shibboleth.cfg
include = ${module_dir}/authentication-x509.cfg
include = ${module_dir}/authority.cfg
include = ${module_dir}/bulkedit.cfg
include = ${module_dir}/citation-page.cfg
include = ${module_dir}/clamav.cfg
include = ${module_dir}/curate.cfg
include = ${module_dir}/discovery.cfg
include = ${module_dir}/doi-curation.cfg
include = ${module_dir}/google-analytics.cfg
include = ${module_dir}/healthcheck.cfg
include = ${module_dir}/identifiers.cfg
include = ${module_dir}/irus-statistics.cfg
include = ${module_dir}/oai.cfg
include = ${module_dir}/openaire-client.cfg
include = ${module_dir}/orcid.cfg
include = ${module_dir}/qaevents.cfg
include = ${module_dir}/rdf.cfg
include = ${module_dir}/rest.cfg
include = ${module_dir}/iiif.cfg
include = ${module_dir}/signposting.cfg
include = ${module_dir}/ldn.cfg
include = ${module_dir}/solr-statistics.cfg
include = ${module_dir}/solrauthority.cfg
include = ${module_dir}/researcher-profile.cfg
include = ${module_dir}/spring.cfg
include = ${module_dir}/submission-curation.cfg
include = ${module_dir}/suggestion.cfg
include = ${module_dir}/sword-client.cfg
include = ${module_dir}/sword-server.cfg
include = ${module_dir}/swordv2-server.cfg
include = ${module_dir}/translator.cfg
include = ${module_dir}/usage-statistics.cfg
include = ${module_dir}/versioning.cfg
include = ${module_dir}/workflow.cfg
include = ${module_dir}/external-providers.cfg
include = ${module_dir}/coar-notify-ldn.cfg<|MERGE_RESOLUTION|>--- conflicted
+++ resolved
@@ -780,11 +780,8 @@
 # Add rdf here, if you are using dspace-rdf to export your repository content as RDF.
 # Add iiif here, if you are using dspace-iiif.
 # Add orcidqueue here, if the integration with ORCID is configured and wish to enable the synchronization queue functionality
-<<<<<<< HEAD
-event.dispatcher.default.consumers = versioning, discovery, eperson, qaeventsdelete, ldnmessage
-=======
-event.dispatcher.default.consumers = versioning, discovery, eperson, submissionconfig
->>>>>>> b2dfa9f0
+
+event.dispatcher.default.consumers = versioning, discovery, eperson, submissionconfig, qaeventsdelete, ldnmessage
 
 # The noindex dispatcher will not create search or browse indexes (useful for batch item imports)
 event.dispatcher.noindex.class = org.dspace.event.BasicDispatcher
@@ -830,15 +827,13 @@
 event.consumer.orcidqueue.class = org.dspace.orcid.consumer.OrcidQueueConsumer
 event.consumer.orcidqueue.filters = Item+Install|Modify|Modify_Metadata|Delete|Remove
 
-<<<<<<< HEAD
 # consumer to store LDN Messages
 event.consumer.ldnmessage.class = org.dspace.app.ldn.LDNMessageConsumer
 event.consumer.ldnmessage.filters = Item+Install
-=======
+
 # item submission config reload consumer
 event.consumer.submissionconfig.class = org.dspace.submit.consumer.SubmissionConfigConsumer
 event.consumer.submissionconfig.filters = Collection+Modify_Metadata
->>>>>>> b2dfa9f0
 
 # ...set to true to enable testConsumer messages to standard output
 #testConsumer.verbose = true
