--- conflicted
+++ resolved
@@ -84,8 +84,7 @@
     <dc-type>
         <schema>organization</schema>
         <element>parentOrganization</element>
-<<<<<<< HEAD
-        <scope_note></scope_note>
+        <scope_note>The larger organization that this organization is a subOrganization of, if any.</scope_note>
     </dc-type>
 
 
@@ -100,10 +99,5 @@
         <element>url</element>
         <scope_note>Url of the organization.</scope_note>
     </dc-type>
-=======
-        <scope_note>The larger organization that this organization is a subOrganization of, if any.</scope_note>
-    </dc-type>
-    
->>>>>>> 20c8b03c
 
 </dspace-dc-types>