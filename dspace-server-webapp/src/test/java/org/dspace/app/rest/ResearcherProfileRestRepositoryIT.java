--- conflicted
+++ resolved
@@ -1096,7 +1096,6 @@
                                         .withOrcidScope("/second-scope")
                                         .build();
 
-<<<<<<< HEAD
         context.restoreAuthSystemState();
 
         String ePersonId = ePerson.getID().toString();
@@ -1393,12 +1392,7 @@
                                          .content(getPatchContent(operations))
                                          .contentType(MediaType.APPLICATION_JSON_VALUE))
                             .andExpect(status().isBadRequest());
-=======
-        getClient(authToken)
-            .perform(post("/api/eperson/profiles/").contentType(TEXT_URI_LIST)
-                                                .content("http://localhost:8080/server/api/core/items/" + id))
-            .andExpect(status().isUnprocessableEntity());
->>>>>>> 949dd0d0
+
     }
 
     @Test
