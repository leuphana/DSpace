--- conflicted
+++ resolved
@@ -54,11 +54,8 @@
 import org.dspace.content.QAEventProcessed;
 import org.dspace.content.service.ItemService;
 import org.dspace.eperson.EPerson;
-<<<<<<< HEAD
+import org.dspace.qaevent.QANotifyPatterns;
 import org.dspace.qaevent.action.ASimpleMetadataAction;
-=======
-import org.dspace.qaevent.QANotifyPatterns;
->>>>>>> d313a98f
 import org.dspace.qaevent.dao.QAEventsDao;
 import org.hamcrest.Matchers;
 import org.junit.Test;
@@ -110,13 +107,8 @@
                 .withPassword(password).build();
         context.setCurrentUser(anotherSubmitter);
         QAEvent event3 = QAEventBuilder.createTarget(context, col1, "Science and Freedom")
-<<<<<<< HEAD
                 .withSource(COAR_NOTIFY_SOURCE)
-                .withTopic("ENRICH/MORE/REVIEW")
-=======
-                .withSource(COAR_NOTIFY)
                 .withTopic(QANotifyPatterns.TOPIC_ENRICH_MORE_REVIEW)
->>>>>>> d313a98f
                 .withMessage("{\"abstracts[0]\": \"Descrizione delle caratteristiche...\"}").build();
         context.restoreAuthSystemState();
         String authToken = getAuthToken(admin.getEmail(), password);
@@ -195,13 +187,8 @@
                 .build();
         context.setCurrentUser(anotherSubmitter);
         QAEvent event2 = QAEventBuilder.createTarget(context, col1, "Science and Freedom")
-<<<<<<< HEAD
                 .withSource(COAR_NOTIFY_SOURCE)
-                .withTopic("ENRICH/MORE/REVIEW")
-=======
-                .withSource(COAR_NOTIFY)
                 .withTopic(QANotifyPatterns.TOPIC_ENRICH_MORE_REVIEW)
->>>>>>> d313a98f
                 .withMessage("{\"href\":\"https://doi.org/10.2307/2144300\"}").build();
         context.restoreAuthSystemState();
         String authToken = getAuthToken(eperson.getEmail(), password);
@@ -224,26 +211,16 @@
                 .withMessage("{\"pids[0].type\":\"doi\",\"pids[0].value\":\"10.2307/2144300\"}")
                 .build();
         QAEvent event2 = QAEventBuilder.createTarget(context, item)
-<<<<<<< HEAD
                 .withSource(COAR_NOTIFY_SOURCE)
-                .withTopic("ENRICH/MORE/REVIEW")
-=======
-                .withSource(COAR_NOTIFY)
                 .withTopic(QANotifyPatterns.TOPIC_ENRICH_MORE_REVIEW)
->>>>>>> d313a98f
                 .withMessage("{\"href\":\"https://doi.org/10.2307/2144301\"}").build();
         EPerson anotherSubmitter = EPersonBuilder.createEPerson(context).withEmail("another-submitter@example.com")
                 .withPassword(password).build();
         context.setCurrentUser(anotherSubmitter);
         // this event is related to a new item not submitted by eperson
         QAEvent event3 = QAEventBuilder.createTarget(context, col1, "Science and Freedom")
-<<<<<<< HEAD
                 .withSource(COAR_NOTIFY_SOURCE)
-                .withTopic("ENRICH/MORE/REVIEW")
-=======
-                .withSource(COAR_NOTIFY)
                 .withTopic(QANotifyPatterns.TOPIC_ENRICH_MORE_REVIEW)
->>>>>>> d313a98f
                 .withMessage("{\"href\":\"https://doi.org/10.2307/2144300\"}").build();
         context.restoreAuthSystemState();
         String authToken = getAuthToken(admin.getEmail(), password);
@@ -360,56 +337,30 @@
                 .withTopic(QANotifyPatterns.TOPIC_ENRICH_MISSING_PID)
                 .withMessage("{\"pids[0].type\":\"pmid\",\"pids[0].value\":\"2144304\"}").build();
         QAEvent event6 = QAEventBuilder.createTarget(context, col1, "Science and Freedom")
-<<<<<<< HEAD
                 .withSource(OPENAIRE_SOURCE)
-                .withTopic("ENRICH/MISSING/PID")
+                .withTopic(QANotifyPatterns.TOPIC_ENRICH_MISSING_PID)
                 .withMessage("{\"pids[0].type\":\"doi\",\"pids[0].value\":\"10.2307/2144300\"}").build();
         QAEvent event7 = QAEventBuilder.createTarget(context, col1, "Science and Freedom 2")
                 .withSource(OPENAIRE_SOURCE)
-                .withTopic("ENRICH/MISSING/PID")
+                .withTopic(QANotifyPatterns.TOPIC_ENRICH_MISSING_PID)
                 .withMessage("{\"pids[0].type\":\"doi\",\"pids[0].value\":\"10.2307/2144301\"}").build();
         QAEvent event8 = QAEventBuilder.createTarget(context, col1, "Science and Freedom 3")
                 .withSource(OPENAIRE_SOURCE)
-                .withTopic("ENRICH/MISSING/PID")
+                .withTopic(QANotifyPatterns.TOPIC_ENRICH_MISSING_PID)
                 .withMessage("{\"pids[0].type\":\"doi\",\"pids[0].value\":\"10.2307/2144302\"}").build();
         QAEvent event9 = QAEventBuilder.createTarget(context, col1, "Science and Freedom 4")
                 .withSource(OPENAIRE_SOURCE)
-                .withTopic("ENRICH/MISSING/PID")
+                .withTopic(QANotifyPatterns.TOPIC_ENRICH_MISSING_PID)
                 .withMessage("{\"pids[0].type\":\"pmc\",\"pids[0].value\":\"2144303\"}").build();
         QAEvent event10 = QAEventBuilder.createTarget(context, col1, "Science and Freedom 5")
                 .withSource(OPENAIRE_SOURCE)
-                .withTopic("ENRICH/MISSING/PID")
-=======
-                .withSource(COAR_NOTIFY)
-                .withTopic(QANotifyPatterns.TOPIC_ENRICH_MISSING_PID)
-                .withMessage("{\"pids[0].type\":\"doi\",\"pids[0].value\":\"10.2307/2144300\"}").build();
-        QAEvent event7 = QAEventBuilder.createTarget(context, col1, "Science and Freedom 2")
-                .withSource(COAR_NOTIFY)
-                .withTopic(QANotifyPatterns.TOPIC_ENRICH_MISSING_PID)
-                .withMessage("{\"pids[0].type\":\"doi\",\"pids[0].value\":\"10.2307/2144301\"}").build();
-        QAEvent event8 = QAEventBuilder.createTarget(context, col1, "Science and Freedom 3")
-                .withSource(COAR_NOTIFY)
-                .withTopic(QANotifyPatterns.TOPIC_ENRICH_MISSING_PID)
-                .withMessage("{\"pids[0].type\":\"doi\",\"pids[0].value\":\"10.2307/2144302\"}").build();
-        QAEvent event9 = QAEventBuilder.createTarget(context, col1, "Science and Freedom 4")
-                .withSource(COAR_NOTIFY)
-                .withTopic(QANotifyPatterns.TOPIC_ENRICH_MISSING_PID)
-                .withMessage("{\"pids[0].type\":\"pmc\",\"pids[0].value\":\"2144303\"}").build();
-        QAEvent event10 = QAEventBuilder.createTarget(context, col1, "Science and Freedom 5")
-                .withSource(COAR_NOTIFY)
-                .withTopic(QANotifyPatterns.TOPIC_ENRICH_MISSING_PID)
->>>>>>> d313a98f
+                .withTopic(QANotifyPatterns.TOPIC_ENRICH_MISSING_PID)
                 .withMessage("{\"pids[0].type\":\"pmid\",\"pids[0].value\":\"2144304\"}").build();
         context.setCurrentUser(admin);
         // this event will be related to an item submitted by the admin
         QAEvent event11 = QAEventBuilder.createTarget(context, col1, "Science and Freedom 5")
-<<<<<<< HEAD
                 .withSource(OPENAIRE_SOURCE)
-                .withTopic("ENRICH/MISSING/PID")
-=======
-                .withSource(COAR_NOTIFY)
-                .withTopic(QANotifyPatterns.TOPIC_ENRICH_MISSING_PID)
->>>>>>> d313a98f
+                .withTopic(QANotifyPatterns.TOPIC_ENRICH_MISSING_PID)
                 .withMessage("{\"pids[0].type\":\"pmid\",\"pids[0].value\":\"2144304\"}").build();
 
         context.restoreAuthSystemState();
@@ -1091,15 +1042,10 @@
             QAEventBuilder.createTarget(context, item)
                           .withSource(COAR_NOTIFY_SOURCE)
                           .withTrust(0.8)
-<<<<<<< HEAD
-                          .withTopic("ENRICH/MORE/REVIEW")
+                          .withTopic(QANotifyPatterns.TOPIC_ENRICH_MORE_REVIEW)
                           .withMessage("{"
                                   + "\"href\": \"https://doi.org/10.3214/987654\","
                                   + "\"relationship\": \"some-rel\"}")
-=======
-                          .withTopic(QANotifyPatterns.TOPIC_ENRICH_MORE_REVIEW)
-                          .withMessage("{\"abstracts[0]\": \"https://doi.org/10.3214/987654\"}")
->>>>>>> d313a98f
                           .build();
 
         context.restoreAuthSystemState();
