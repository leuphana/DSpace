/**
 * The contents of this file are subject to the license and copyright
 * detailed in the LICENSE and NOTICE files at the root of the source
 * tree and available online at
 *
 * http://www.dspace.org/license/
 */
package org.dspace.app.rest;

import static com.jayway.jsonpath.JsonPath.read;
import static com.jayway.jsonpath.matchers.JsonPathMatchers.hasJsonPath;
import static org.dspace.app.rest.matcher.MetadataMatcher.matchMetadata;
import static org.hamcrest.Matchers.allOf;
import static org.hamcrest.Matchers.empty;
import static org.hamcrest.Matchers.hasSize;
import static org.hamcrest.Matchers.is;
import static org.hamcrest.Matchers.nullValue;
import static org.springframework.data.rest.webmvc.RestMediaTypes.TEXT_URI_LIST_VALUE;
import static org.springframework.http.MediaType.parseMediaType;
import static org.springframework.test.web.servlet.request.MockMvcRequestBuilders.delete;
import static org.springframework.test.web.servlet.request.MockMvcRequestBuilders.fileUpload;
import static org.springframework.test.web.servlet.request.MockMvcRequestBuilders.get;
import static org.springframework.test.web.servlet.request.MockMvcRequestBuilders.patch;
import static org.springframework.test.web.servlet.request.MockMvcRequestBuilders.post;
import static org.springframework.test.web.servlet.result.MockMvcResultMatchers.jsonPath;
import static org.springframework.test.web.servlet.result.MockMvcResultMatchers.status;

import java.io.InputStream;
import java.text.SimpleDateFormat;
import java.util.ArrayList;
import java.util.Date;
import java.util.HashMap;
import java.util.List;
import java.util.Map;
import java.util.UUID;
import java.util.concurrent.atomic.AtomicReference;
import javax.ws.rs.core.MediaType;

import com.fasterxml.jackson.databind.ObjectMapper;
import org.apache.commons.io.IOUtils;
import org.apache.commons.lang3.CharEncoding;
import org.apache.commons.lang3.time.DateUtils;
import org.dspace.app.rest.matcher.CollectionMatcher;
import org.dspace.app.rest.matcher.ItemMatcher;
import org.dspace.app.rest.matcher.MetadataMatcher;
import org.dspace.app.rest.matcher.WorkspaceItemMatcher;
import org.dspace.app.rest.model.patch.AddOperation;
import org.dspace.app.rest.model.patch.Operation;
import org.dspace.app.rest.model.patch.RemoveOperation;
import org.dspace.app.rest.model.patch.ReplaceOperation;
import org.dspace.app.rest.test.AbstractControllerIntegrationTest;
import org.dspace.builder.BitstreamBuilder;
import org.dspace.builder.CollectionBuilder;
import org.dspace.builder.CommunityBuilder;
import org.dspace.builder.EPersonBuilder;
import org.dspace.builder.EntityTypeBuilder;
import org.dspace.builder.GroupBuilder;
import org.dspace.builder.ItemBuilder;
import org.dspace.builder.RelationshipBuilder;
import org.dspace.builder.RelationshipTypeBuilder;
import org.dspace.builder.WorkspaceItemBuilder;
import org.dspace.content.Bitstream;
import org.dspace.content.Collection;
import org.dspace.content.Community;
import org.dspace.content.EntityType;
import org.dspace.content.Item;
import org.dspace.content.Relationship;
import org.dspace.content.RelationshipType;
import org.dspace.content.WorkspaceItem;
import org.dspace.eperson.EPerson;
import org.dspace.eperson.Group;
import org.dspace.eperson.factory.EPersonServiceFactory;
import org.dspace.services.ConfigurationService;
import org.hamcrest.Matchers;
import org.junit.Before;
import org.junit.Test;
import org.springframework.beans.factory.annotation.Autowired;
import org.springframework.mock.web.MockMultipartFile;
import org.springframework.test.web.servlet.MvcResult;

/**
 * Test suite for the WorkspaceItem endpoint
 * @author Andrea Bollini (andrea.bollini at 4science.it)
 *
 */
public class WorkspaceItemRestRepositoryIT extends AbstractControllerIntegrationTest {

    @Autowired
    private ConfigurationService configurationService;

    private Group embargoedGroups;
    private Group embargoedGroup1;
    private Group embargoedGroup2;
    private Group anonymousGroup;

    @Before
    @Override
    public void setUp() throws Exception {
        super.setUp();
        context.turnOffAuthorisationSystem();

        embargoedGroups = GroupBuilder.createGroup(context)
                .withName("Embargoed Groups")
                .build();

        embargoedGroup1 = GroupBuilder.createGroup(context)
                .withName("Embargoed Group 1")
                .withParent(embargoedGroups)
                .build();

        embargoedGroup2 = GroupBuilder.createGroup(context)
                .withName("Embargoed Group 2")
                .withParent(embargoedGroups)
                .build();

        anonymousGroup = EPersonServiceFactory.getInstance().getGroupService().findByName(context, Group.ANONYMOUS);

        context.restoreAuthSystemState();
    }

    @Test
    /**
     * All the workspaceitem should be returned regardless of the collection where they were created
     *
     * @throws Exception
     */
    public void findAllTest() throws Exception {
        context.setCurrentUser(admin);

        //** GIVEN **
        //1. A community-collection structure with one parent community with sub-community and two collections.
        parentCommunity = CommunityBuilder.createCommunity(context)
                                          .withName("Parent Community")
                                          .build();
        Community child1 = CommunityBuilder.createSubCommunity(context, parentCommunity)
                                           .withName("Sub Community")
                                           .build();
        Collection col1 = CollectionBuilder.createCollection(context, child1).withName("Collection 1").build();
        Collection col2 = CollectionBuilder.createCollection(context, child1).withName("Collection 2").build();


        //2. Three workspace items in two different collections
        WorkspaceItem workspaceItem1 = WorkspaceItemBuilder.createWorkspaceItem(context, col1)
                                      .withTitle("Workspace Item 1")
                                      .withIssueDate("2017-10-17")
                                      .build();

        WorkspaceItem workspaceItem2 = WorkspaceItemBuilder.createWorkspaceItem(context, col2)
                                      .withTitle("Workspace Item 2")
                                      .withIssueDate("2016-02-13")
                                      .build();

        WorkspaceItem workspaceItem3 = WorkspaceItemBuilder.createWorkspaceItem(context, col2)
                                      .withTitle("Workspace Item 3")
                                      .withIssueDate("2016-02-13")
                                      .build();

        context.restoreAuthSystemState();

        String token = getAuthToken(admin.getEmail(), password);

        getClient(token).perform(get("/api/submission/workspaceitems"))
                   .andExpect(status().isOk())
                   .andExpect(jsonPath("$._embedded.workspaceitems", Matchers.containsInAnyOrder(
                        WorkspaceItemMatcher.matchItemWithTitleAndDateIssued(workspaceItem1, "Workspace Item 1",
                                "2017-10-17"),
                        WorkspaceItemMatcher.matchItemWithTitleAndDateIssued(workspaceItem2, "Workspace Item 2",
                                "2016-02-13"),
                        WorkspaceItemMatcher.matchItemWithTitleAndDateIssued(workspaceItem3, "Workspace Item 3",
                                "2016-02-13"))))
                   .andExpect(jsonPath("$._links.self.href", Matchers.containsString("/api/submission/workspaceitems")))
                   .andExpect(jsonPath("$.page.size", is(20)))
                   .andExpect(jsonPath("$.page.totalElements", is(3)));
    }

    @Test
    public void findAllUnAuthenticatedTest() throws Exception {
        context.turnOffAuthorisationSystem();

        parentCommunity = CommunityBuilder.createCommunity(context)
                .withName("Parent Community")
                .build();

        Community child1 = CommunityBuilder.createSubCommunity(context, parentCommunity)
                .withName("Sub Community")
                .build();

        Collection col1 = CollectionBuilder.createCollection(context, child1).withName("Collection 1").build();
        Collection col2 = CollectionBuilder.createCollection(context, child1).withName("Collection 2").build();

        WorkspaceItem workspaceItem1 = WorkspaceItemBuilder.createWorkspaceItem(context, col1)
                .withTitle("Workspace Item 1")
                .withIssueDate("2020-11-13")
                .build();

        WorkspaceItem workspaceItem2 = WorkspaceItemBuilder.createWorkspaceItem(context, col2)
                .withTitle("Workspace Item 2")
                .withIssueDate("2019-09-13")
                .build();

        context.restoreAuthSystemState();

        getClient().perform(get("/api/submission/workspaceitems"))
                   .andExpect(status().isUnauthorized());
    }

    @Test
    public void findAllForbiddenTest() throws Exception {
        context.turnOffAuthorisationSystem();

        EPerson eperson1 = EPersonBuilder.createEPerson(context)
                .withEmail("eperson1@mail.com")
                .withPassword("qwerty01")
                .build();

        parentCommunity = CommunityBuilder.createCommunity(context)
                .withName("Parent Community")
                .build();

        Community child1 = CommunityBuilder.createSubCommunity(context, parentCommunity)
                .withName("Sub Community")
                .build();

        Collection col1 = CollectionBuilder.createCollection(context, child1)
                .withName("Collection 1")
                .build();

        Collection col2 = CollectionBuilder.createCollection(context, child1)
                .withName("Collection 2")
                .build();

        context.setCurrentUser(eperson1);
        WorkspaceItem workspaceItem1 = WorkspaceItemBuilder.createWorkspaceItem(context, col1)
                .withTitle("Workspace Item 1")
                .withIssueDate("2019-01-13")
                .build();

        WorkspaceItem workspaceItem2 = WorkspaceItemBuilder.createWorkspaceItem(context, col2)
                .withTitle("Workspace Item 2")
                .withIssueDate("2018-09-20")
                .build();

        context.restoreAuthSystemState();

        String authTokenAdmin = getAuthToken(admin.getEmail(), password);
        getClient(authTokenAdmin).perform(get("/api/submission/workspaceitems"))
                 .andExpect(status().isOk())
                 .andExpect(jsonPath("$._embedded.workspaceitems", Matchers.containsInAnyOrder(
                   WorkspaceItemMatcher.matchItemWithTitleAndDateIssued(workspaceItem1, "Workspace Item 1",
                        "2019-01-13"),
                   WorkspaceItemMatcher.matchItemWithTitleAndDateIssued(workspaceItem2, "Workspace Item 2",
                        "2018-09-20"))))
                 .andExpect(jsonPath("$._links.self.href", Matchers.containsString("/api/submission/workspaceitems")))
                 .andExpect(jsonPath("$.page.size", is(20)))
                 .andExpect(jsonPath("$.page.totalElements", is(2)));

        String authToken = getAuthToken(eperson1.getEmail(), "qwerty01");
        getClient(authToken).perform(get("/api/submission/workspaceitems"))
                 .andExpect(status().isForbidden());
    }

    @Test
    /**
     * The workspaceitem endpoint must provide proper pagination
     *
     * @throws Exception
     */
    public void findAllWithPaginationTest() throws Exception {
        context.turnOffAuthorisationSystem();

        //** GIVEN **
        //1. A community-collection structure with one parent community with sub-community and two collections.
        parentCommunity = CommunityBuilder.createCommunity(context)
                                          .withName("Parent Community")
                                          .build();
        Community child1 = CommunityBuilder.createSubCommunity(context, parentCommunity)
                                           .withName("Sub Community")
                                           .build();
        Collection col1 = CollectionBuilder.createCollection(context, child1).withName("Collection 1").build();
        Collection col2 = CollectionBuilder.createCollection(context, child1).withName("Collection 2").build();


        //2. Three workspace items in two different collections
        WorkspaceItem workspaceItem1 = WorkspaceItemBuilder.createWorkspaceItem(context, col1)
                                      .withTitle("Workspace Item 1")
                                      .withIssueDate("2017-10-17")
                                      .build();

        WorkspaceItem workspaceItem2 = WorkspaceItemBuilder.createWorkspaceItem(context, col2)
                                      .withTitle("Workspace Item 2")
                                      .withIssueDate("2016-02-13")
                                      .build();

        WorkspaceItem workspaceItem3 = WorkspaceItemBuilder.createWorkspaceItem(context, col2)
                                      .withTitle("Workspace Item 3")
                                      .withIssueDate("2016-02-13")
                                      .build();

        context.restoreAuthSystemState();

        String token = getAuthToken(admin.getEmail(), password);

        getClient(token).perform(get("/api/submission/workspaceitems").param("size", "2"))
                .andExpect(status().isOk())
                .andExpect(jsonPath("$._embedded.workspaceitems",
                        Matchers.containsInAnyOrder(
                                WorkspaceItemMatcher.matchItemWithTitleAndDateIssued(workspaceItem1, "Workspace Item 1",
                                        "2017-10-17"),
                                WorkspaceItemMatcher.matchItemWithTitleAndDateIssued(workspaceItem2, "Workspace Item 2",
                                        "2016-02-13"))))
                .andExpect(jsonPath("$._embedded.workspaceitems",
                        Matchers.not(Matchers.contains(WorkspaceItemMatcher
                                .matchItemWithTitleAndDateIssued(workspaceItem3, "Workspace Item 3", "2016-02-13")))));

        getClient(token).perform(get("/api/submission/workspaceitems").param("size", "2").param("page", "1"))
                .andExpect(status().isOk())
                .andExpect(jsonPath("$._embedded.workspaceitems",
                        Matchers.contains(WorkspaceItemMatcher.matchItemWithTitleAndDateIssued(workspaceItem3,
                                "Workspace Item 3", "2016-02-13"))))
                .andExpect(jsonPath("$._embedded.workspaceitems",
                        Matchers.not(Matchers.contains(
                                WorkspaceItemMatcher.matchItemWithTitleAndDateIssued(workspaceItem1, "Workspace Item 1",
                                        "2017-10-17"),
                                WorkspaceItemMatcher.matchItemWithTitleAndDateIssued(workspaceItem2, "Workspace Item 2",
                                        "2016-02-13")))))
                .andExpect(jsonPath("$.page.size", is(2))).andExpect(jsonPath("$.page.totalElements", is(3)));
    }

    @Test
    /**
     * The workspaceitem resource endpoint must expose the proper structure
     *
     * @throws Exception
     */
    public void findOneTest() throws Exception {
        context.turnOffAuthorisationSystem();

        //** GIVEN **
        //1. A community-collection structure with one parent community with sub-community and two collections.
        parentCommunity = CommunityBuilder.createCommunity(context)
                                          .withName("Parent Community")
                                          .build();
        Community child1 = CommunityBuilder.createSubCommunity(context, parentCommunity)
                                           .withName("Sub Community")
                                           .build();
        Collection col1 = CollectionBuilder.createCollection(context, child1).withName("Collection 1").build();

        //2. a workspace item
        WorkspaceItem witem = WorkspaceItemBuilder.createWorkspaceItem(context, col1)
                .withTitle("Workspace Item 1")
                .withIssueDate("2017-10-17")
                .withAuthor("Smith, Donald").withAuthor("Doe, John")
                .withSubject("ExtraEntry")
                .build();

        context.restoreAuthSystemState();

        String token = getAuthToken(eperson.getEmail(), password);
        getClient(token).perform(get("/api/submission/workspaceitems/" + witem.getID())).andExpect(status().isOk())
                .andExpect(jsonPath("$",
                        Matchers.is(WorkspaceItemMatcher.matchItemWithTitleAndDateIssuedAndSubject(witem,
                                "Workspace Item 1", "2017-10-17", "ExtraEntry"))));
    }

    @Test
    public void findOneForbiddenTest() throws Exception {
        context.turnOffAuthorisationSystem();

        EPerson eperson1 = EPersonBuilder.createEPerson(context)
                .withEmail("eperson1@mail.com")
                .withPassword("qwerty01")
                .build();

        EPerson eperson2 = EPersonBuilder.createEPerson(context)
                .withEmail("eperson2@mail.com")
                .withPassword("qwerty02")
                .build();

        parentCommunity = CommunityBuilder.createCommunity(context)
                .withName("Parent Community")
                .build();

        Community child1 = CommunityBuilder.createSubCommunity(context, parentCommunity)
                .withName("Sub Community")
                .build();

        Collection col1 = CollectionBuilder.createCollection(context, child1)
                .withName("Collection 1")
                .build();

        context.setCurrentUser(eperson1);
        WorkspaceItem witem1 = WorkspaceItemBuilder.createWorkspaceItem(context, col1)
                .withTitle("Workspace Item 1")
                .withIssueDate("2019-09-09")
                .withAuthor("Smith, Donald")
                .withSubject("ExtraEntry")
                .build();

        context.restoreAuthSystemState();

        String tokenEperson1 = getAuthToken(eperson1.getEmail(), "qwerty01");
        getClient(tokenEperson1).perform(get("/api/submission/workspaceitems/" + witem1.getID()))
                        .andExpect(status().isOk())
                        .andExpect(jsonPath("$",
                       Matchers.is(WorkspaceItemMatcher.matchItemWithTitleAndDateIssuedAndSubject(witem1,
                                    "Workspace Item 1", "2019-09-09", "ExtraEntry"))));

        String tokenEperson2 = getAuthToken(eperson2.getEmail(), "qwerty02");
        getClient(tokenEperson2).perform(get("/api/submission/workspaceitems/" + witem1.getID()))
                        .andExpect(status().isForbidden());
    }

    @Test
    /**
     * The workspaceitem resource endpoint must expose the proper structure
     *
     * @throws Exception
     */
    public void findOneRelsTest() throws Exception {
        context.turnOffAuthorisationSystem();

        //** GIVEN **
        //1. A community-collection structure with one parent community with sub-community and two collections.
        parentCommunity = CommunityBuilder.createCommunity(context)
                                          .withName("Parent Community")
                                          .build();
        Community child1 = CommunityBuilder.createSubCommunity(context, parentCommunity)
                                           .withName("Sub Community")
                                           .build();
        Collection col1 = CollectionBuilder.createCollection(context, child1).withName("Collection 1").build();

        //2. a workspace item
        WorkspaceItem witem = WorkspaceItemBuilder.createWorkspaceItem(context, col1)
                .withTitle("Workspace Item 1")
                .withIssueDate("2017-10-17")
                .withAuthor("Smith, Donald").withAuthor("Doe, John")
                .withSubject("ExtraEntry")
                .build();

        context.restoreAuthSystemState();

        String authToken = getAuthToken(admin.getEmail(), password);

        getClient(authToken).perform(get("/api/submission/workspaceitems/" + witem.getID() + "/collection"))
                .andExpect(status().isOk())
                .andExpect(jsonPath("$", Matchers
                        .is(CollectionMatcher.matchCollectionEntry(col1.getName(), col1.getID(), col1.getHandle()))
                ));

        getClient(authToken).perform(get("/api/submission/workspaceitems/" + witem.getID() + "/item"))
                .andExpect(status().isOk())
                .andExpect(jsonPath("$", Matchers.is(ItemMatcher.matchItemWithTitleAndDateIssued(witem.getItem(),
                        "Workspace Item 1", "2017-10-17"))));

        getClient(authToken).perform(get("/api/submission/workspaceitems/" + witem.getID() + "/submissionDefinition"))
                .andExpect(status().isOk())
                .andExpect(jsonPath("$", Matchers.is(hasJsonPath("$.id", is("traditional")))));

    }

    @Test
    /**
     * Check the response code for unexistent workspaceitem
     *
     * @throws Exception
     */
    public void findOneWrongUUIDTest() throws Exception {
        String token = getAuthToken(eperson.getEmail(), password);

        getClient(token).perform(get("/api/submission/workspaceitems/" + Integer.MAX_VALUE))
                   .andExpect(status().isNotFound());
    }

    @Test
    /**
     * Removing a workspaceitem should result in delete of all the underline resources (item and bitstreams)
     *
     * @throws Exception
     */
    public void deleteOneTest() throws Exception {
        context.turnOffAuthorisationSystem();

        //** GIVEN **
        //1. A community with one collection.
        parentCommunity = CommunityBuilder.createCommunity(context)
                                          .withName("Parent Community")
                                          .build();
        Collection col1 = CollectionBuilder.createCollection(context, parentCommunity).withName("Collection 1").build();

        //2. a workspace item
        WorkspaceItem witem = WorkspaceItemBuilder.createWorkspaceItem(context, col1)
                .withTitle("Workspace Item 1")
                .withIssueDate("2017-10-17")
                .build();

        Item item = witem.getItem();

        //Add a bitstream to the item
        String bitstreamContent = "ThisIsSomeDummyText";
        Bitstream bitstream = null;
        try (InputStream is = IOUtils.toInputStream(bitstreamContent, CharEncoding.UTF_8)) {
            bitstream = BitstreamBuilder
                    .createBitstream(context, item, is)
                    .withName("Bitstream1")
                    .withMimeType("text/plain").build();
        }

        context.restoreAuthSystemState();

        String token = getAuthToken(eperson.getEmail(), password);

        //Delete the workspaceitem
        getClient(token).perform(delete("/api/submission/workspaceitems/" + witem.getID()))
                    .andExpect(status().is(204));

        //Trying to get deleted item should fail with 404
        getClient(token).perform(get("/api/submission/workspaceitems/" + witem.getID()))
                   .andExpect(status().is(404));

        //Trying to get deleted workspaceitem's item should fail with 404
        getClient(token).perform(get("/api/core/items/" + item.getID()))
                   .andExpect(status().is(404));

        //Trying to get deleted workspaceitem's bitstream should fail with 404
        getClient(token).perform(get("/api/core/biststreams/" + bitstream.getID()))
                   .andExpect(status().is(404));
    }

    @Test
    public void deleteOneUnAuthenticatedTest() throws Exception {
        context.turnOffAuthorisationSystem();

        parentCommunity = CommunityBuilder.createCommunity(context)
                .withName("Parent Community")
                .build();
        Collection col1 = CollectionBuilder.createCollection(context, parentCommunity)
                .withName("Collection 1")
                .build();
        WorkspaceItem witem = WorkspaceItemBuilder.createWorkspaceItem(context, col1)
                .withTitle("Workspace Item 1")
                .withIssueDate("2019-01-01")
                .build();

        Item item = witem.getItem();

        //Add a bitstream to the item
        String bitstreamContent = "ThisIsSomeDummyText";
        Bitstream bitstream = null;
        try (InputStream is = IOUtils.toInputStream(bitstreamContent, CharEncoding.UTF_8)) {
            bitstream = BitstreamBuilder
                    .createBitstream(context, item, is)
                    .withName("Bitstream1")
                    .withMimeType("text/plain").build();
        }

        context.restoreAuthSystemState();

        getClient().perform(delete("/api/submission/workspaceitems/" + witem.getID()))
                   .andExpect(status().isUnauthorized());
    }

    @Test
    public void deleteOneForbiddenTest() throws Exception {
        context.turnOffAuthorisationSystem();

        EPerson submitter1 = EPersonBuilder.createEPerson(context)
                .withEmail("submitter1@example.com")
                .withPassword("qwerty01")
                .build();
        EPerson submitter2 = EPersonBuilder.createEPerson(context)
                .withEmail("submitter2@example.com")
                .withPassword("qwerty02")
                .build();

        parentCommunity = CommunityBuilder.createCommunity(context)
                .withName("Parent Community")
                .build();
        Collection col1 = CollectionBuilder.createCollection(context, parentCommunity)
                .withName("Collection 1")
                .withSubmitterGroup(submitter1, submitter2)
                .build();

        context.setCurrentUser(submitter1);
        WorkspaceItem witem = WorkspaceItemBuilder.createWorkspaceItem(context, col1)
                .withTitle("Workspace Item 1")
                .withIssueDate("2020-01-01")
                .build();

        Item item = witem.getItem();

        //Add a bitstream to the item
        String bitstreamContent = "ThisIsSomeDummyText";
        Bitstream bitstream = null;
        try (InputStream is = IOUtils.toInputStream(bitstreamContent, CharEncoding.UTF_8)) {
            bitstream = BitstreamBuilder
                    .createBitstream(context, item, is)
                    .withName("Bitstream1")
                    .withMimeType("text/plain").build();
        }

        context.setCurrentUser(submitter2);
        WorkspaceItem witem2 = WorkspaceItemBuilder.createWorkspaceItem(context, col1)
                .withTitle("Workspace Item 2")
                .withIssueDate("2020-02-02")
                .build();

        Item item2 = witem2.getItem();

        String bitstreamContent2 = "ThisIsSomeDummyText2";
        Bitstream bitstream2 = null;
        try (InputStream is2 = IOUtils.toInputStream(bitstreamContent2, CharEncoding.UTF_8)) {
            bitstream2 = BitstreamBuilder
                    .createBitstream(context, item2, is2)
                    .withName("Bitstream 2")
                    .withMimeType("text/plain").build();
        }
        context.restoreAuthSystemState();

        // submitter2 attempt to delete the workspaceitem of submitter1
        String tokenSubmitter2 = getAuthToken(submitter2.getEmail(), "qwerty02");
        getClient(tokenSubmitter2).perform(delete("/api/submission/workspaceitems/" + witem.getID()))
                                  .andExpect(status().isForbidden());

        // check that workspaceitem was not deleted
        String tokenAdmin = getAuthToken(admin.getEmail(), password);
        getClient(tokenAdmin).perform(get("/api/submission/workspaceitems/" + witem.getID()))
                            .andExpect(status().isOk());

        // a normal user, without any special submission rights, attempt to delete the workspaceitem of submitter1
        String tokenEPerson = getAuthToken(eperson.getEmail(), password);
        getClient(tokenEPerson).perform(delete("/api/submission/workspaceitems/" + witem.getID()))
                                  .andExpect(status().isForbidden());

        // check that workspaceitem was not deleted
        getClient(tokenAdmin).perform(get("/api/submission/workspaceitems/" + witem.getID()))
                            .andExpect(status().isOk());
    }

    @Test
    /**
     * Create three workspaceitem with two different submitter and verify that the findBySubmitter return the proper
     * list of workspaceitem for each submitter also paginating
     *
     * @throws Exception
     */
    public void findBySubmitterTest() throws Exception {
        context.turnOffAuthorisationSystem();

        //** GIVEN **
        //1. A community-collection structure with one parent community with sub-community and two collections.
        parentCommunity = CommunityBuilder.createCommunity(context)
                                          .withName("Parent Community")
                                          .build();
        Community child1 = CommunityBuilder.createSubCommunity(context, parentCommunity)
                                           .withName("Sub Community")
                                           .build();
        Collection col1 = CollectionBuilder.createCollection(context, child1).withName("Collection 1").build();
        Collection col2 = CollectionBuilder.createCollection(context, child1).withName("Collection 2").build();

        //2. create two users to use as submitters
        EPerson submitter1 = EPersonBuilder.createEPerson(context)
                .withEmail("submitter1@example.com")
                .withPassword("qwerty01")
                .build();
        EPerson submitter2 = EPersonBuilder.createEPerson(context)
                .withEmail("submitter2@example.com")
                .withPassword("qwerty02")
                .build();

        // create two workspaceitems with the first submitter
        context.setCurrentUser(submitter1);


        //3. Two workspace items in two different collections
        WorkspaceItem workspaceItem1 = WorkspaceItemBuilder.createWorkspaceItem(context, col1)
                                      .withTitle("Workspace Item 1")
                                      .withIssueDate("2017-10-17")
                                      .build();

        WorkspaceItem workspaceItem2 = WorkspaceItemBuilder.createWorkspaceItem(context, col2)
                                      .withTitle("Workspace Item 2")
                                      .withIssueDate("2016-02-13")
                                      .build();

        //4. A workspaceitem for the second submitter
        context.setCurrentUser(submitter2);
        WorkspaceItem workspaceItem3 = WorkspaceItemBuilder.createWorkspaceItem(context, col2)
                                      .withTitle("Workspace Item 3")
                                      .withIssueDate("2016-02-13")
                                      .build();

        context.restoreAuthSystemState();
        // the first submitter has two workspace
        String tokenSubmitter1 = getAuthToken(submitter1.getEmail(), "qwerty01");
        getClient(tokenSubmitter1).perform(get("/api/submission/workspaceitems/search/findBySubmitter")
                .param("size", "20")
                .param("uuid", submitter1.getID().toString()))
            .andExpect(status().isOk())
            .andExpect(jsonPath("$._embedded.workspaceitems",
                    Matchers.containsInAnyOrder(
                            WorkspaceItemMatcher.matchItemWithTitleAndDateIssued(workspaceItem1, "Workspace Item 1",
                                    "2017-10-17"),
                            WorkspaceItemMatcher.matchItemWithTitleAndDateIssued(workspaceItem2, "Workspace Item 2",
                                    "2016-02-13"))))
            .andExpect(jsonPath("$._embedded.workspaceitems",
                    Matchers.not(Matchers.contains(WorkspaceItemMatcher
                            .matchItemWithTitleAndDateIssued(workspaceItem3, "Workspace Item 3", "2016-02-13")))))
            .andExpect(jsonPath("$.page.size", is(20)))
            .andExpect(jsonPath("$.page.totalElements", is(2)));

        // the first submitter has two workspace so if we paginate with a 1-size windows the page 1 will contains the
        // second workspace
        getClient(tokenSubmitter1).perform(get("/api/submission/workspaceitems/search/findBySubmitter")
                .param("size", "1")
                .param("page", "1")
                .param("uuid", submitter1.getID().toString()))
            .andExpect(status().isOk())
            .andExpect(jsonPath("$._embedded.workspaceitems",
                    Matchers.contains(WorkspaceItemMatcher.matchItemWithTitleAndDateIssued(workspaceItem2,
                            "Workspace Item 2", "2016-02-13"))))
            .andExpect(jsonPath("$._embedded.workspaceitems",
                    Matchers.not(Matchers.contains(
                            WorkspaceItemMatcher.matchItemWithTitleAndDateIssued(workspaceItem1, "Workspace Item 1",
                                    "2017-10-17"),
                            WorkspaceItemMatcher.matchItemWithTitleAndDateIssued(workspaceItem3, "Workspace Item 3",
                                    "2016-02-13")))))
            .andExpect(jsonPath("$.page.size", is(1)))
            .andExpect(jsonPath("$.page.totalElements", is(2)));

        // the second submitter has a single workspace
        String tokenSubmitter2 = getAuthToken(submitter2.getEmail(), "qwerty02");
        getClient(tokenSubmitter2).perform(get("/api/submission/workspaceitems/search/findBySubmitter")
                .param("size", "20")
                .param("uuid", submitter2.getID().toString()))
            .andExpect(status().isOk())
            .andExpect(jsonPath("$._embedded.workspaceitems",
                    Matchers.contains(
                            WorkspaceItemMatcher.matchItemWithTitleAndDateIssued(workspaceItem3, "Workspace Item 3",
                                    "2016-02-13"))))
            .andExpect(jsonPath("$.page.size", is(20)))
            .andExpect(jsonPath("$.page.totalElements", is(1)));

        // also the admin should be able to retrieve the submission of an another user
        String tokenAdmin = getAuthToken(admin.getEmail(), password);
        getClient(tokenAdmin).perform(get("/api/submission/workspaceitems/search/findBySubmitter")
                             .param("uuid", submitter1.getID().toString()))
                             .andExpect(status().isOk())
                             .andExpect(jsonPath("$._embedded.workspaceitems", Matchers.containsInAnyOrder(
                                        WorkspaceItemMatcher.matchItemWithTitleAndDateIssued
                                                  (workspaceItem1, "Workspace Item 1", "2017-10-17"),
                                        WorkspaceItemMatcher.matchItemWithTitleAndDateIssued
                                                  (workspaceItem2, "Workspace Item 2", "2016-02-13"))))
                             .andExpect(jsonPath("$.page.totalElements", is(2)));
    }

    @Test
    public void findBySubmitterForbiddenTest() throws Exception {
        context.turnOffAuthorisationSystem();

        parentCommunity = CommunityBuilder.createCommunity(context)
                .withName("Parent Community")
                .build();

        Community child1 = CommunityBuilder.createSubCommunity(context, parentCommunity)
                .withName("Sub Community")
                .build();

        Collection col1 = CollectionBuilder.createCollection(context, child1)
                .withName("Collection 1")
                .build();

        EPerson submitter1 = EPersonBuilder.createEPerson(context)
                .withEmail("submitter1@example.com")
                .withPassword("qwerty01")
                .build();

        EPerson submitter2 = EPersonBuilder.createEPerson(context)
                .withEmail("submitter2@example.com")
                .withPassword("qwerty02")
                .build();

        context.setCurrentUser(submitter1);

        WorkspaceItem workspaceItem1 = WorkspaceItemBuilder.createWorkspaceItem(context, col1)
                                      .withTitle("Workspace Item 1")
                                      .withIssueDate("2019-10-17")
                                      .build();

        WorkspaceItem workspaceItem2 = WorkspaceItemBuilder.createWorkspaceItem(context, col1)
                                      .withTitle("Workspace Item 2")
                                      .withIssueDate("2018-02-13")
                                      .build();

        context.restoreAuthSystemState();
        String tokenSubmitter1 = getAuthToken(submitter1.getEmail(), "qwerty01");
        getClient(tokenSubmitter1).perform(get("/api/submission/workspaceitems/search/findBySubmitter")
                .param("uuid", submitter1.getID().toString()))
                .andExpect(status().isOk())
                .andExpect(jsonPath("$._embedded.workspaceitems", Matchers.containsInAnyOrder(
                            WorkspaceItemMatcher.matchItemWithTitleAndDateIssued(workspaceItem1, "Workspace Item 1",
                                    "2019-10-17"),
                            WorkspaceItemMatcher.matchItemWithTitleAndDateIssued(workspaceItem2, "Workspace Item 2",
                                    "2018-02-13"))));

        String tokenSubmitter2 = getAuthToken(submitter2.getEmail(), "qwerty02");
        getClient(tokenSubmitter2).perform(get("/api/submission/workspaceitems/search/findBySubmitter")
                .param("uuid", submitter1.getID().toString()))
                .andExpect(status().isForbidden());
    }

    @Test
    /**
     * Test the creation of workspaceitem POSTing to the resource collection endpoint. It should respect the collection
     * param if present or use a default if it is not used
     *
     * @throws Exception
     */
    public void createEmptyWorkspateItemTest() throws Exception {
        context.turnOffAuthorisationSystem();

        //** GIVEN **
        //1. A community-collection structure with one parent community with sub-community and two collections.
        parentCommunity = CommunityBuilder.createCommunity(context)
                                          .withName("Parent Community")
                                          .build();
        Community child1 = CommunityBuilder.createSubCommunity(context, parentCommunity)
                                           .withName("Sub Community")
                                           .build();
        Collection col1 = CollectionBuilder.createCollection(context, child1)
                                           .withName("Collection 1")
                                           .withSubmitterGroup(eperson)
                                           .build();
        Collection col2 = CollectionBuilder.createCollection(context, child1)
                                           .withName("Collection 2")
                                           .withSubmitterGroup(eperson)
                                           .build();
        context.restoreAuthSystemState();

        AtomicReference<Integer> idRef1 = new AtomicReference<>();
        AtomicReference<Integer> idRef2 = new AtomicReference<>();
        AtomicReference<Integer> idRef3 = new AtomicReference<>();
        try {

        String authToken = getAuthToken(eperson.getEmail(), password);

        // create a workspaceitem explicitly in the col1
        getClient(authToken).perform(post("/api/submission/workspaceitems")
                    .param("owningCollection", col1.getID().toString())
                    .contentType(org.springframework.http.MediaType.APPLICATION_JSON))
                .andExpect(status().isCreated())
                .andExpect(jsonPath("$._embedded.collection.id", is(col1.getID().toString())))
                .andDo(result -> idRef1.set(read(result.getResponse().getContentAsString(), "$.id")));

        // create a workspaceitem explicitly in the col2
        getClient(authToken).perform(post("/api/submission/workspaceitems")
                    .param("owningCollection", col2.getID().toString())
                    .contentType(org.springframework.http.MediaType.APPLICATION_JSON))
                .andExpect(status().isCreated())
                .andExpect(jsonPath("$._embedded.collection.id", is(col2.getID().toString())))
                .andDo(result -> idRef2.set(read(result.getResponse().getContentAsString(), "$.id")));

        // create a workspaceitem without an explicit collection, this will go in the first valid collection for the
        // user: the col1
        getClient(authToken).perform(post("/api/submission/workspaceitems")
                .contentType(org.springframework.http.MediaType.APPLICATION_JSON))
                .andExpect(status().isCreated())
                .andExpect(jsonPath("$._embedded.collection.id", is(col1.getID().toString())))
                .andExpect(jsonPath("$", WorkspaceItemMatcher.matchFullEmbeds()))
                .andDo(result -> idRef3.set(read(result.getResponse().getContentAsString(), "$.id")));


        } finally {
            WorkspaceItemBuilder.deleteWorkspaceItem(idRef1.get());
            WorkspaceItemBuilder.deleteWorkspaceItem(idRef2.get());
            WorkspaceItemBuilder.deleteWorkspaceItem(idRef3.get());
        }
    }

    @Test
    /**
     * Test the creation of workspaceitems POSTing to the resource collection endpoint a bibtex file
     *
     * @throws Exception
     */
    public void createSingleWorkspaceItemFromBibtexFileWithOneEntryTest() throws Exception {
        context.turnOffAuthorisationSystem();

        //** GIVEN **
        //1. A community-collection structure with one parent community with sub-community and two collections.
        parentCommunity = CommunityBuilder.createCommunity(context)
                                          .withName("Parent Community")
                                          .build();
        Community child1 = CommunityBuilder.createSubCommunity(context, parentCommunity)
                                           .withName("Sub Community")
                                           .build();
        Collection col1 = CollectionBuilder.createCollection(context, child1)
                                           .withName("Collection 1")
                                           .withSubmitterGroup(eperson)
                                           .build();
        Collection col2 = CollectionBuilder.createCollection(context, child1)
                                           .withName("Collection 2")
                                           .withSubmitterGroup(eperson)
                                           .build();

        InputStream bibtex = getClass().getResourceAsStream("bibtex-test.bib");
        final MockMultipartFile bibtexFile = new MockMultipartFile("file", "/local/path/bibtex-test.bib",
            "application/x-bibtex", bibtex);

        context.restoreAuthSystemState();

        AtomicReference<List<Integer>> idRef = new AtomicReference<>();
        String authToken = getAuthToken(eperson.getEmail(), password);
        try {
            // create a workspaceitem from a single bibliographic entry file explicitly in the default collection (col1)
            getClient(authToken).perform(fileUpload("/api/submission/workspaceitems")
                    .file(bibtexFile))
                // create should return 200, 201 (created) is better for single resource
                .andExpect(status().isOk())
                .andExpect(jsonPath("$._embedded.workspaceitems[0].sections.traditionalpageone['dc.title'][0].value",
                        is("My Article")))
                .andExpect(
                        jsonPath("$._embedded.workspaceitems[0]._embedded.collection.id", is(col1.getID().toString())))
                .andExpect(jsonPath("$._embedded.workspaceitems[0].sections.upload.files[0]"
                     + ".metadata['dc.source'][0].value",
                        is("/local/path/bibtex-test.bib")))
                .andExpect(jsonPath("$._embedded.workspaceitems[0].sections.upload.files[0]"
                     + ".metadata['dc.title'][0].value",
                        is("bibtex-test.bib")))
                .andExpect(
                        jsonPath("$._embedded.workspaceitems[*]._embedded.upload").doesNotExist())
                .andDo(result -> idRef.set(read(result.getResponse().getContentAsString(),
                    "$._embedded.workspaceitems[*].id")));
        } finally {
            if (idRef != null && idRef.get() != null) {
                for (int i : idRef.get()) {
                    WorkspaceItemBuilder.deleteWorkspaceItem(i);
                }
            }
        }

        // create a workspaceitem from a single bibliographic entry file explicitly in the col2
        try {
            getClient(authToken).perform(fileUpload("/api/submission/workspaceitems")
                    .file(bibtexFile)
                    .param("owningCollection", col2.getID().toString()))
                .andExpect(status().isOk())
                .andExpect(jsonPath("$._embedded.workspaceitems[0].sections.traditionalpageone['dc.title'][0].value",
                        is("My Article")))
                .andExpect(
                        jsonPath("$._embedded.workspaceitems[0]._embedded.collection.id", is(col2.getID().toString())))
                .andExpect(jsonPath("$._embedded.workspaceitems[0].sections.upload.files[0]"
                     + ".metadata['dc.source'][0].value",
                        is("/local/path/bibtex-test.bib")))
                .andExpect(jsonPath("$._embedded.workspaceitems[0].sections.upload"
                     + ".files[0].metadata['dc.title'][0].value",
                        is("bibtex-test.bib")))
                .andExpect(
                        jsonPath("$._embedded.workspaceitems[*]._embedded.upload").doesNotExist())
                .andDo(result -> idRef.set(read(result.getResponse().getContentAsString(),
                        "$._embedded.workspaceitems[*].id")));
        } finally {
            if (idRef != null && idRef.get() != null) {
                for (int i : idRef.get()) {
                    WorkspaceItemBuilder.deleteWorkspaceItem(i);
                }
            }
        }
        bibtex.close();
    }

    @Test
    /**
     * Test the creation of workspaceitems POSTing to the resource collection endpoint a csv file
     *
     * @throws Exception
     */
    public void createSingleWorkspaceItemFromCSVWithOneEntryTest() throws Exception {
        context.turnOffAuthorisationSystem();

        //** GIVEN **
        //1. A community-collection structure with one parent community with sub-community and two collections.
        parentCommunity = CommunityBuilder.createCommunity(context)
                                          .withName("Parent Community")
                                          .build();
        Community child1 = CommunityBuilder.createSubCommunity(context, parentCommunity)
                                           .withName("Sub Community")
                                           .build();
        Collection col1 = CollectionBuilder.createCollection(context, child1)
                                           .withName("Collection 1")
                                           .withSubmitterGroup(eperson)
                                           .build();
        Collection col2 = CollectionBuilder.createCollection(context, child1)
                                           .withName("Collection 2")
                                           .withSubmitterGroup(eperson)
                                           .build();

        InputStream csv = getClass().getResourceAsStream("csv-test.csv");
        final MockMultipartFile csvFile = new MockMultipartFile("file", "/local/path/csv-test.csv",
            "text/csv", csv);

        context.restoreAuthSystemState();

        String authToken = getAuthToken(eperson.getEmail(), password);
        // create workspaceitems in the default collection (col1)
        AtomicReference<List<Integer>> idRef = new AtomicReference<>();
        try {
            getClient(authToken).perform(fileUpload("/api/submission/workspaceitems")
                    .file(csvFile))
                // create should return 200, 201 (created) is better for single resource
                .andExpect(status().isOk())
                .andExpect(jsonPath("$._embedded.workspaceitems[0].sections.traditionalpageone['dc.title'][0].value",
                        is("My Article")))
                .andExpect(jsonPath("$._embedded.workspaceitems[0].sections.traditionalpageone"
                        + "['dc.contributor.author'][0].value",
                        is("Nobody")))
                .andExpect(jsonPath("$._embedded.workspaceitems[0].sections.traditionalpageone"
                        + "['dc.date.issued'][0].value",
                        is("2006")))
                .andExpect(jsonPath("$._embedded.workspaceitems[0].sections.traditionalpageone"
                        + "['dc.identifier.issn'][0].value",
                        is("Mock ISSN")))
                .andExpect(jsonPath("$._embedded.workspaceitems[0].sections.traditionalpageone['dc.type'][0].value",
                        is("Mock subtype")))
                .andExpect(
                        jsonPath("$._embedded.workspaceitems[0]._embedded.collection.id", is(col1.getID().toString())))
                .andExpect(jsonPath("$._embedded.workspaceitems[0].sections.upload.files[0]"
                     + ".metadata['dc.source'][0].value",
                        is("/local/path/csv-test.csv")))
                .andExpect(jsonPath("$._embedded.workspaceitems[0].sections.upload.files[0]"
                     + ".metadata['dc.title'][0].value",
                        is("csv-test.csv")))
                .andExpect(
                        jsonPath("$._embedded.workspaceitems[*]._embedded.upload").doesNotExist())
                .andDo(result -> idRef.set(read(result.getResponse().getContentAsString(),
                        "$._embedded.workspaceitems[*].id")));
        } finally {
            if (idRef != null && idRef.get() != null) {
                for (int i : idRef.get()) {
                    WorkspaceItemBuilder.deleteWorkspaceItem(i);
                }
            }
        }

        // create workspaceitems explicitly in the col2
        try {
            getClient(authToken).perform(fileUpload("/api/submission/workspaceitems")
                    .file(csvFile)
                    .param("owningCollection", col2.getID().toString()))
                    .andExpect(status().isOk())
                 .andExpect(jsonPath("$._embedded.workspaceitems[0].sections.traditionalpageone"
                     + "['dc.title'][0].value",
                     is("My Article")))
                 .andExpect(jsonPath("$._embedded.workspaceitems[0].sections.traditionalpageone"
                     + "['dc.contributor.author'][0].value",
                     is("Nobody")))
                 .andExpect(jsonPath("$._embedded.workspaceitems[0].sections.traditionalpageone"
                     + "['dc.date.issued'][0].value",
                     is("2006")))
                 .andExpect(jsonPath("$._embedded.workspaceitems[0].sections.traditionalpageone"
                     + "['dc.identifier.issn'][0].value",
                     is("Mock ISSN")))
                 .andExpect(jsonPath("$._embedded.workspaceitems[0].sections.traditionalpageone['dc.type'][0].value",
                     is("Mock subtype")))
                 .andExpect(
                        jsonPath("$._embedded.workspaceitems[0]._embedded.collection.id", is(col2.getID().toString())))
                 .andExpect(jsonPath("$._embedded.workspaceitems[0].sections.upload.files[0]"
                     + ".metadata['dc.source'][0].value",
                        is("/local/path/csv-test.csv")))
                 .andExpect(jsonPath("$._embedded.workspaceitems[0].sections.upload"
                     + ".files[0].metadata['dc.title'][0].value",
                        is("csv-test.csv")))
                 .andExpect(
                     jsonPath("$._embedded.workspaceitems[*]._embedded.upload").doesNotExist())
                 .andDo(result -> idRef.set(read(result.getResponse().getContentAsString(),
                         "$._embedded.workspaceitems[*].id")));
        } finally {
            if (idRef != null && idRef.get() != null) {
                for (int i : idRef.get()) {
                    WorkspaceItemBuilder.deleteWorkspaceItem(i);
                }
            }
        }
        csv.close();
    }

    @Test
    /**
     * Test the creation of workspaceitems POSTing to the resource collection endpoint a csv file
     * with some missing data
     *
     * @throws Exception
     */
    public void createSingleWorkspaceItemFromCSVWithOneEntryAndMissingDataTest() throws Exception {
        context.turnOffAuthorisationSystem();

        //** GIVEN **
        //1. A community-collection structure with one parent community with sub-community and two collections.
        parentCommunity = CommunityBuilder.createCommunity(context)
                                          .withName("Parent Community")
                                          .build();
        Community child1 = CommunityBuilder.createSubCommunity(context, parentCommunity)
                                           .withName("Sub Community")
                                           .build();
        Collection col1 = CollectionBuilder.createCollection(context, child1)
                                           .withName("Collection 1")
                                           .withSubmitterGroup(eperson)
                                           .build();
        Collection col2 = CollectionBuilder.createCollection(context, child1)
                                           .withName("Collection 2")
                                           .withSubmitterGroup(eperson)
                                           .build();

        InputStream csv = getClass().getResourceAsStream("csv-missing-field-test.csv");
        final MockMultipartFile csvFile = new MockMultipartFile("file", "/local/path/csv-missing-field-test.csv",
            "text/csv", csv);

        context.restoreAuthSystemState();

        String authToken = getAuthToken(eperson.getEmail(), password);
        AtomicReference<List<Integer>> idRef = new AtomicReference<>();
        // create workspaceitems in the default collection (col1)

        try {
            getClient(authToken).perform(fileUpload("/api/submission/workspaceitems")
                .file(csvFile))
            // create should return 200, 201 (created) is better for single resource
            .andExpect(status().isOk())
            .andExpect(jsonPath("$._embedded.workspaceitems[0].sections.traditionalpageone['dc.title'][0].value",
                    is("My Article")))
            .andExpect(jsonPath("$._embedded.workspaceitems[0].sections.traditionalpageone"
                + "['dc.contributor.author'][0].value",
                    is("Nobody")))
            .andExpect(jsonPath("$._embedded.workspaceitems[0].sections.traditionalpageone"
                    + "['dc.contributor.author'][1].value",
                        is("Try escape, in item")))
            .andExpect(jsonPath("$._embedded.workspaceitems[0].sections.traditionalpageone"
                    + "['dc.date.issued'][0].value").isEmpty())
            .andExpect(jsonPath("$._embedded.workspaceitems[0].sections.traditionalpageone"
                    + "['dc.identifier.issn'][0].value",
                    is("Mock ISSN")))
            .andExpect(jsonPath("$._embedded.workspaceitems[0].sections.traditionalpageone['dc.type'][0].value"
                    ).doesNotExist())
            .andExpect(
                    jsonPath("$._embedded.workspaceitems[0]._embedded.collection.id", is(col1.getID().toString())))
            .andExpect(jsonPath("$._embedded.workspaceitems[0].sections.upload.files[0]"
                 + ".metadata['dc.source'][0].value",
                    is("/local/path/csv-missing-field-test.csv")))
            .andExpect(jsonPath("$._embedded.workspaceitems[0].sections.upload.files[0]"
                 + ".metadata['dc.title'][0].value",
                    is("csv-missing-field-test.csv")))
            .andExpect(
                    jsonPath("$._embedded.workspaceitems[*]._embedded.upload").doesNotExist())
            .andDo(result -> idRef.set(read(result.getResponse().getContentAsString(),
                    "$._embedded.workspaceitems[*].id")));
        } finally {
            if (idRef != null && idRef.get() != null) {
                for (int i : idRef.get()) {
                    WorkspaceItemBuilder.deleteWorkspaceItem(i);
                }
            }
        }
        csv.close();
    }

    @Test
    /**
     * Test the creation of workspaceitems POSTing to the resource collection endpoint a tsv file
     *
     * @throws Exception
     */
    public void createSingleWorkspaceItemFromTSVWithOneEntryTest() throws Exception {
        context.turnOffAuthorisationSystem();

        //** GIVEN **
        //1. A community-collection structure with one parent community with sub-community and two collections.
        parentCommunity = CommunityBuilder.createCommunity(context)
                                          .withName("Parent Community")
                                          .build();
        Community child1 = CommunityBuilder.createSubCommunity(context, parentCommunity)
                                           .withName("Sub Community")
                                           .build();
        Collection col1 = CollectionBuilder.createCollection(context, child1)
                                           .withName("Collection 1")
                                           .withSubmitterGroup(eperson)
                                           .build();
        Collection col2 = CollectionBuilder.createCollection(context, child1)
                                           .withName("Collection 2")
                                           .withSubmitterGroup(eperson)
                                           .build();

        InputStream tsv = getClass().getResourceAsStream("tsv-test.tsv");
        final MockMultipartFile tsvFile = new MockMultipartFile("file", "/local/path/tsv-test.tsv",
            "text/tsv", tsv);

        context.restoreAuthSystemState();

        String authToken = getAuthToken(eperson.getEmail(), password);
        AtomicReference<List<Integer>> idRef = new AtomicReference<>();

        // create workspaceitems in the default collection (col1)
        try {
            getClient(authToken).perform(fileUpload("/api/submission/workspaceitems")
                    .file(tsvFile))
                // create should return 200, 201 (created) is better for single resource
                .andExpect(status().isOk())
                .andExpect(jsonPath("$._embedded.workspaceitems[0].sections.traditionalpageone['dc.title'][0].value",
                        is("My Article")))
                .andExpect(jsonPath("$._embedded.workspaceitems[0].sections.traditionalpageone"
                        + "['dc.contributor.author'][0].value",
                        is("Nobody")))
                .andExpect(jsonPath("$._embedded.workspaceitems[0].sections.traditionalpageone"
                        + "['dc.date.issued'][0].value",
                        is("2006")))
                .andExpect(jsonPath("$._embedded.workspaceitems[0].sections.traditionalpageone"
                        + "['dc.identifier.issn'][0].value",
                        is("Mock ISSN")))
                .andExpect(jsonPath("$._embedded.workspaceitems[0].sections.traditionalpageone['dc.type'][0].value",
                        is("Mock subtype")))
                .andExpect(
                        jsonPath("$._embedded.workspaceitems[0]._embedded.collection.id", is(col1.getID().toString())))
                .andExpect(jsonPath("$._embedded.workspaceitems[0].sections.upload.files[0]"
                     + ".metadata['dc.source'][0].value",
                        is("/local/path/tsv-test.tsv")))
                .andExpect(jsonPath("$._embedded.workspaceitems[0].sections.upload.files[0]"
                     + ".metadata['dc.title'][0].value",
                        is("tsv-test.tsv")))
                .andExpect(
                        jsonPath("$._embedded.workspaceitems[*]._embedded.upload").doesNotExist())
                .andDo(result -> idRef.set(read(result.getResponse().getContentAsString(),
                        "$._embedded.workspaceitems[*].id")));
        } finally {
            if (idRef != null && idRef.get() != null) {
                for (int i : idRef.get()) {
                    WorkspaceItemBuilder.deleteWorkspaceItem(i);
                }
            }
        }
        tsv.close();
    }

    @Test
    /**
     * Test the creation of workspaceitems POSTing to the resource collection endpoint a ris file
     *
     * @throws Exception
     */
    public void createSingleWorkspaceItemFromRISWithOneEntryTest() throws Exception {
        context.turnOffAuthorisationSystem();

        //** GIVEN **
        //1. A community-collection structure with one parent community with sub-community and two collections.
        parentCommunity = CommunityBuilder.createCommunity(context)
                                          .withName("Parent Community")
                                          .build();
        Community child1 = CommunityBuilder.createSubCommunity(context, parentCommunity)
                                           .withName("Sub Community")
                                           .build();
        Collection col1 = CollectionBuilder.createCollection(context, child1)
                                           .withName("Collection 1")
                                           .withSubmitterGroup(eperson)
                                           .build();
        Collection col2 = CollectionBuilder.createCollection(context, child1)
                                           .withName("Collection 2")
                                           .withSubmitterGroup(eperson)
                                           .build();

        InputStream ris = getClass().getResourceAsStream("ris-test.ris");
        final MockMultipartFile tsvFile = new MockMultipartFile("file", "/local/path/ris-test.ris",
            "text/ris", ris);

        context.restoreAuthSystemState();

        String authToken = getAuthToken(eperson.getEmail(), password);
        AtomicReference<List<Integer>> idRef = new AtomicReference<>();

        // create workspaceitems in the default collection (col1)
        try {
            getClient(authToken).perform(fileUpload("/api/submission/workspaceitems")
                    .file(tsvFile))
                // create should return 200, 201 (created) is better for single resource
                .andExpect(status().isOk())
                .andExpect(jsonPath("$._embedded.workspaceitems[0].sections.traditionalpageone['dc.title'][0].value",
                        is("Challenge–Response Identification")))
                .andExpect(jsonPath("$._embedded.workspaceitems[0].sections.traditionalpageone['dc.title'][1].value",
                        is("Challenge–Response Identification second title")))
                .andExpect(jsonPath("$._embedded.workspaceitems[0].sections.traditionalpageone"
                        + "['dc.contributor.author'][0].value",
                        is("Just, Mike")))
                .andExpect(jsonPath("$._embedded.workspaceitems[0].sections.traditionalpageone"
                        + "['dc.date.issued'][0].value",
                        is("2005")))
                .andExpect(jsonPath("$._embedded.workspaceitems[0].sections.traditionalpageone"
                        + "['dc.identifier.issn'][0].value",
                        is("978-0-387-23483-0")))
                .andExpect(jsonPath("$._embedded.workspaceitems[0].sections.traditionalpageone['dc.type'][0].value",
                        is("Mock subtype")))
                .andExpect(
                        jsonPath("$._embedded.workspaceitems[0]._embedded.collection.id", is(col1.getID().toString())))
                .andExpect(jsonPath("$._embedded.workspaceitems[0].sections.upload.files[0]"
                     + ".metadata['dc.source'][0].value",
                        is("/local/path/ris-test.ris")))
                .andExpect(jsonPath("$._embedded.workspaceitems[0].sections.upload.files[0]"
                     + ".metadata['dc.title'][0].value",
                        is("ris-test.ris")))
                .andExpect(
                        jsonPath("$._embedded.workspaceitems[*]._embedded.upload").doesNotExist())
                .andDo(result -> idRef.set(read(result.getResponse().getContentAsString(),
                                "$._embedded.workspaceitems[*].id")));
        } finally {
            if (idRef != null && idRef.get() != null) {
                for (int i : idRef.get()) {
                    WorkspaceItemBuilder.deleteWorkspaceItem(i);
                }
            }
        }
        ris.close();
    }

    @Test
    /**
     * Test the creation of workspaceitems POSTing to the resource collection endpoint an endnote file
     *
     * @throws Exception
     */
    public void createSingleWorkspaceItemFromEndnoteWithOneEntryTest() throws Exception {
        context.turnOffAuthorisationSystem();

        //** GIVEN **
        //1. A community-collection structure with one parent community with sub-community and two collections.
        parentCommunity = CommunityBuilder.createCommunity(context)
                                          .withName("Parent Community")
                                          .build();
        Community child1 = CommunityBuilder.createSubCommunity(context, parentCommunity)
                                           .withName("Sub Community")
                                           .build();
        Collection col1 = CollectionBuilder.createCollection(context, child1)
                                           .withName("Collection 1")
                                           .withSubmitterGroup(eperson)
                                           .build();
        Collection col2 = CollectionBuilder.createCollection(context, child1)
                                           .withName("Collection 2")
                                           .withSubmitterGroup(eperson)
                                           .build();

        InputStream endnote = getClass().getResourceAsStream("endnote-test.enw");
        final MockMultipartFile endnoteFile = new MockMultipartFile("file", "/local/path/endnote-test.enw",
            "text/endnote", endnote);

        context.restoreAuthSystemState();

        String authToken = getAuthToken(eperson.getEmail(), password);
        AtomicReference<List<Integer>> idRef = new AtomicReference<>();
        // create workspaceitems in the default collection (col1)
        try {
            getClient(authToken).perform(fileUpload("/api/submission/workspaceitems")
                    .file(endnoteFile))
                // create should return 200, 201 (created) is better for single resource
                .andExpect(status().isOk())
                .andExpect(jsonPath("$._embedded.workspaceitems[0].sections.traditionalpageone['dc.title'][0].value",
                        is("My Title")))
                .andExpect(jsonPath("$._embedded.workspaceitems[0].sections.traditionalpageone"
                        + "['dc.contributor.author'][0].value",
                        is("Author 1")))
                .andExpect(jsonPath("$._embedded.workspaceitems[0].sections.traditionalpageone"
                        + "['dc.contributor.author'][1].value",
                        is("Author 2")))
                .andExpect(jsonPath("$._embedded.workspaceitems[0].sections.traditionalpageone"
                        + "['dc.date.issued'][0].value",
                        is("2005")))
                .andExpect(jsonPath("$._embedded.workspaceitems[0].sections.traditionalpagetwo"
                        + "['dc.description.abstract'][0].value",
                        is("This is my abstract")))
                .andExpect(
                        jsonPath("$._embedded.workspaceitems[0]._embedded.collection.id", is(col1.getID().toString())))
                .andExpect(jsonPath("$._embedded.workspaceitems[0].sections.upload.files[0]"
                     + ".metadata['dc.source'][0].value",
                        is("/local/path/endnote-test.enw")))
                .andExpect(jsonPath("$._embedded.workspaceitems[0].sections.upload.files[0]"
                     + ".metadata['dc.title'][0].value",
                        is("endnote-test.enw")))
                .andExpect(
                        jsonPath("$._embedded.workspaceitems[*]._embedded.upload").doesNotExist())
                .andDo(result -> idRef.set(read(result.getResponse().getContentAsString(),
                        "$._embedded.workspaceitems[*].id")));
        } finally {
            if (idRef != null && idRef.get() != null) {
                for (int i : idRef.get()) {
                     WorkspaceItemBuilder.deleteWorkspaceItem(i);
                }
            }
        }
        endnote.close();
    }


    @Test
    /**
     * Test the creation of workspaceitems POSTing to the resource collection endpoint a csv file
     * with some missing data and inner tab in field (those have to be read as list)
     *
     * @throws Exception
     */
    public void createSingleWorkspaceItemFromTSVWithOneEntryAndMissingDataTest() throws Exception {
        context.turnOffAuthorisationSystem();

        //** GIVEN **
        //1. A community-collection structure with one parent community with sub-community and two collections.
        parentCommunity = CommunityBuilder.createCommunity(context)
                                          .withName("Parent Community")
                                          .build();
        Community child1 = CommunityBuilder.createSubCommunity(context, parentCommunity)
                                           .withName("Sub Community")
                                           .build();
        Collection col1 = CollectionBuilder.createCollection(context, child1)
                                           .withName("Collection 1")
                                           .withSubmitterGroup(eperson)
                                           .build();
        Collection col2 = CollectionBuilder.createCollection(context, child1)
                                           .withName("Collection 2")
                                           .withSubmitterGroup(eperson)
                                           .build();

        InputStream tsv = getClass().getResourceAsStream("tsv-missing-field-test.tsv");
        final MockMultipartFile csvFile = new MockMultipartFile("file", "/local/path/tsv-missing-field-test.tsv",
            "text/tsv", tsv);

        context.restoreAuthSystemState();

        String authToken = getAuthToken(eperson.getEmail(), password);
        AtomicReference<List<Integer>> idRef = new AtomicReference<>();

        // create workspaceitems in the default collection (col1)
        try {
            getClient(authToken).perform(fileUpload("/api/submission/workspaceitems")
                .file(csvFile))
            // create should return 200, 201 (created) is better for single resource
            .andExpect(status().isOk())
            .andExpect(jsonPath("$._embedded.workspaceitems[0].sections.traditionalpageone['dc.title'][0].value",
                    is("My Article")))
            .andExpect(jsonPath("$._embedded.workspaceitems[0].sections.traditionalpageone"
                + "['dc.contributor.author'][0].value",
                    is("Nobody")))
            .andExpect(jsonPath("$._embedded.workspaceitems[0].sections.traditionalpageone"
                    + "['dc.contributor.author'][1].value",
                        is("Try escape \t\t\tin \t\titem")))
            .andExpect(jsonPath("$._embedded.workspaceitems[0].sections.traditionalpageone"
                    + "['dc.date.issued'][0].value").isEmpty())
            .andExpect(jsonPath("$._embedded.workspaceitems[0].sections.traditionalpageone"
                    + "['dc.identifier.issn'][0].value",
                    is("Mock ISSN")))
            .andExpect(jsonPath("$._embedded.workspaceitems[0].sections.traditionalpageone['dc.type'][0].value"
                    ).doesNotExist())
            .andExpect(
                    jsonPath("$._embedded.workspaceitems[0]._embedded.collection.id", is(col1.getID().toString())))
            .andExpect(jsonPath("$._embedded.workspaceitems[0].sections.upload.files[0]"
                 + ".metadata['dc.source'][0].value",
                    is("/local/path/tsv-missing-field-test.tsv")))
            .andExpect(jsonPath("$._embedded.workspaceitems[0].sections.upload.files[0]"
                 + ".metadata['dc.title'][0].value",
                    is("tsv-missing-field-test.tsv")))
            .andExpect(
                    jsonPath("$._embedded.workspaceitems[*]._embedded.upload").doesNotExist())
            .andDo(result -> idRef.set(read(result.getResponse().getContentAsString(),
                    "$._embedded.workspaceitems[*].id")));
            } finally {
                if (idRef != null && idRef.get() != null) {
                    for (int i : idRef.get()) {
                        WorkspaceItemBuilder.deleteWorkspaceItem(i);
                    }
                }
            }
            tsv.close();
    }

    @Test
    /**
     * Test the creation of workspaceitems POSTing to the resource collection endpoint a
     * bibtex and pubmed files
     *
     * @throws Exception
     */
    public void createSingleWorkspaceItemFromMultipleFilesWithOneEntryTest() throws Exception {
        context.turnOffAuthorisationSystem();
        //** GIVEN **
        //1. A community-collection structure with one parent community with sub-community and two collections.
        parentCommunity = CommunityBuilder.createCommunity(context)
                                          .withName("Parent Community")
                                          .build();
        Community child1 = CommunityBuilder.createSubCommunity(context, parentCommunity)
                                           .withName("Sub Community")
                                           .build();
        Collection col1 = CollectionBuilder.createCollection(context, child1)
                                           .withName("Collection 1")
                                           .withSubmitterGroup(eperson)
                                           .build();
        Collection col2 = CollectionBuilder.createCollection(context, child1)
                                           .withName("Collection 2")
                                           .withSubmitterGroup(eperson)
                                           .build();

        InputStream bibtex = getClass().getResourceAsStream("bibtex-test.bib");
        final MockMultipartFile bibtexFile = new MockMultipartFile("file", "/local/path/bibtex-test.bib",
            "application/x-bibtex", bibtex);
        InputStream xmlIS = getClass().getResourceAsStream("pubmed-test.xml");
        final MockMultipartFile pubmedFile = new MockMultipartFile("file", "/local/path/pubmed-test.xml",
            "application/xml", xmlIS);

        context.restoreAuthSystemState();

        String authToken = getAuthToken(eperson.getEmail(), password);
        AtomicReference<List<Integer>> idRef = new AtomicReference<>();

        // create a workspaceitem from a single bibliographic entry file explicitly in the default collection (col1)
        try {
            getClient(authToken).perform(fileUpload("/api/submission/workspaceitems")
                    .file(bibtexFile).file(pubmedFile))
                // create should return 200, 201 (created) is better for single resource
                .andExpect(status().isOk())
                .andExpect(jsonPath("$._embedded.workspaceitems[0].sections.traditionalpageone['dc.title'][0].value",
                        is("My Article")))
                .andExpect(
                        jsonPath("$._embedded.workspaceitems[0]._embedded.collection.id", is(col1.getID().toString())))
                .andExpect(jsonPath("$._embedded.workspaceitems[0].sections.upload.files[0]"
                     + ".metadata['dc.source'][0].value",
                        is("/local/path/bibtex-test.bib")))
                .andExpect(jsonPath("$._embedded.workspaceitems[0].sections.upload.files[0]"
                     + ".metadata['dc.title'][0].value",
                        is("bibtex-test.bib")))
                .andExpect(jsonPath("$._embedded.workspaceitems[0].sections.traditionalpageone['dc.title'][1].value")
                    .doesNotExist())
                .andExpect(jsonPath("$._embedded.workspaceitems[0].sections.upload.files[1]"
                        + ".metadata['dc.source'][0].value",
                            is("/local/path/pubmed-test.xml")))
                .andExpect(jsonPath("$._embedded.workspaceitems[0].sections.upload.files[1]"
                        + ".metadata['dc.title'][0].value",
                            is("pubmed-test.xml")))
                .andDo(result -> idRef.set(read(result.getResponse().getContentAsString(),
                        "$._embedded.workspaceitems[*].id")));
        } finally {
            if (idRef != null && idRef.get() != null) {
                for (int i : idRef.get()) {
                    WorkspaceItemBuilder.deleteWorkspaceItem(i);
                }
            }
        }

        // create a workspaceitem from a single bibliographic entry file explicitly in the col2
        try {
            getClient(authToken).perform(fileUpload("/api/submission/workspaceitems")
                    .file(bibtexFile).file(pubmedFile)
                    .param("owningCollection", col2.getID().toString()))
                .andExpect(status().isOk())
                .andExpect(jsonPath("$._embedded.workspaceitems[0].sections.traditionalpageone['dc.title'][0].value",
                        is("My Article")))
                .andExpect(
                        jsonPath("$._embedded.workspaceitems[0]._embedded.collection.id", is(col2.getID().toString())))
                .andExpect(jsonPath("$._embedded.workspaceitems[0].sections.upload.files[0]"
                     + ".metadata['dc.source'][0].value",
                        is("/local/path/bibtex-test.bib")))
                .andExpect(jsonPath("$._embedded.workspaceitems[0].sections.upload"
                     + ".files[0].metadata['dc.title'][0].value",
                        is("bibtex-test.bib")))
                .andExpect(jsonPath("$._embedded.workspaceitems[0].sections.traditionalpageone['dc.title'][1].value")
                        .doesNotExist())
                .andExpect(jsonPath("$._embedded.workspaceitems[0].sections.upload.files[1]"
                     + ".metadata['dc.source'][0].value",
                         is("/local/path/pubmed-test.xml")))
                .andExpect(jsonPath("$._embedded.workspaceitems[0].sections.upload.files[1]"
                     + ".metadata['dc.title'][0].value",
                         is("pubmed-test.xml")))
                .andDo(result -> idRef.set(read(result.getResponse().getContentAsString(),
                        "$._embedded.workspaceitems[*].id")));
        } finally {
            if (idRef != null && idRef.get() != null) {
                for (int i : idRef.get()) {
                    WorkspaceItemBuilder.deleteWorkspaceItem(i);
                }
            }
        }
        bibtex.close();
        xmlIS.close();
    }

    @Test
    /**
     * Test the creation of workspaceitems POSTing to the resource collection endpoint a bibtex file
     * contains more than one entry.
     *
     * @throws Exception
     */
    public void createSingleWorkspaceItemsFromSingleFileWithMultipleEntriesTest() throws Exception {
        context.turnOffAuthorisationSystem();

        //** GIVEN **
        //1. A community-collection structure with one parent community with sub-community and two collections.
        parentCommunity = CommunityBuilder.createCommunity(context)
                                          .withName("Parent Community")
                                          .build();
        Community child1 = CommunityBuilder.createSubCommunity(context, parentCommunity)
                                           .withName("Sub Community")
                                           .build();
        Collection col1 = CollectionBuilder.createCollection(context, child1)
                                           .withName("Collection 1")
                                           .withSubmitterGroup(eperson)
                                           .build();
        Collection col2 = CollectionBuilder.createCollection(context, child1)
                                           .withName("Collection 2")
                                           .withSubmitterGroup(eperson)
                                           .build();

        InputStream bibtex = getClass().getResourceAsStream("bibtex-test-3-entries.bib");
        final MockMultipartFile bibtexFile = new MockMultipartFile("file", "bibtex-test-3-entries.bib",
            "application/x-bibtex",
                bibtex);

        context.restoreAuthSystemState();

        String authToken = getAuthToken(eperson.getEmail(), password);

        // create a workspaceitem from a single bibliographic entry file explicitly in the default collection (col1)
        getClient(authToken).perform(fileUpload("/api/submission/workspaceitems")
                    .file(bibtexFile))
                  // create should return return a 422 because we don't allow/support bibliographic files
                 // that have multiple metadata records
                .andExpect(status().is(422));
        bibtex.close();
    }

    @Test
    /**
     * Test the creation of workspaceitems POSTing to the resource collection endpoint a pubmed XML
     * file.
     *
     * @throws Exception
     */
    public void createPubmedWorkspaceItemFromFileTest() throws Exception {
        context.turnOffAuthorisationSystem();

        //** GIVEN **
        //1. A community-collection structure with one parent community with sub-community and two collections.
        parentCommunity = CommunityBuilder.createCommunity(context)
                                          .withName("Parent Community")
                                          .build();
        Community child1 = CommunityBuilder.createSubCommunity(context, parentCommunity)
                                           .withName("Sub Community")
                                           .build();
        Collection col1 = CollectionBuilder.createCollection(context, child1)
                                           .withName("Collection 1")
                                           .withSubmitterGroup(eperson)
                                           .build();
        Collection col2 = CollectionBuilder.createCollection(context, child1)
                                           .withName("Collection 2")
                                           .withSubmitterGroup(eperson)
                                           .build();
        InputStream xmlIS = getClass().getResourceAsStream("pubmed-test.xml");
        final MockMultipartFile pubmedFile = new MockMultipartFile("file", "/local/path/pubmed-test.xml",
            "application/xml", xmlIS);

        context.restoreAuthSystemState();

        String authToken = getAuthToken(eperson.getEmail(), password);
        AtomicReference<List<Integer>> idRef = new AtomicReference<>();

        // create a workspaceitem from a single bibliographic entry file explicitly in the default collection (col1)
        try {
            getClient(authToken).perform(fileUpload("/api/submission/workspaceitems")
                    .file(pubmedFile))
                .andExpect(status().isOk())
                .andExpect(jsonPath("$._embedded.workspaceitems[0].sections.traditionalpageone['dc.title'][0].value",
                        is("Multistep microreactions with proteins using electrocapture technology.")))
                .andExpect(
                        jsonPath(
                        "$._embedded.workspaceitems[0].sections.traditionalpageone['dc.identifier.other'][0].value",
                        is("15117179")))
                .andExpect(jsonPath("$._embedded.workspaceitems[0].sections.traditionalpageone"
                        + "['dc.contributor.author'][0].value",
                        is("Astorga-Wells, Juan")))
                .andExpect(jsonPath("$._embedded.workspaceitems[0].sections.upload.files[0]"
                    + ".metadata['dc.source'][0].value",
                        is("/local/path/pubmed-test.xml")))
                .andExpect(jsonPath("$._embedded.workspaceitems[0].sections.upload.files[0]"
                    + ".metadata['dc.title'][0].value",
                        is("pubmed-test.xml")))
                .andDo(result -> idRef.set(read(result.getResponse().getContentAsString(),
                        "$._embedded.workspaceitems[*].id")));
        } finally {
            if (idRef != null && idRef.get() != null) {
                for (int i : idRef.get()) {
                    WorkspaceItemBuilder.deleteWorkspaceItem(i);
                }
            }
        }


        // create a workspaceitem from a single bibliographic entry file explicitly in the col2
        try {
            getClient(authToken).perform(fileUpload("/api/submission/workspaceitems")
                    .file(pubmedFile)
                    .param("owningCollection", col2.getID().toString()))
            .andExpect(status().isOk())
            .andExpect(jsonPath("$._embedded.workspaceitems[0].sections.traditionalpageone['dc.title'][0].value",
                is("Multistep microreactions with proteins using electrocapture technology.")))
            .andExpect(
                jsonPath(
                "$._embedded.workspaceitems[0].sections.traditionalpageone['dc.identifier.other'][0].value",
                is("15117179")))
            .andExpect(jsonPath("$._embedded.workspaceitems[0].sections.traditionalpageone"
                + "['dc.contributor.author'][0].value",
                is("Astorga-Wells, Juan")))
            .andExpect(jsonPath("$._embedded.workspaceitems[0].sections.upload.files[0].metadata['dc.source'][0].value",
                    is("/local/path/pubmed-test.xml")))
            .andExpect(jsonPath("$._embedded.workspaceitems[0].sections.upload.files[0].metadata['dc.title'][0].value",
                    is("pubmed-test.xml")))
            .andDo(result -> idRef.set(read(result.getResponse().getContentAsString(),
                    "$._embedded.workspaceitems[*].id")));
        } finally {
            if (idRef != null && idRef.get() != null) {
                for (int i : idRef.get()) {
                    WorkspaceItemBuilder.deleteWorkspaceItem(i);
                }
            }
        }
        xmlIS.close();
    }

    @Test
    /**
     * Test the creation of a workspaceitem POSTing to the resource collection endpoint a PDF file. As a single item
     * will be created we expect to have the pdf file stored as a bitstream
     *
     * @throws Exception
     */
    public void createWorkspaceItemFromPDFFileTest() throws Exception {
        context.turnOffAuthorisationSystem();

        //** GIVEN **
        //1. A community-collection structure with one parent community with sub-community and two collections.
        parentCommunity = CommunityBuilder.createCommunity(context)
                                          .withName("Parent Community")
                                          .build();
        Community child1 = CommunityBuilder.createSubCommunity(context, parentCommunity)
                                           .withName("Sub Community")
                                           .build();
        Collection col1 = CollectionBuilder.createCollection(context, child1)
                .withName("Collection 1")
                .withSubmitterGroup(eperson)
                .build();

        String authToken = getAuthToken(eperson.getEmail(), password);

        InputStream pdf = getClass().getResourceAsStream("simple-article.pdf");
        MockMultipartFile pdfFile = new MockMultipartFile("file", "/local/path/myfile.pdf", "application/pdf", pdf);

        context.restoreAuthSystemState();

        // create a workspaceitem
        getClient(authToken).perform(fileUpload("/api/submission/workspaceitems")
                    .file(pdfFile))
                // create should return 200, 201 (created) is better for single resource
                .andExpect(status().isOk())
                //FIXME it will be nice to setup a mock grobid server for end to end testing
                // no metadata for now
//              .andExpect(jsonPath("$._embedded.workspaceitems[0]._embedded.traditionalpageone['dc.title'][0].value",
//              is("This is a simple test file")))
                // we can just check that the pdf is stored in the item
                .andExpect(
                        jsonPath("$._embedded.workspaceitems[0].sections.upload.files[0].metadata['dc.title'][0].value",
                                is("myfile.pdf")))
                .andExpect(jsonPath(
                        "$._embedded.workspaceitems[0].sections.upload.files[0].metadata['dc.source'][0].value",
                        is("/local/path/myfile.pdf")))
        ;

        pdf.close();
    }

    @Test
    /**
     * Test the exposition of validation error for missing required metadata both at the creation time than on existent
     * workspaceitems
     *
     * @throws Exception
     */
    public void validationErrorsRequiredMetadataTest() throws Exception {
        context.turnOffAuthorisationSystem();

        //** GIVEN **
        //1. A community-collection structure with one parent community with sub-community and two collections.
        parentCommunity = CommunityBuilder.createCommunity(context)
                                          .withName("Parent Community")
                                          .build();
        Community child1 = CommunityBuilder.createSubCommunity(context, parentCommunity)
                                           .withName("Sub Community")
                                           .build();
        Collection col1 = CollectionBuilder.createCollection(context, child1)
                .withName("Collection 1")
                .withSubmitterGroup(eperson)
                .build();

        String authToken = getAuthToken(eperson.getEmail(), password);

        WorkspaceItem workspaceItem1 = WorkspaceItemBuilder.createWorkspaceItem(context, col1)
                .withTitle("Workspace Item 1")
                .withIssueDate("2017-10-17")
                .build();

        WorkspaceItem workspaceItem2 = WorkspaceItemBuilder.createWorkspaceItem(context, col1)
                .withTitle("Workspace Item 2")
                .build();

        //disable file upload mandatory
        configurationService.setProperty("webui.submit.upload.required", false);

        context.restoreAuthSystemState();

        AtomicReference<Integer> idRef = new AtomicReference<>();
        try {

        getClient(authToken).perform(get("/api/submission/workspaceitems/" + workspaceItem1.getID()))
                .andExpect(status().isOk())
                .andExpect(jsonPath("$.errors").doesNotExist())
        ;

        getClient(authToken).perform(get("/api/submission/workspaceitems/" + workspaceItem2.getID()))
                .andExpect(status().isOk())
                .andExpect(jsonPath("$.errors[?(@.message=='error.validation.required')]",
                        Matchers.contains(
                                hasJsonPath("$.paths", Matchers.contains(
                                        hasJsonPath("$", Matchers.is("/sections/traditionalpageone/dc.date.issued"))
                                )))))
        ;

        // create an empty workspaceitem explicitly in the col1, check validation on creation
        getClient(authToken).perform(post("/api/submission/workspaceitems")
                    .param("owningCollection", col1.getID().toString())
                    .contentType(org.springframework.http.MediaType.APPLICATION_JSON))
                .andExpect(status().isCreated())
                // title and dateissued are required in the first panel
                // the json path with a @ selector always return an array
                .andExpect(jsonPath("$.errors[?(@.message=='error.validation.required')]",
                        Matchers.contains(
                                hasJsonPath("$.paths", Matchers.containsInAnyOrder(
                                        hasJsonPath("$", Matchers.is("/sections/traditionalpageone/dc.title")),
                                        hasJsonPath("$", Matchers.is("/sections/traditionalpageone/dc.date.issued"))
                                )))))
                .andDo(result -> idRef.set(read(result.getResponse().getContentAsString(), "$.id")));
        } finally {
            WorkspaceItemBuilder.deleteWorkspaceItem(idRef.get());
        }

    }

    @Test
    /**
     * Test the update of metadata
     *
     * @throws Exception
     */
    public void patchUpdateMetadataTest() throws Exception {
        context.turnOffAuthorisationSystem();

        //** GIVEN **
        //1. A community-collection structure with one parent community with sub-community and two collections.
        parentCommunity = CommunityBuilder.createCommunity(context)
                                          .withName("Parent Community")
                                          .build();
        Community child1 = CommunityBuilder.createSubCommunity(context, parentCommunity)
                                           .withName("Sub Community")
                                           .build();
        Collection col1 = CollectionBuilder.createCollection(context, child1).withName("Collection 1").build();
        String authToken = getAuthToken(eperson.getEmail(), password);

        WorkspaceItem witem = WorkspaceItemBuilder.createWorkspaceItem(context, col1)
                .withTitle("Workspace Item 1")
                .withIssueDate("2017-10-17")
                .withSubject("ExtraEntry")
                .build();

        //disable file upload mandatory
        configurationService.setProperty("webui.submit.upload.required", false);

        context.restoreAuthSystemState();

        // a simple patch to update an existent metadata
        List<Operation> updateTitle = new ArrayList<Operation>();
        Map<String, String> value = new HashMap<String, String>();
        value.put("value", "New Title");
        updateTitle.add(new ReplaceOperation("/sections/traditionalpageone/dc.title/0", value));

        String patchBody = getPatchContent(updateTitle);

        getClient(authToken).perform(patch("/api/submission/workspaceitems/" + witem.getID())
            .content(patchBody)
            .contentType(MediaType.APPLICATION_JSON_PATCH_JSON))
                        .andExpect(status().isOk())
                        .andExpect(jsonPath("$.errors").doesNotExist())
                        .andExpect(jsonPath("$",
                                // check the new title and untouched values
                                Matchers.is(WorkspaceItemMatcher.matchItemWithTitleAndDateIssuedAndSubject(witem,
                                        "New Title", "2017-10-17", "ExtraEntry"))));

        // verify that the patch changes have been persisted
        getClient(authToken).perform(get("/api/submission/workspaceitems/" + witem.getID()))
            .andExpect(status().isOk())
            .andExpect(jsonPath("$.errors").doesNotExist())
            .andExpect(jsonPath("$",
                    Matchers.is(WorkspaceItemMatcher.matchItemWithTitleAndDateIssuedAndSubject(witem,
                            "New Title", "2017-10-17", "ExtraEntry"))))
        ;
    }

    @Test
    public void patchUpdateMetadataForbiddenTest() throws Exception {
        context.turnOffAuthorisationSystem();

        EPerson eperson1 = EPersonBuilder.createEPerson(context)
                .withEmail("eperson1@mail.com")
                .withPassword("qwerty01")
                .build();

        EPerson eperson2 = EPersonBuilder.createEPerson(context)
                .withEmail("eperson2@mail.com")
                .withPassword("qwerty02")
                .build();

        parentCommunity = CommunityBuilder.createCommunity(context)
                .withName("Parent Community")
                .build();
        Community child1 = CommunityBuilder.createSubCommunity(context, parentCommunity)
                .withName("Sub Community")
                .build();
        Collection col1 = CollectionBuilder.createCollection(context, child1)
                .withName("Collection 1")
                .build();

        context.setCurrentUser(eperson1);
        WorkspaceItem witem = WorkspaceItemBuilder.createWorkspaceItem(context, col1)
                .withTitle("Workspace Item 1")
                .withIssueDate("2019-01-01")
                .withSubject("ExtraEntry")
                .build();

        context.restoreAuthSystemState();

        List<Operation> updateIssueDate = new ArrayList<Operation>();
        Map<String, String> value = new HashMap<String, String>();
        value.put("value", "2020-01-01");
        updateIssueDate.add(new ReplaceOperation("/sections/traditionalpageone/dc.date.issued/0", value));

        String patchBody = getPatchContent(updateIssueDate);
        String tokenEperson2 = getAuthToken(eperson2.getEmail(), "qwerty02");
        getClient(tokenEperson2).perform(patch("/api/submission/workspaceitems/" + witem.getID())
            .content(patchBody)
            .contentType(MediaType.APPLICATION_JSON_PATCH_JSON))
            .andExpect(status().isForbidden());

        String tokenEperson1 = getAuthToken(eperson1.getEmail(), "qwerty01");
        getClient(tokenEperson1).perform(get("/api/submission/workspaceitems/" + witem.getID()))
            .andExpect(status().isOk())
            .andExpect(jsonPath("$",
                    Matchers.is(WorkspaceItemMatcher.matchItemWithTitleAndDateIssuedAndSubject
                               (witem, "Workspace Item 1", "2019-01-01", "ExtraEntry"))));
    }

    public void patchReplaceMetadataOnItemStillInSubmissionTest() throws Exception {
        context.turnOffAuthorisationSystem();

        parentCommunity = CommunityBuilder.createCommunity(context)
                .withName("Parent Community")
                .build();
        Community child1 = CommunityBuilder.createSubCommunity(context, parentCommunity)
                .withName("Sub Community")
                .build();
        Collection col1 = CollectionBuilder.createCollection(context, child1)
                .withName("Collection 1")
                .build();

        context.setCurrentUser(eperson);
        WorkspaceItem witem = WorkspaceItemBuilder.createWorkspaceItem(context, col1)
                .withTitle("Workspace Item 1")
                .withIssueDate("2017-10-17")
                .withSubject("ExtraEntry")
                .build();

        context.restoreAuthSystemState();

        List<Operation> updateTitle = new ArrayList<Operation>();
        Map<String, String> value = new HashMap<String, String>();
        value.put("value", "New Title");
        updateTitle.add(new ReplaceOperation("/metadata/dc.title/0", value));

        String patchBody = getPatchContent(updateTitle);
        UUID idItem = witem.getItem().getID();

        // Verify submitter cannot modify metadata via item PATCH. They must use submission forms.
        String tokenEperson = getAuthToken(eperson.getEmail(), password);
        getClient(tokenEperson).perform(patch("/api/core/items/" + idItem)
            .content(patchBody)
            .contentType(MediaType.APPLICATION_JSON_PATCH_JSON))
            .andExpect(status().isForbidden());

        String tokenAdmin = getAuthToken(admin.getEmail(), password);
        getClient(tokenAdmin).perform(get("/api/core/items/" + idItem))
        .andExpect(status().isOk())
        .andExpect(jsonPath("$", Matchers.is(ItemMatcher.matchItemWithTitleAndDateIssued
                  (witem.getItem(), "Workspace Item 1", "2017-10-17"))));
    }

    @Test
    public void patchAddMetadataOnItemStillInSubmissionTest() throws Exception {
        context.turnOffAuthorisationSystem();

        parentCommunity = CommunityBuilder.createCommunity(context)
                .withName("Parent Community")
                .build();
        Community child1 = CommunityBuilder.createSubCommunity(context, parentCommunity)
                .withName("Sub Community")
                .build();
        Collection col1 = CollectionBuilder.createCollection(context, child1)
                .withName("Collection 1")
                .build();

        context.setCurrentUser(eperson);
        WorkspaceItem witem = WorkspaceItemBuilder.createWorkspaceItem(context, col1)
                .withTitle("Workspace")
                .withSubject("ExtraEntry")
                .build();

        context.restoreAuthSystemState();

        List<Operation> addIssueDate = new ArrayList<Operation>();
        Map<String, String> value = new HashMap<String, String>();
        value.put("value", "2017-10-17");
        addIssueDate.add(new ReplaceOperation("/metadata/dc.date.issued/0", value));

        String patchBody = getPatchContent(addIssueDate);
        UUID idItem = witem.getItem().getID();

        // Verify submitter cannot modify metadata via item PATCH. They must use submission forms.
        String tokenEperson = getAuthToken(eperson.getEmail(), password);
        getClient(tokenEperson).perform(patch("/api/core/items/" + idItem)
            .content(patchBody)
            .contentType(MediaType.APPLICATION_JSON_PATCH_JSON))
            .andExpect(status().isForbidden());

        String tokenAdmin = getAuthToken(admin.getEmail(), password);
        getClient(tokenAdmin).perform(get("/api/core/items/" + idItem))
        .andExpect(status().isOk())
        .andExpect(jsonPath("$", hasJsonPath("$.metadata", allOf(
              matchMetadata("dc.title", "Workspace")))))
        .andExpect(jsonPath("$.metadata.['dc.date.issued']").doesNotExist());
    }

    @Test
    public void patchUpdateMetadataUnAuthenticatedTest() throws Exception {
        context.turnOffAuthorisationSystem();

        EPerson eperson1 = EPersonBuilder.createEPerson(context)
                .withEmail("eperson1@mail.com")
                .withPassword("qwerty01")
                .build();

        parentCommunity = CommunityBuilder.createCommunity(context)
                .withName("Parent Community")
                .build();
        Community child1 = CommunityBuilder.createSubCommunity(context, parentCommunity)
                .withName("Sub Community")
                .build();
        Collection col1 = CollectionBuilder.createCollection(context, child1)
                .withName("Collection 1")
                .build();

        context.setCurrentUser(eperson1);
        WorkspaceItem witem = WorkspaceItemBuilder.createWorkspaceItem(context, col1)
                .withTitle("Workspace Item 1")
                .withIssueDate("2019-01-01")
                .withSubject("ExtraEntry")
                .build();

        context.restoreAuthSystemState();

        List<Operation> updateIssueDate = new ArrayList<Operation>();
        Map<String, String> value = new HashMap<String, String>();
        value.put("value", "2020-01-01");
        updateIssueDate.add(new ReplaceOperation("/sections/traditionalpageone/dc.date.issued/0", value));

        String patchBody = getPatchContent(updateIssueDate);
        getClient().perform(patch("/api/submission/workspaceitems/" + witem.getID())
            .content(patchBody)
            .contentType(MediaType.APPLICATION_JSON_PATCH_JSON))
            .andExpect(status().isUnauthorized());

        String tokenEperson1 = getAuthToken(eperson1.getEmail(), "qwerty01");
        getClient(tokenEperson1).perform(get("/api/submission/workspaceitems/" + witem.getID()))
            .andExpect(status().isOk())
            .andExpect(jsonPath("$",
                    Matchers.is(WorkspaceItemMatcher.matchItemWithTitleAndDateIssuedAndSubject
                               (witem, "Workspace Item 1", "2019-01-01", "ExtraEntry"))));
    }

    @Test
    public void patchRemoveMetadataOnItemStillInSubmissionTest() throws Exception {
        context.turnOffAuthorisationSystem();

        parentCommunity = CommunityBuilder.createCommunity(context)
                .withName("Parent Community")
                .build();
        Community child1 = CommunityBuilder.createSubCommunity(context, parentCommunity)
                .withName("Sub Community")
                .build();
        Collection col1 = CollectionBuilder.createCollection(context, child1)
                .withName("Collection 1")
                .build();

        context.setCurrentUser(eperson);
        WorkspaceItem witem = WorkspaceItemBuilder.createWorkspaceItem(context, col1)
                .withTitle("Workspace title")
                .withIssueDate("2017-10-17")
                .withSubject("ExtraEntry")
                .build();

        context.restoreAuthSystemState();

        List<Operation> removeTitle = new ArrayList<Operation>();
        removeTitle.add(new RemoveOperation("/metadata/dc.title/0"));

        String patchBody = getPatchContent(removeTitle);
        UUID idItem = witem.getItem().getID();

        // Verify submitter cannot modify metadata via item PATCH. They must use submission forms.
        String tokenEperson = getAuthToken(eperson.getEmail(), password);
        getClient(tokenEperson).perform(patch("/api/core/items/" + idItem)
            .content(patchBody)
            .contentType(MediaType.APPLICATION_JSON_PATCH_JSON))
            .andExpect(status().isForbidden());

        String tokenAdmin = getAuthToken(admin.getEmail(), password);
        getClient(tokenAdmin).perform(get("/api/core/items/" + idItem))
        .andExpect(status().isOk())
        .andExpect(jsonPath("$", hasJsonPath("$.metadata", allOf(
              matchMetadata("dc.title", "Workspace title"),
              matchMetadata("dc.date.issued", "2017-10-17")))));
    }

    @Test
    /**
     * Test delete of a metadata
     *
     * @throws Exception
     */
    public void patchDeleteMetadataTest() throws Exception {
        context.turnOffAuthorisationSystem();

        //** GIVEN **
        //1. A community-collection structure with one parent community with sub-community and two collections.
        parentCommunity = CommunityBuilder.createCommunity(context)
                                          .withName("Parent Community")
                                          .build();
        Community child1 = CommunityBuilder.createSubCommunity(context, parentCommunity)
                                           .withName("Sub Community")
                                           .build();
        Collection col1 = CollectionBuilder.createCollection(context, child1).withName("Collection 1").build();
        String authToken = getAuthToken(eperson.getEmail(), password);

        WorkspaceItem witem = WorkspaceItemBuilder.createWorkspaceItem(context, col1)
                .withTitle("Workspace Item 1")
                .withIssueDate("2017-10-17")
                .withSubject("ExtraEntry")
                .build();

        WorkspaceItem witemMultipleSubjects = WorkspaceItemBuilder.createWorkspaceItem(context, col1)
                .withTitle("Workspace Item 1")
                .withIssueDate("2017-10-17")
                .withSubject("Subject1")
                .withSubject("Subject2")
                .withSubject("Subject3")
                .withSubject("Subject4")
                .build();

        WorkspaceItem witemWithTitleDateAndSubjects = WorkspaceItemBuilder.createWorkspaceItem(context, col1)
                .withTitle("Workspace Item 1")
                .withIssueDate("2017-10-17")
                .withSubject("Subject1")
                .withSubject("Subject2")
                .withSubject("Subject3")
                .withSubject("Subject4")
                .build();

        context.restoreAuthSystemState();

        // try to remove the title
        List<Operation> removeTitle = new ArrayList<Operation>();
        removeTitle.add(new RemoveOperation("/sections/traditionalpageone/dc.title/0"));

        String patchBody = getPatchContent(removeTitle);
        getClient(authToken).perform(patch("/api/submission/workspaceitems/" + witem.getID())
                .content(patchBody)
                .contentType(MediaType.APPLICATION_JSON_PATCH_JSON))
                            .andExpect(status().isOk())
                            .andExpect(jsonPath("$.errors[?(@.message=='error.validation.required')]",
                                Matchers.contains(hasJsonPath("$.paths",
                                        Matchers.contains(
                                                hasJsonPath("$",
                                                        Matchers.is("/sections/traditionalpageone/dc.title")))))))
                            .andExpect(jsonPath("$",
                                    // check the new title and untouched values
                                    Matchers.is(WorkspaceItemMatcher.matchItemWithTitleAndDateIssuedAndSubject(witem,
                                            null, "2017-10-17", "ExtraEntry"))));

        // verify that the patch changes have been persisted
        getClient(authToken).perform(get("/api/submission/workspaceitems/" + witem.getID()))
            .andExpect(status().isOk())
            .andExpect(jsonPath("$.errors[?(@.message=='error.validation.required')]",
                    Matchers.contains(
                            hasJsonPath("$.paths", Matchers.contains(
                                    hasJsonPath("$", Matchers.is("/sections/traditionalpageone/dc.title"))
                            )))))
            .andExpect(jsonPath("$",
                    Matchers.is(WorkspaceItemMatcher.matchItemWithTitleAndDateIssuedAndSubject(witem,
                            null, "2017-10-17", "ExtraEntry"))))
        ;

        //disable file upload mandatory
        configurationService.setProperty("webui.submit.upload.required", false);

        // try to remove a metadata in a specific position
        List<Operation> removeMidSubject = new ArrayList<Operation>();
        removeMidSubject.add(new RemoveOperation("/sections/traditionalpagetwo/dc.subject/1"));

        patchBody = getPatchContent(removeMidSubject);
        getClient(authToken).perform(patch("/api/submission/workspaceitems/" + witemMultipleSubjects.getID())
                .content(patchBody)
                .contentType(MediaType.APPLICATION_JSON_PATCH_JSON))
                            .andExpect(status().isOk())
                            .andExpect(jsonPath("$.errors").doesNotExist())
                            .andExpect(jsonPath("$.sections.traditionalpagetwo['dc.subject'][0].value", is("Subject1")))
                            .andExpect(jsonPath("$.sections.traditionalpagetwo['dc.subject'][1].value", is("Subject3")))
                            .andExpect(jsonPath("$.sections.traditionalpagetwo['dc.subject'][2].value", is("Subject4")))
        ;

        // verify that the patch changes have been persisted
        getClient(authToken).perform(get("/api/submission/workspaceitems/" + witemMultipleSubjects.getID()))
            .andExpect(status().isOk())
            .andExpect(jsonPath("$.errors").doesNotExist())
            .andExpect(jsonPath("$.sections.traditionalpagetwo['dc.subject'][0].value", is("Subject1")))
            .andExpect(jsonPath("$.sections.traditionalpagetwo['dc.subject'][1].value", is("Subject3")))
            .andExpect(jsonPath("$.sections.traditionalpagetwo['dc.subject'][2].value", is("Subject4")))
        ;

        List<Operation> removeFirstSubject = new ArrayList<Operation>();
        removeFirstSubject.add(new RemoveOperation("/sections/traditionalpagetwo/dc.subject/0"));

        patchBody = getPatchContent(removeFirstSubject);
        getClient(authToken).perform(patch("/api/submission/workspaceitems/" + witemMultipleSubjects.getID())
                .content(patchBody)
                .contentType(MediaType.APPLICATION_JSON_PATCH_JSON))
                            .andExpect(status().isOk())
                            .andExpect(jsonPath("$.errors").doesNotExist())
                            .andExpect(jsonPath("$.sections.traditionalpagetwo['dc.subject'][0].value", is("Subject3")))
                            .andExpect(jsonPath("$.sections.traditionalpagetwo['dc.subject'][1].value", is("Subject4")))
        ;

        // verify that the patch changes have been persisted
        getClient(authToken).perform(get("/api/submission/workspaceitems/" + witemMultipleSubjects.getID()))
            .andExpect(status().isOk())
            .andExpect(jsonPath("$.errors").doesNotExist())
            .andExpect(jsonPath("$.sections.traditionalpagetwo['dc.subject'][0].value", is("Subject3")))
            .andExpect(jsonPath("$.sections.traditionalpagetwo['dc.subject'][1].value", is("Subject4")))
        ;

        List<Operation> removeLastSubject = new ArrayList<Operation>();
        removeLastSubject.add(new RemoveOperation("/sections/traditionalpagetwo/dc.subject/1"));

        patchBody = getPatchContent(removeLastSubject);
        getClient(authToken).perform(patch("/api/submission/workspaceitems/" + witemMultipleSubjects.getID())
                .content(patchBody)
                .contentType(MediaType.APPLICATION_JSON_PATCH_JSON))
                            .andExpect(status().isOk())
                            .andExpect(jsonPath("$.errors").doesNotExist())
                            .andExpect(jsonPath("$.sections.traditionalpagetwo['dc.subject'][0].value", is("Subject3")))
        ;

        // verify that the patch changes have been persisted
        getClient(authToken).perform(get("/api/submission/workspaceitems/" + witemMultipleSubjects.getID()))
            .andExpect(status().isOk())
            .andExpect(jsonPath("$.errors").doesNotExist())
            .andExpect(jsonPath("$.sections.traditionalpagetwo['dc.subject'][0].value", is("Subject3")))
        ;

        List<Operation> removeFinalSubject = new ArrayList<Operation>();
        removeFinalSubject.add(new RemoveOperation("/sections/traditionalpagetwo/dc.subject/0"));

        patchBody = getPatchContent(removeFinalSubject);
        getClient(authToken).perform(patch("/api/submission/workspaceitems/" + witemMultipleSubjects.getID())
                .content(patchBody)
                .contentType(MediaType.APPLICATION_JSON_PATCH_JSON))
                            .andExpect(status().isOk())
                            .andExpect(jsonPath("$.errors").doesNotExist())
                            .andExpect(jsonPath("$.sections.traditionalpagetwo['dc.subject']").doesNotExist())
        ;

        // verify that the patch changes have been persisted
        getClient(authToken).perform(get("/api/submission/workspaceitems/" + witemMultipleSubjects.getID()))
            .andExpect(status().isOk())
            .andExpect(jsonPath("$.errors").doesNotExist())
            .andExpect(jsonPath("$.sections.traditionalpagetwo['dc.subject']").doesNotExist())
        ;

        // remove all the subjects with a single operation
        List<Operation> removeSubjectsAllAtOnce = new ArrayList<Operation>();
        removeSubjectsAllAtOnce.add(new RemoveOperation("/sections/traditionalpagetwo/dc.subject"));

        patchBody = getPatchContent(removeSubjectsAllAtOnce);
        getClient(authToken).perform(patch("/api/submission/workspaceitems/" + witemWithTitleDateAndSubjects.getID())
                .content(patchBody)
                .contentType(MediaType.APPLICATION_JSON_PATCH_JSON))
                            .andExpect(status().isOk())
                            .andExpect(jsonPath("$.errors").doesNotExist())
                            .andExpect(jsonPath("$.sections.traditionalpagetwo['dc.subject']").doesNotExist())
        ;

        // verify that the patch changes have been persisted
        getClient(authToken).perform(get("/api/submission/workspaceitems/" + witemWithTitleDateAndSubjects.getID()))
            .andExpect(status().isOk())
            .andExpect(jsonPath("$.errors").doesNotExist())
            .andExpect(jsonPath("$.sections.traditionalpagetwo['dc.subject']").doesNotExist())
        ;
    }

    @Test
    public void patchDeleteMetadataForbiddenTest() throws Exception {
        context.turnOffAuthorisationSystem();

        EPerson eperson1 = EPersonBuilder.createEPerson(context)
                .withEmail("eperson1@mail.com")
                .withPassword("qwerty01")
                .build();

        EPerson eperson2 = EPersonBuilder.createEPerson(context)
                .withEmail("eperson2@mail.com")
                .withPassword("qwerty02")
                .build();

        parentCommunity = CommunityBuilder.createCommunity(context)
                .withName("Parent Community")
                .build();
        Community child1 = CommunityBuilder.createSubCommunity(context, parentCommunity)
                .withName("Sub Community")
                .build();
        Collection col1 = CollectionBuilder.createCollection(context, child1)
                .withName("Collection 1")
                .build();

        context.setCurrentUser(eperson1);
        WorkspaceItem witem = WorkspaceItemBuilder.createWorkspaceItem(context, col1)
                .withTitle("Workspace Item 1")
                .withIssueDate("2019-01-01")
                .withSubject("ExtraEntry")
                .build();

        context.restoreAuthSystemState();

        List<Operation> deleteIssueDate = new ArrayList<Operation>();
        deleteIssueDate.add(new RemoveOperation("/sections/traditionalpageone/dc.date.issued/0"));

        String patchBody = getPatchContent(deleteIssueDate);
        String tokenEperson2 = getAuthToken(eperson2.getEmail(), "qwerty02");
        getClient(tokenEperson2).perform(patch("/api/submission/workspaceitems/" + witem.getID())
            .content(patchBody)
            .contentType(MediaType.APPLICATION_JSON_PATCH_JSON))
            .andExpect(status().isForbidden());

        String tokenEperson1 = getAuthToken(eperson1.getEmail(), "qwerty01");
        getClient(tokenEperson1).perform(get("/api/submission/workspaceitems/" + witem.getID()))
            .andExpect(status().isOk())
            .andExpect(jsonPath("$",
                    Matchers.is(WorkspaceItemMatcher.matchItemWithTitleAndDateIssuedAndSubject
                               (witem, "Workspace Item 1", "2019-01-01", "ExtraEntry"))));
    }

    @Test
    public void patchDeleteMetadataUnAuthenticatedTest() throws Exception {
        context.turnOffAuthorisationSystem();

        EPerson eperson1 = EPersonBuilder.createEPerson(context)
                .withEmail("eperson1@mail.com")
                .withPassword("qwerty01")
                .build();

        parentCommunity = CommunityBuilder.createCommunity(context)
                .withName("Parent Community")
                .build();
        Community child1 = CommunityBuilder.createSubCommunity(context, parentCommunity)
                .withName("Sub Community")
                .build();
        Collection col1 = CollectionBuilder.createCollection(context, child1)
                .withName("Collection 1")
                .build();

        context.setCurrentUser(eperson1);
        WorkspaceItem witem = WorkspaceItemBuilder.createWorkspaceItem(context, col1)
                .withTitle("Workspace Item 1")
                .withIssueDate("2019-01-01")
                .withSubject("ExtraEntry")
                .build();

        context.restoreAuthSystemState();

        List<Operation> deleteIssueDate = new ArrayList<Operation>();
        deleteIssueDate.add(new RemoveOperation("/sections/traditionalpageone/dc.date.issued/0"));

        String patchBody = getPatchContent(deleteIssueDate);
        getClient().perform(patch("/api/submission/workspaceitems/" + witem.getID())
            .content(patchBody)
            .contentType(MediaType.APPLICATION_JSON_PATCH_JSON))
            .andExpect(status().isUnauthorized());

        String tokenEperson1 = getAuthToken(eperson1.getEmail(), "qwerty01");
        getClient(tokenEperson1).perform(get("/api/submission/workspaceitems/" + witem.getID()))
            .andExpect(status().isOk())
            .andExpect(jsonPath("$",
                    Matchers.is(WorkspaceItemMatcher.matchItemWithTitleAndDateIssuedAndSubject
                               (witem, "Workspace Item 1", "2019-01-01", "ExtraEntry"))));
    }

    @Test
    /**
     * Test the addition of metadata
     *
     * @throws Exception
     */
    public void patchAddMetadataTest() throws Exception {
        context.turnOffAuthorisationSystem();

        //** GIVEN **
        //1. A community-collection structure with one parent community with sub-community and two collections.
        parentCommunity = CommunityBuilder.createCommunity(context)
                                          .withName("Parent Community")
                                          .build();
        Community child1 = CommunityBuilder.createSubCommunity(context, parentCommunity)
                                           .withName("Sub Community")
                                           .build();
        Collection col1 = CollectionBuilder.createCollection(context, child1).withName("Collection 1").build();
        String authToken = getAuthToken(eperson.getEmail(), password);

        WorkspaceItem witem = WorkspaceItemBuilder.createWorkspaceItem(context, col1)
                .withIssueDate("2017-10-17")
                .withSubject("ExtraEntry")
                .build();

        //disable file upload mandatory
        configurationService.setProperty("webui.submit.upload.required", false);

        context.restoreAuthSystemState();

        // try to add the title
        List<Operation> operations = new ArrayList<Operation>();
        // create a list of values to use in add operation
        List<Map<String, String>> titelValues = new ArrayList<Map<String, String>>();
        List<Map<String, String>> uriValues = new ArrayList<Map<String, String>>();
        Map<String, String> value = new HashMap<String, String>();
        Map<String, String> value2 = new HashMap<String, String>();
        value.put("value", "New Title");
        value2.put("value", "https://www.dspace.org");
        titelValues.add(value);
        uriValues.add(value2);
        operations.add(new AddOperation("/sections/traditionalpageone/dc.title", titelValues));
        operations.add(new AddOperation("/sections/traditionalpageone/dc.identifier.uri", uriValues));

        String patchBody = getPatchContent(operations);
        getClient(authToken).perform(patch("/api/submission/workspaceitems/" + witem.getID())
                .content(patchBody)
                .contentType(MediaType.APPLICATION_JSON_PATCH_JSON))
                            .andExpect(status().isOk())
                            .andExpect(jsonPath("$.errors").doesNotExist())
                            .andExpect(jsonPath("$",
                                    // check if the new title if back and the other values untouched
                                    Matchers.is(WorkspaceItemMatcher.matchItemWithTitleAndDateIssuedAndSubject(witem,
                                            "New Title", "2017-10-17", "ExtraEntry"))))
                            .andExpect(jsonPath("$", Matchers.allOf(
                                    hasJsonPath("$.sections.traditionalpageone['dc.identifier.uri'][0].value",
                                             is("https://www.dspace.org")))));

        // verify that the patch changes have been persisted
        getClient(authToken).perform(get("/api/submission/workspaceitems/" + witem.getID()))
            .andExpect(status().isOk())
            .andExpect(jsonPath("$.errors").doesNotExist())
            .andExpect(jsonPath("$",
                    Matchers.is(WorkspaceItemMatcher.matchItemWithTitleAndDateIssuedAndSubject(witem,
                            "New Title", "2017-10-17", "ExtraEntry"))))
            .andExpect(jsonPath("$", Matchers.allOf(
                    hasJsonPath("$.sections.traditionalpageone['dc.identifier.uri'][0].value",
                             is("https://www.dspace.org")))))
        ;
    }

    @Test
    public void patchAddMetadataUpdateExistValueTest() throws Exception {
        context.turnOffAuthorisationSystem();

        EPerson eperson1 = EPersonBuilder.createEPerson(context)
                .withEmail("eperson1@mail.com")
                .withPassword("qwerty01")
                .build();

        parentCommunity = CommunityBuilder.createCommunity(context)
                                          .withName("Parent Community")
                                          .build();
        Community child1 = CommunityBuilder.createSubCommunity(context, parentCommunity)
                                           .withName("Sub Community")
                                           .build();
        Collection col1 = CollectionBuilder.createCollection(context, child1).withName("Collection 1").build();

        context.setCurrentUser(eperson1);
        WorkspaceItem witem = WorkspaceItemBuilder.createWorkspaceItem(context, col1)
                .withTitle("Workspace Item 1")
                .withIssueDate("2017-10-17")
                .withSubject("ExtraEntry")
                .build();

        context.restoreAuthSystemState();

        List<Operation> addTitle = new ArrayList<Operation>();
        List<Map<String, String>> values = new ArrayList<Map<String, String>>();
        Map<String, String> value = new HashMap<String, String>();
        value.put("value", "New Title");
        values.add(value);
        addTitle.add(new AddOperation("/sections/traditionalpageone/dc.title", values));

        String patchBody = getPatchContent(addTitle);
        String authToken = getAuthToken(eperson1.getEmail(), "qwerty01");
        getClient(authToken).perform(patch("/api/submission/workspaceitems/" + witem.getID())
            .content(patchBody)
            .contentType(MediaType.APPLICATION_JSON_PATCH_JSON))
            .andExpect(status().isOk());

        getClient(authToken).perform(get("/api/submission/workspaceitems/" + witem.getID()))
            .andExpect(status().isOk())
            .andExpect(jsonPath("$",
                    Matchers.is(WorkspaceItemMatcher.matchItemWithTitleAndDateIssuedAndSubject(witem,
                            "New Title", "2017-10-17", "ExtraEntry"))))
        ;
    }

    @Test
    public void patchAddMetadataUnAuthenticatedTest() throws Exception {
        context.turnOffAuthorisationSystem();

        parentCommunity = CommunityBuilder.createCommunity(context)
                                          .withName("Parent Community")
                                          .build();
        Community child1 = CommunityBuilder.createSubCommunity(context, parentCommunity)
                                           .withName("Sub Community")
                                           .build();
        Collection col1 = CollectionBuilder.createCollection(context, child1).withName("Collection 1").build();

        WorkspaceItem witem = WorkspaceItemBuilder.createWorkspaceItem(context, col1)
                .withIssueDate("2020-01-13")
                .withSubject("ExtraEntry")
                .build();

        context.restoreAuthSystemState();

        List<Operation> addTitle = new ArrayList<Operation>();
        List<Map<String, String>> values = new ArrayList<Map<String, String>>();
        Map<String, String> value = new HashMap<String, String>();
        value.put("value", "New Title");
        values.add(value);
        addTitle.add(new AddOperation("/sections/traditionalpageone/dc.title", values));

        String patchBody = getPatchContent(addTitle);
        getClient().perform(patch("/api/submission/workspaceitems/" + witem.getID())
                   .content(patchBody)
                   .contentType(MediaType.APPLICATION_JSON_PATCH_JSON))
                   .andExpect(status().isUnauthorized());

        String authToken = getAuthToken(admin.getEmail(), password);
        getClient(authToken).perform(get("/api/submission/workspaceitems/" + witem.getID()))
            .andExpect(status().isOk())
            .andExpect(jsonPath("$",
                    Matchers.is(WorkspaceItemMatcher.matchItemWithTitleAndDateIssuedAndSubject
                               (witem, null, "2020-01-13", "ExtraEntry"))));
    }

    @Test
    public void patchAddMetadataForbiddenTest() throws Exception {
        context.turnOffAuthorisationSystem();

        EPerson eperson1 = EPersonBuilder.createEPerson(context)
                .withEmail("eperson1@mail.com")
                .withPassword("qwerty01")
                .build();

        EPerson eperson2 = EPersonBuilder.createEPerson(context)
                .withEmail("eperson2@mail.com")
                .withPassword("qwerty02")
                .build();

        parentCommunity = CommunityBuilder.createCommunity(context)
                .withName("Parent Community")
                .build();
        Community child1 = CommunityBuilder.createSubCommunity(context, parentCommunity)
                .withName("Sub Community")
                .build();
        Collection col1 = CollectionBuilder.createCollection(context, child1)
                .withName("Collection 1")
                .build();

        context.setCurrentUser(eperson1);
        WorkspaceItem witem = WorkspaceItemBuilder.createWorkspaceItem(context, col1)
                .withIssueDate("2019-11-25")
                .withSubject("ExtraEntry")
                .build();

        context.restoreAuthSystemState();

        List<Operation> addTitle = new ArrayList<Operation>();
        Map<String, String> value = new HashMap<String, String>();
        value.put("value", "New Title");
        addTitle.add(new AddOperation("/sections/traditionalpageone/dc.title", value));

        String patchBody = getPatchContent(addTitle);
        String tokenEperson2 = getAuthToken(eperson2.getEmail(), "qwerty02");
        getClient(tokenEperson2).perform(patch("/api/submission/workspaceitems/" + witem.getID())
            .content(patchBody)
            .contentType(MediaType.APPLICATION_JSON_PATCH_JSON))
            .andExpect(status().isForbidden());

        String tokenEperson1 = getAuthToken(eperson1.getEmail(), "qwerty01");
        getClient(tokenEperson1).perform(get("/api/submission/workspaceitems/" + witem.getID()))
            .andExpect(status().isOk())
            .andExpect(jsonPath("$",
                    Matchers.is(WorkspaceItemMatcher.matchItemWithTitleAndDateIssuedAndSubject
                               (witem, null, "2019-11-25", "ExtraEntry"))));
    }

    @Test
    /**
     * Test the addition of metadata
     *
     * @throws Exception
     */
    public void patchAddMultipleMetadataValuesTest() throws Exception {
        context.turnOffAuthorisationSystem();

        //** GIVEN **
        //1. A community-collection structure with one parent community with sub-community and two collections.
        parentCommunity = CommunityBuilder.createCommunity(context)
                                          .withName("Parent Community")
                                          .build();
        Community child1 = CommunityBuilder.createSubCommunity(context, parentCommunity)
                                           .withName("Sub Community")
                                           .build();
        Collection col1 = CollectionBuilder.createCollection(context, child1).withName("Collection 1").build();
        String authToken = getAuthToken(eperson.getEmail(), password);

        WorkspaceItem witem = WorkspaceItemBuilder.createWorkspaceItem(context, col1)
                .withTitle("Test WorkspaceItem")
                .withIssueDate("2017-10-17")
                .build();

        //disable file upload mandatory
        configurationService.setProperty("webui.submit.upload.required", false);

        context.restoreAuthSystemState();

        // try to add multiple subjects at once
        List<Operation> addSubjects = new ArrayList<Operation>();
        // create a list of values to use in add operation
        List<Map<String, String>> values = new ArrayList<Map<String, String>>();
        Map<String, String> value1 = new HashMap<String, String>();
        value1.put("value", "Subject1");
        Map<String, String> value2 = new HashMap<String, String>();
        value2.put("value", "Subject2");
        values.add(value1);
        values.add(value2);

        addSubjects.add(new AddOperation("/sections/traditionalpagetwo/dc.subject", values));

        String patchBody = getPatchContent(addSubjects);
        getClient(authToken).perform(patch("/api/submission/workspaceitems/" + witem.getID())
                .content(patchBody)
                .contentType(MediaType.APPLICATION_JSON_PATCH_JSON))
                            .andExpect(status().isOk())
                            .andExpect(jsonPath("$.errors").doesNotExist())
                            .andExpect(jsonPath("$.sections.traditionalpagetwo['dc.subject'][0].value",
                                    is("Subject1")))
                            .andExpect(jsonPath("$.sections.traditionalpagetwo['dc.subject'][1].value",
                                    is("Subject2")))
        ;

        // verify that the patch changes have been persisted
        getClient(authToken).perform(get("/api/submission/workspaceitems/" + witem.getID()))
            .andExpect(status().isOk())
            .andExpect(jsonPath("$.errors").doesNotExist())
            .andExpect(jsonPath("$.sections.traditionalpagetwo['dc.subject'][0].value", is("Subject1")))
            .andExpect(jsonPath("$.sections.traditionalpagetwo['dc.subject'][1].value", is("Subject2")))
        ;

        // add a subject in the first position
        List<Operation> addFirstSubject = new ArrayList<Operation>();
        Map<String, String> firstSubject = new HashMap<String, String>();
        firstSubject.put("value", "First Subject");

        addFirstSubject.add(new AddOperation("/sections/traditionalpagetwo/dc.subject/0", firstSubject));

        patchBody = getPatchContent(addFirstSubject);
        getClient(authToken).perform(patch("/api/submission/workspaceitems/" + witem.getID())
                .content(patchBody)
                .contentType(MediaType.APPLICATION_JSON_PATCH_JSON))
                            .andExpect(status().isOk())
                            .andExpect(jsonPath("$.errors").doesNotExist())
                            .andExpect(jsonPath("$.sections.traditionalpagetwo['dc.subject'][0].value",
                                    is("First Subject")))
                            .andExpect(jsonPath("$.sections.traditionalpagetwo['dc.subject'][1].value",
                                    is("Subject1")))
                            .andExpect(jsonPath("$.sections.traditionalpagetwo['dc.subject'][2].value",
                                    is("Subject2")))
        ;

        // verify that the patch changes have been persisted
        getClient(authToken).perform(get("/api/submission/workspaceitems/" + witem.getID()))
            .andExpect(status().isOk())
            .andExpect(jsonPath("$.errors").doesNotExist())
            .andExpect(jsonPath("$.sections.traditionalpagetwo['dc.subject'][0].value", is("First Subject")))
            .andExpect(jsonPath("$.sections.traditionalpagetwo['dc.subject'][1].value", is("Subject1")))
            .andExpect(jsonPath("$.sections.traditionalpagetwo['dc.subject'][2].value", is("Subject2")))
        ;

        // add a subject in a central position
        List<Operation> addMidSubject = new ArrayList<Operation>();
        Map<String, String> midSubject = new HashMap<String, String>();
        midSubject.put("value", "Mid Subject");

        addMidSubject.add(new AddOperation("/sections/traditionalpagetwo/dc.subject/2", midSubject));

        patchBody = getPatchContent(addMidSubject);
        getClient(authToken).perform(patch("/api/submission/workspaceitems/" + witem.getID())
                .content(patchBody)
                .contentType(MediaType.APPLICATION_JSON_PATCH_JSON))
                            .andExpect(status().isOk())
                            .andExpect(jsonPath("$.errors").doesNotExist())
                            .andExpect(jsonPath("$.sections.traditionalpagetwo['dc.subject'][0].value",
                                    is("First Subject")))
                            .andExpect(jsonPath("$.sections.traditionalpagetwo['dc.subject'][1].value",
                                    is("Subject1")))
                            .andExpect(jsonPath("$.sections.traditionalpagetwo['dc.subject'][2].value",
                                    is("Mid Subject")))
                            .andExpect(jsonPath("$.sections.traditionalpagetwo['dc.subject'][3].value",
                                    is("Subject2")))
        ;

        // verify that the patch changes have been persisted
        getClient(authToken).perform(get("/api/submission/workspaceitems/" + witem.getID()))
            .andExpect(status().isOk())
            .andExpect(jsonPath("$.errors").doesNotExist())
            .andExpect(jsonPath("$.sections.traditionalpagetwo['dc.subject'][0].value", is("First Subject")))
            .andExpect(jsonPath("$.sections.traditionalpagetwo['dc.subject'][1].value", is("Subject1")))
            .andExpect(jsonPath("$.sections.traditionalpagetwo['dc.subject'][2].value", is("Mid Subject")))
            .andExpect(jsonPath("$.sections.traditionalpagetwo['dc.subject'][3].value", is("Subject2")))
        ;

        // append a last subject without specifying the index
        List<Operation> addLastSubject = new ArrayList<Operation>();
        Map<String, String> lastSubject = new HashMap<String, String>();
        lastSubject.put("value", "Last Subject");

        addLastSubject.add(new AddOperation("/sections/traditionalpagetwo/dc.subject/4", lastSubject));

        patchBody = getPatchContent(addLastSubject);
        getClient(authToken).perform(patch("/api/submission/workspaceitems/" + witem.getID())
                .content(patchBody)
                .contentType(MediaType.APPLICATION_JSON_PATCH_JSON))
                            .andExpect(status().isOk())
                            .andExpect(jsonPath("$.errors").doesNotExist())
                            .andExpect(jsonPath("$.sections.traditionalpagetwo['dc.subject'][0].value",
                                    is("First Subject")))
                            .andExpect(jsonPath("$.sections.traditionalpagetwo['dc.subject'][1].value",
                                    is("Subject1")))
                            .andExpect(jsonPath("$.sections.traditionalpagetwo['dc.subject'][2].value",
                                    is("Mid Subject")))
                            .andExpect(jsonPath("$.sections.traditionalpagetwo['dc.subject'][3].value",
                                    is("Subject2")))
                            .andExpect(jsonPath("$.sections.traditionalpagetwo['dc.subject'][4].value",
                                    is("Last Subject")))
        ;

        // verify that the patch changes have been persisted
        getClient(authToken).perform(get("/api/submission/workspaceitems/" + witem.getID()))
            .andExpect(status().isOk())
            .andExpect(jsonPath("$.errors").doesNotExist())
            .andExpect(jsonPath("$.sections.traditionalpagetwo['dc.subject'][0].value", is("First Subject")))
            .andExpect(jsonPath("$.sections.traditionalpagetwo['dc.subject'][1].value", is("Subject1")))
            .andExpect(jsonPath("$.sections.traditionalpagetwo['dc.subject'][2].value", is("Mid Subject")))
            .andExpect(jsonPath("$.sections.traditionalpagetwo['dc.subject'][3].value", is("Subject2")))
            .andExpect(jsonPath("$.sections.traditionalpagetwo['dc.subject'][4].value", is("Last Subject")))
        ;

        // append a last subject without specifying the index
        List<Operation> addFinalSubject = new ArrayList<Operation>();
        Map<String, String> finalSubject = new HashMap<String, String>();
        finalSubject.put("value", "Final Subject");

        addFinalSubject.add(new AddOperation("/sections/traditionalpagetwo/dc.subject/-", finalSubject));

        patchBody = getPatchContent(addFinalSubject);
        getClient(authToken).perform(patch("/api/submission/workspaceitems/" + witem.getID())
                .content(patchBody)
                .contentType(MediaType.APPLICATION_JSON_PATCH_JSON))
                            .andExpect(status().isOk())
                            .andExpect(jsonPath("$.errors").doesNotExist())
                            .andExpect(jsonPath("$.sections.traditionalpagetwo['dc.subject'][0].value",
                                    is("First Subject")))
                            .andExpect(jsonPath("$.sections.traditionalpagetwo['dc.subject'][1].value",
                                    is("Subject1")))
                            .andExpect(jsonPath("$.sections.traditionalpagetwo['dc.subject'][2].value",
                                    is("Mid Subject")))
                            .andExpect(jsonPath("$.sections.traditionalpagetwo['dc.subject'][3].value",
                                    is("Subject2")))
                            .andExpect(jsonPath("$.sections.traditionalpagetwo['dc.subject'][4].value",
                                    is("Last Subject")))
                            .andExpect(jsonPath("$.sections.traditionalpagetwo['dc.subject'][5].value",
                                    is("Final Subject")))
        ;

        // verify that the patch changes have been persisted
        getClient(authToken).perform(get("/api/submission/workspaceitems/" + witem.getID()))
            .andExpect(status().isOk())
            .andExpect(jsonPath("$.errors").doesNotExist())
            .andExpect(jsonPath("$.sections.traditionalpagetwo['dc.subject'][0].value", is("First Subject")))
            .andExpect(jsonPath("$.sections.traditionalpagetwo['dc.subject'][1].value", is("Subject1")))
            .andExpect(jsonPath("$.sections.traditionalpagetwo['dc.subject'][2].value", is("Mid Subject")))
            .andExpect(jsonPath("$.sections.traditionalpagetwo['dc.subject'][3].value", is("Subject2")))
            .andExpect(jsonPath("$.sections.traditionalpagetwo['dc.subject'][4].value", is("Last Subject")))
            .andExpect(jsonPath("$.sections.traditionalpagetwo['dc.subject'][5].value", is("Final Subject")))
        ;
    }

    @Test
    /**
     * Test the acceptance of the deposit license
     *
     * @throws Exception
     */
    public void patchAcceptLicenseTest() throws Exception {
        context.turnOffAuthorisationSystem();

        //** GIVEN **
        //1. A community-collection structure with one parent community with sub-community and two collections.
        parentCommunity = CommunityBuilder.createCommunity(context)
                                          .withName("Parent Community")
                                          .build();
        Community child1 = CommunityBuilder.createSubCommunity(context, parentCommunity)
                                           .withName("Sub Community")
                                           .build();
        Collection col1 = CollectionBuilder.createCollection(context, child1).withName("Collection 1").build();
        String authToken = getAuthToken(eperson.getEmail(), password);

        WorkspaceItem witem = WorkspaceItemBuilder.createWorkspaceItem(context, col1)
                .withTitle("Test WorkspaceItem")
                .withIssueDate("2017-10-17")
                .build();

        WorkspaceItem witem2 = WorkspaceItemBuilder.createWorkspaceItem(context, col1)
                .withTitle("Test WorkspaceItem 2")
                .withIssueDate("2017-10-17")
                .build();

        WorkspaceItem witem3 = WorkspaceItemBuilder.createWorkspaceItem(context, col1)
                .withTitle("Test WorkspaceItem 3")
                .withIssueDate("2017-10-17")
                .build();

        WorkspaceItem witem4 = WorkspaceItemBuilder.createWorkspaceItem(context, col1)
                .withTitle("Test WorkspaceItem 4")
                .withIssueDate("2017-10-17")
                .build();

        context.restoreAuthSystemState();

        // check that our workspaceitems come without a license (all are build in the same way, just check the first)
        getClient(authToken).perform(get("/api/submission/workspaceitems/" + witem.getID()))
            .andExpect(status().isOk())
            .andExpect(jsonPath("$.sections.license.granted",
                    is(false)))
            .andExpect(jsonPath("$.sections.license.acceptanceDate").isEmpty())
            .andExpect(jsonPath("$.sections.license.url").isEmpty())
        ;

        //disable file upload mandatory
        configurationService.setProperty("webui.submit.upload.required", false);

        // try to grant the license with an add operation
        List<Operation> addGrant = new ArrayList<Operation>();
        addGrant.add(new AddOperation("/sections/license/granted", true));

        String patchBody = getPatchContent(addGrant);
        getClient(authToken).perform(patch("/api/submission/workspaceitems/" + witem.getID())
                .content(patchBody)
                .contentType(MediaType.APPLICATION_JSON_PATCH_JSON))
                            .andExpect(status().isOk())
                            .andExpect(jsonPath("$.errors").doesNotExist())
                            .andExpect(jsonPath("$.sections.license.granted",
                                    is(true)))
                            .andExpect(jsonPath("$.sections.license.acceptanceDate").isNotEmpty())
                            .andExpect(jsonPath("$.sections.license.url").isNotEmpty())
        ;

        // verify that the patch changes have been persisted
        getClient(authToken).perform(get("/api/submission/workspaceitems/" + witem.getID()))
            .andExpect(status().isOk())
            .andExpect(jsonPath("$.errors").doesNotExist())
            .andExpect(jsonPath("$.sections.license.granted",
                    is(true)))
            .andExpect(jsonPath("$.sections.license.acceptanceDate").isNotEmpty())
            .andExpect(jsonPath("$.sections.license.url").isNotEmpty())
        ;

        // try to grant the license with an add operation supplying a string instead than a boolean
        List<Operation> addGrantString = new ArrayList<Operation>();
        addGrantString.add(new AddOperation("/sections/license/granted", "true"));

        patchBody = getPatchContent(addGrantString);
        getClient(authToken).perform(patch("/api/submission/workspaceitems/" + witem2.getID())
                .content(patchBody)
                .contentType(MediaType.APPLICATION_JSON_PATCH_JSON))
                            .andExpect(status().isOk())
                            .andExpect(jsonPath("$.errors").doesNotExist())
                            .andExpect(jsonPath("$.sections.license.granted",
                                    is(true)))
                            .andExpect(jsonPath("$.sections.license.acceptanceDate").isNotEmpty())
                            .andExpect(jsonPath("$.sections.license.url").isNotEmpty())
        ;

        // verify that the patch changes have been persisted
        getClient(authToken).perform(get("/api/submission/workspaceitems/" + witem2.getID()))
            .andExpect(status().isOk())
            .andExpect(jsonPath("$.errors").doesNotExist())
            .andExpect(jsonPath("$.sections.license.granted",
                    is(true)))
            .andExpect(jsonPath("$.sections.license.acceptanceDate").isNotEmpty())
            .andExpect(jsonPath("$.sections.license.url").isNotEmpty())
        ;

        // try to grant the license with a replace operation
        List<Operation> replaceGrant = new ArrayList<Operation>();
        replaceGrant.add(new ReplaceOperation("/sections/license/granted", true));

        patchBody = getPatchContent(replaceGrant);
        getClient(authToken).perform(patch("/api/submission/workspaceitems/" + witem3.getID())
                .content(patchBody)
                .contentType(MediaType.APPLICATION_JSON_PATCH_JSON))
                            .andExpect(status().isOk())
                            .andExpect(jsonPath("$.errors").doesNotExist())
                            .andExpect(jsonPath("$.sections.license.granted",
                                    is(true)))
                            .andExpect(jsonPath("$.sections.license.acceptanceDate").isNotEmpty())
                            .andExpect(jsonPath("$.sections.license.url").isNotEmpty())
        ;

        // verify that the patch changes have been persisted
        getClient(authToken).perform(get("/api/submission/workspaceitems/" + witem3.getID()))
            .andExpect(status().isOk())
            .andExpect(jsonPath("$.errors").doesNotExist())
            .andExpect(jsonPath("$.sections.license.granted",
                    is(true)))
            .andExpect(jsonPath("$.sections.license.acceptanceDate").isNotEmpty())
            .andExpect(jsonPath("$.sections.license.url").isNotEmpty())
        ;

        // try to grant the license with a replace operation supplying a string
        List<Operation> replaceGrantString = new ArrayList<Operation>();
        replaceGrant.add(new ReplaceOperation("/sections/license/granted", "true"));

        patchBody = getPatchContent(replaceGrant);
        getClient(authToken).perform(patch("/api/submission/workspaceitems/" + witem4.getID())
                .content(patchBody)
                .contentType(MediaType.APPLICATION_JSON_PATCH_JSON))
                            .andExpect(status().isOk())
                            .andExpect(jsonPath("$.errors").doesNotExist())
                            .andExpect(jsonPath("$.sections.license.granted",
                                    is(true)))
                            .andExpect(jsonPath("$.sections.license.acceptanceDate").isNotEmpty())
                            .andExpect(jsonPath("$.sections.license.url").isNotEmpty())
        ;

        // verify that the patch changes have been persisted
        getClient(authToken).perform(get("/api/submission/workspaceitems/" + witem4.getID()))
            .andExpect(status().isOk())
            .andExpect(jsonPath("$.errors").doesNotExist())
            .andExpect(jsonPath("$.sections.license.granted",
                    is(true)))
            .andExpect(jsonPath("$.sections.license.acceptanceDate").isNotEmpty())
            .andExpect(jsonPath("$.sections.license.url").isNotEmpty())
        ;
    }

    @Test
    /**
     * Test the reject of the deposit license
     *
     * @throws Exception
     */
    public void patchRejectLicenseTest() throws Exception {
        context.turnOffAuthorisationSystem();

        //** GIVEN **
        //1. A community-collection structure with one parent community with sub-community and two collections.
        parentCommunity = CommunityBuilder.createCommunity(context)
                                          .withName("Parent Community")
                                          .build();
        Community child1 = CommunityBuilder.createSubCommunity(context, parentCommunity)
                                           .withName("Sub Community")
                                           .build();
        Collection col1 = CollectionBuilder.createCollection(context, child1).withName("Collection 1").build();
        String authToken = getAuthToken(eperson.getEmail(), password);

        WorkspaceItem witem = WorkspaceItemBuilder.createWorkspaceItem(context, col1)
                .withTitle("Test WorkspaceItem")
                .withIssueDate("2017-10-17")
                .grantLicense()
                .build();

        WorkspaceItem witem2 = WorkspaceItemBuilder.createWorkspaceItem(context, col1)
                .withTitle("Test WorkspaceItem 2")
                .withIssueDate("2017-10-17")
                .grantLicense()
                .build();

        WorkspaceItem witem3 = WorkspaceItemBuilder.createWorkspaceItem(context, col1)
                .withTitle("Test WorkspaceItem 3")
                .withIssueDate("2017-10-17")
                .grantLicense()
                .build();

        WorkspaceItem witem4 = WorkspaceItemBuilder.createWorkspaceItem(context, col1)
                .withTitle("Test WorkspaceItem 4")
                .withIssueDate("2017-10-17")
                .grantLicense()
                .build();

        //disable file upload mandatory
        configurationService.setProperty("webui.submit.upload.required", false);

        context.restoreAuthSystemState();

        // check that our workspaceitems come with a license (all are build in the same way, just check the first)
        getClient(authToken).perform(get("/api/submission/workspaceitems/" + witem.getID()))
            .andExpect(status().isOk())
            .andExpect(jsonPath("$.sections.license.granted",
                    is(true)))
            .andExpect(jsonPath("$.sections.license.acceptanceDate").isNotEmpty())
            .andExpect(jsonPath("$.sections.license.url").isNotEmpty())
        ;

        // try to reject the license with an add operation
        List<Operation> addGrant = new ArrayList<Operation>();
        addGrant.add(new AddOperation("/sections/license/granted", false));

        String patchBody = getPatchContent(addGrant);
        getClient(authToken).perform(patch("/api/submission/workspaceitems/" + witem.getID())
                .content(patchBody)
                .contentType(MediaType.APPLICATION_JSON_PATCH_JSON))
                            .andExpect(status().isOk())
                            .andExpect(jsonPath("$.errors").doesNotExist())
                            .andExpect(jsonPath("$.sections.license.granted",
                                    is(false)))
                            .andExpect(jsonPath("$.sections.license.acceptanceDate").isEmpty())
                            .andExpect(jsonPath("$.sections.license.url").isEmpty())
        ;

        // verify that the patch changes have been persisted
        getClient(authToken).perform(get("/api/submission/workspaceitems/" + witem.getID()))
            .andExpect(status().isOk())
            .andExpect(jsonPath("$.errors").doesNotExist())
            .andExpect(jsonPath("$.sections.license.granted",
                    is(false)))
            .andExpect(jsonPath("$.sections.license.acceptanceDate").isEmpty())
            .andExpect(jsonPath("$.sections.license.url").isEmpty())
        ;

        // try to reject the license with an add operation supplying a string instead than a boolean
        List<Operation> addGrantString = new ArrayList<Operation>();
        addGrantString.add(new AddOperation("/sections/license/granted", "false"));

        patchBody = getPatchContent(addGrantString);
        getClient(authToken).perform(patch("/api/submission/workspaceitems/" + witem2.getID())
                .content(patchBody)
                .contentType(MediaType.APPLICATION_JSON_PATCH_JSON))
                            .andExpect(status().isOk())
                            .andExpect(jsonPath("$.errors").doesNotExist())
                            .andExpect(jsonPath("$.sections.license.granted",
                                    is(false)))
                            .andExpect(jsonPath("$.sections.license.acceptanceDate").isEmpty())
                            .andExpect(jsonPath("$.sections.license.url").isEmpty())
        ;

        // verify that the patch changes have been persisted
        getClient(authToken).perform(get("/api/submission/workspaceitems/" + witem2.getID()))
            .andExpect(status().isOk())
            .andExpect(jsonPath("$.errors").doesNotExist())
            .andExpect(jsonPath("$.sections.license.granted",
                    is(false)))
            .andExpect(jsonPath("$.sections.license.acceptanceDate").isEmpty())
            .andExpect(jsonPath("$.sections.license.url").isEmpty())
        ;

        // try to reject the license with a replace operation
        List<Operation> replaceGrant = new ArrayList<Operation>();
        replaceGrant.add(new ReplaceOperation("/sections/license/granted", false));

        patchBody = getPatchContent(replaceGrant);
        getClient(authToken).perform(patch("/api/submission/workspaceitems/" + witem3.getID())
                .content(patchBody)
                .contentType(MediaType.APPLICATION_JSON_PATCH_JSON))
                            .andExpect(status().isOk())
                            .andExpect(jsonPath("$.errors").doesNotExist())
                            .andExpect(jsonPath("$.sections.license.granted",
                                    is(false)))
                            .andExpect(jsonPath("$.sections.license.acceptanceDate").isEmpty())
                            .andExpect(jsonPath("$.sections.license.url").isEmpty())
        ;

        // verify that the patch changes have been persisted
        getClient(authToken).perform(get("/api/submission/workspaceitems/" + witem3.getID()))
            .andExpect(status().isOk())
            .andExpect(jsonPath("$.errors").doesNotExist())
            .andExpect(jsonPath("$.sections.license.granted",
                    is(false)))
            .andExpect(jsonPath("$.sections.license.acceptanceDate").isEmpty())
            .andExpect(jsonPath("$.sections.license.url").isEmpty())
        ;

        // try to reject the license with a replace operation supplying a string
        List<Operation> replaceGrantString = new ArrayList<Operation>();
        replaceGrant.add(new ReplaceOperation("/sections/license/granted", "false"));

        patchBody = getPatchContent(replaceGrant);
        getClient(authToken).perform(patch("/api/submission/workspaceitems/" + witem4.getID())
                .content(patchBody)
                .contentType(MediaType.APPLICATION_JSON_PATCH_JSON))
                            .andExpect(status().isOk())
                            .andExpect(jsonPath("$.errors").doesNotExist())
                            .andExpect(jsonPath("$.sections.license.granted",
                                    is(false)))
                            .andExpect(jsonPath("$.sections.license.acceptanceDate").isEmpty())
                            .andExpect(jsonPath("$.sections.license.url").isEmpty())
        ;

        // verify that the patch changes have been persisted
        getClient(authToken).perform(get("/api/submission/workspaceitems/" + witem4.getID()))
            .andExpect(status().isOk())
            .andExpect(jsonPath("$.errors").doesNotExist())
            .andExpect(jsonPath("$.sections.license.granted",
                    is(false)))
            .andExpect(jsonPath("$.sections.license.acceptanceDate").isEmpty())
            .andExpect(jsonPath("$.sections.license.url").isEmpty())
        ;

    }

    @Test
    /**
     * Test update of bitstream metadata in the upload section
     *
     * @throws Exception
     */
    public void patchUploadTest() throws Exception {
        context.turnOffAuthorisationSystem();

        //** GIVEN **
        //1. A community-collection structure with one parent community with sub-community and two collections.
        parentCommunity = CommunityBuilder.createCommunity(context)
                                          .withName("Parent Community")
                                          .build();
        Community child1 = CommunityBuilder.createSubCommunity(context, parentCommunity)
                                           .withName("Sub Community")
                                           .build();
        Collection col1 = CollectionBuilder.createCollection(context, child1).withName("Collection 1").build();

        String authToken = getAuthToken(eperson.getEmail(), password);

        InputStream pdf = getClass().getResourceAsStream("simple-article.pdf");

        WorkspaceItem witem = WorkspaceItemBuilder.createWorkspaceItem(context, col1)
                .withTitle("Test WorkspaceItem")
                .withIssueDate("2017-10-17")
                .withFulltext("simple-article.pdf", "/local/path/simple-article.pdf", pdf)
                .build();

        context.restoreAuthSystemState();

        // check the file metadata
        getClient(authToken).perform(get("/api/submission/workspaceitems/" + witem.getID()))
            .andExpect(status().isOk())
            .andExpect(jsonPath("$.sections.upload.files[0].metadata['dc.source'][0].value",
                    is("/local/path/simple-article.pdf")))
            .andExpect(jsonPath("$.sections.upload.files[0].metadata['dc.title'][0].value",
                    is("simple-article.pdf")))
        ;

        // try to change the filename and add a description
        List<Operation> addOpts = new ArrayList<Operation>();
        Map<String, String> value = new HashMap<String, String>();
        value.put("value", "newfilename.pdf");
        Map<String, String> valueDesc  = new HashMap<String, String>();
        valueDesc.put("value", "Description");
        List valueDescs = new ArrayList();
        valueDescs.add(valueDesc);
        addOpts.add(new AddOperation("/sections/upload/files/0/metadata/dc.title/0", value));
        addOpts.add(new AddOperation("/sections/upload/files/0/metadata/dc.description", valueDescs));

        String patchBody = getPatchContent(addOpts);
        getClient(authToken).perform(patch("/api/submission/workspaceitems/" + witem.getID())
                .content(patchBody)
                .contentType(MediaType.APPLICATION_JSON_PATCH_JSON))
                            .andExpect(status().isOk())
                            // is the source still here?
                            .andExpect(jsonPath("$.sections.upload.files[0].metadata['dc.source'][0].value",
                                    is("/local/path/simple-article.pdf")))
                            // check the new filename
                            .andExpect(jsonPath("$.sections.upload.files[0].metadata['dc.title'][0].value",
                                    is("newfilename.pdf")))
                            // check the description
                            .andExpect(jsonPath("$.sections.upload.files[0].metadata['dc.description'][0].value",
                                    is("Description")))
        ;

        // check that changes persist
        getClient(authToken).perform(get("/api/submission/workspaceitems/" + witem.getID()))
            .andExpect(status().isOk())
            .andExpect(jsonPath("$.sections.upload.files[0].metadata['dc.source'][0].value",
                    is("/local/path/simple-article.pdf")))
            .andExpect(jsonPath("$.sections.upload.files[0].metadata['dc.title'][0].value",
                    is("newfilename.pdf")))
            .andExpect(jsonPath("$.sections.upload.files[0].metadata['dc.description'][0].value",
                    is("Description")))
        ;

        // try to remove the description
        List<Operation> removeOpts = new ArrayList<Operation>();
        removeOpts.add(new RemoveOperation("/sections/upload/files/0/metadata/dc.description"));

        patchBody = getPatchContent(removeOpts);
        getClient(authToken).perform(patch("/api/submission/workspaceitems/" + witem.getID())
                .content(patchBody)
                .contentType(MediaType.APPLICATION_JSON_PATCH_JSON))
                            .andExpect(status().isOk())
                            // check the filename still here
                            .andExpect(jsonPath("$.sections.upload.files[0].metadata['dc.title'][0].value",
                                    is("newfilename.pdf")))
                            // check the removed description
                            .andExpect(jsonPath("$.sections.upload.files[0].metadata['dc.description']").doesNotExist())
        ;

        // check that changes persist
        getClient(authToken).perform(get("/api/submission/workspaceitems/" + witem.getID()))
            .andExpect(status().isOk())
            .andExpect(jsonPath("$.sections.upload.files[0].metadata['dc.source'][0].value",
                    is("/local/path/simple-article.pdf")))
            .andExpect(jsonPath("$.sections.upload.files[0].metadata['dc.title'][0].value",
                    is("newfilename.pdf")))
            .andExpect(jsonPath("$.sections.upload.files[0].metadata['dc.description']").doesNotExist())        ;

        // try to update the filename with an update opt
        List<Operation> updateOpts = new ArrayList<Operation>();
        Map<String, String> updateValue = new HashMap<String, String>();
        updateValue.put("value", "another-filename.pdf");
        updateOpts.add(new ReplaceOperation("/sections/upload/files/0/metadata/dc.title/0", updateValue));

        patchBody = getPatchContent(updateOpts);
        getClient(authToken).perform(patch("/api/submission/workspaceitems/" + witem.getID())
                .content(patchBody)
                .contentType(MediaType.APPLICATION_JSON_PATCH_JSON))
                            .andExpect(status().isOk())
                            // check the filename still here
                            .andExpect(jsonPath("$.sections.upload.files[0].metadata['dc.title'][0].value",
                                    is("another-filename.pdf")))
        ;

        // check that changes persist
        getClient(authToken).perform(get("/api/submission/workspaceitems/" + witem.getID()))
            .andExpect(status().isOk())
            .andExpect(jsonPath("$.sections.upload.files[0].metadata['dc.title'][0].value",
                    is("another-filename.pdf")))
        ;
    }

    @Test
    public void patchUploadAddAndRemoveAccessConditionTest() throws Exception {
        context.turnOffAuthorisationSystem();

        parentCommunity = CommunityBuilder.createCommunity(context)
                .withName("Parent Community")
                .build();

        Community child1 = CommunityBuilder.createSubCommunity(context, parentCommunity)
                .withName("Sub Community")
                .build();

        Collection collection1 = CollectionBuilder.createCollection(context, child1)
                .withName("Collection 1")
                .build();

        InputStream pdf = getClass().getResourceAsStream("simple-article.pdf");

        WorkspaceItem witem = WorkspaceItemBuilder.createWorkspaceItem(context, collection1)
                .withTitle("Test WorkspaceItem")
                .withIssueDate("2019-10-01")
                .withFulltext("simple-article.pdf", "/local/path/simple-article.pdf", pdf)
                .build();

        context.restoreAuthSystemState();

        // date
        SimpleDateFormat dateFmt = new SimpleDateFormat("yyyy-MM-dd");
        Date startDate = new Date();
        String startDateStr = dateFmt.format(startDate);

        // create a list of values to use in add operation
        List<Operation> addAccessCondition = new ArrayList<>();
        Map<String, String> value = new HashMap<>();
        value.put("name", "embargo");
        value.put("startDate", startDateStr);
        addAccessCondition.add(new AddOperation("/sections/upload/files/0/accessConditions/-", value));

        String patchBody = getPatchContent(addAccessCondition);
        String authToken = getAuthToken(eperson.getEmail(), password);

        getClient(authToken)
            .perform(
                patch("/api/submission/workspaceitems/" + witem.getID())
                    .content(patchBody)
                    .contentType(MediaType.APPLICATION_JSON_PATCH_JSON)
            )
            .andExpect(status().isOk())
            .andExpect(jsonPath("$.sections.upload.files[0].accessConditions[0].name", is("embargo")))
            .andExpect(jsonPath("$.sections.upload.files[0].accessConditions[0].startDate", is(startDateStr)))
            .andExpect(jsonPath("$.sections.upload.files[0].accessConditions[0].endDate", nullValue()));

        // verify that the patch changes have been persisted
        getClient(authToken).perform(get("/api/submission/workspaceitems/" + witem.getID()))
            .andExpect(status().isOk())
            .andExpect(jsonPath("$.sections.upload.files[0].accessConditions[0].name", is("embargo")))
            .andExpect(jsonPath("$.sections.upload.files[0].accessConditions[0].startDate", is(startDateStr)))
            .andExpect(jsonPath("$.sections.upload.files[0].accessConditions[0].endDate", nullValue()));

        // create a list of values to use in remove operation
        List<Operation> removeAccessCondition = new ArrayList<>();
        removeAccessCondition.add(new RemoveOperation("/sections/upload/files/0/accessConditions"));

        // remove and verify that access conditions are removed
        String patchReplaceBody = getPatchContent(removeAccessCondition);
        getClient(authToken)
            .perform(
                patch("/api/submission/workspaceitems/" + witem.getID())
                    .content(patchReplaceBody)
                    .contentType(MediaType.APPLICATION_JSON_PATCH_JSON)
            )
            .andExpect(status().isOk())
            .andExpect(jsonPath("$.sections.upload.files[0].accessConditions", empty()));

        // verify that the patch changes have been persisted
        getClient(authToken).perform(get("/api/submission/workspaceitems/" + witem.getID()))
            .andExpect(status().isOk())
            .andExpect(jsonPath("$.sections.upload.files[0].accessConditions", empty()));
    }

    @Test
    /**
     * Test the upload of files in the upload over section
     *
     * @throws Exception
     */
    public void uploadTest() throws Exception {
        context.turnOffAuthorisationSystem();

        //** GIVEN **
        //1. A community-collection structure with one parent community with sub-community and two collections.
        parentCommunity = CommunityBuilder.createCommunity(context)
                                          .withName("Parent Community")
                                          .build();
        Community child1 = CommunityBuilder.createSubCommunity(context, parentCommunity)
                                           .withName("Sub Community")
                                           .build();
        Collection col1 = CollectionBuilder.createCollection(context, child1).withName("Collection 1").build();

        String authToken = getAuthToken(eperson.getEmail(), password);

        WorkspaceItem witem = WorkspaceItemBuilder.createWorkspaceItem(context, col1)
                .withTitle("Test WorkspaceItem")
                .withIssueDate("2017-10-17")
                .build();

        InputStream pdf = getClass().getResourceAsStream("simple-article.pdf");
        final MockMultipartFile pdfFile = new MockMultipartFile("file", "/local/path/simple-article.pdf",
                "application/pdf", pdf);

        context.restoreAuthSystemState();

        // upload the file in our workspaceitem
        getClient(authToken).perform(fileUpload("/api/submission/workspaceitems/" + witem.getID())
                .file(pdfFile))
                    .andExpect(status().isCreated())
                    .andExpect(jsonPath("$.sections.upload.files[0].metadata['dc.title'][0].value",
                            is("simple-article.pdf")))
                    .andExpect(jsonPath("$.sections.upload.files[0].metadata['dc.source'][0].value",
                            is("/local/path/simple-article.pdf")))
        ;

        // check the file metadata
        getClient(authToken).perform(get("/api/submission/workspaceitems/" + witem.getID()))
            .andExpect(status().isOk())
            .andExpect(jsonPath("$.sections.upload.files[0].metadata['dc.title'][0].value",
                    is("simple-article.pdf")))
            .andExpect(jsonPath("$.sections.upload.files[0].metadata['dc.source'][0].value",
                    is("/local/path/simple-article.pdf")))
        ;
    }

    @Test
    public void uploadUnAuthenticatedTest() throws Exception {
        context.turnOffAuthorisationSystem();

        parentCommunity = CommunityBuilder.createCommunity(context)
                .withName("Parent Community")
                .build();
        Community child1 = CommunityBuilder.createSubCommunity(context, parentCommunity)
                .withName("Sub Community")
                .build();
        Collection col1 = CollectionBuilder.createCollection(context, child1).withName("Collection 1").build();

        WorkspaceItem witem = WorkspaceItemBuilder.createWorkspaceItem(context, col1)
                .withTitle("Test WorkspaceItem")
                .withIssueDate("2017-10-17")
                .build();

        InputStream pdf = getClass().getResourceAsStream("simple-article.pdf");
        final MockMultipartFile pdfFile = new MockMultipartFile("file", "/local/path/simple-article.pdf",
                "application/pdf", pdf);

        context.restoreAuthSystemState();

        // upload the file in our workspaceitem
        getClient().perform(fileUpload("/api/submission/workspaceitems/" + witem.getID())
                .file(pdfFile))
                .andExpect(status().isUnauthorized());

        String authToken = getAuthToken(admin.getEmail(), password);
        getClient(authToken).perform(get("/api/submission/workspaceitems/" + witem.getID()))
                .andExpect(status().isOk())
                .andExpect(jsonPath("$.sections.upload.files", hasSize(0)));
    }

    @Test
    public void uploadForbiddenTest() throws Exception {
        context.turnOffAuthorisationSystem();

        EPerson eperson1 = EPersonBuilder.createEPerson(context)
                .withEmail("eperson1@mail.com")
                .withPassword("qwerty01")
                .build();

        EPerson eperson2 = EPersonBuilder.createEPerson(context)
                .withEmail("eperson2@mail.com")
                .withPassword("qwerty02")
                .build();

        parentCommunity = CommunityBuilder.createCommunity(context)
                .withName("Parent Community")
                .build();
        Community child1 = CommunityBuilder.createSubCommunity(context, parentCommunity)
                .withName("Sub Community")
                .build();
        Collection col1 = CollectionBuilder.createCollection(context, child1).withName("Collection 1").build();

        context.setCurrentUser(eperson1);
        WorkspaceItem witem = WorkspaceItemBuilder.createWorkspaceItem(context, col1)
                .withTitle("WorkspaceItem")
                .withIssueDate("2019-10-27")
                .build();

        InputStream pdf = getClass().getResourceAsStream("simple-article.pdf");
        final MockMultipartFile pdfFile = new MockMultipartFile("file", "/local/path/simple-article.pdf",
                "application/pdf", pdf);

        context.restoreAuthSystemState();

        // upload the file in our workspaceitem
        String authToken = getAuthToken(eperson2.getEmail(), "qwerty02");
        getClient(authToken).perform(fileUpload("/api/submission/workspaceitems/" + witem.getID())
                .file(pdfFile))
                .andExpect(status().isForbidden());

        String authToken2 = getAuthToken(eperson1.getEmail(), "qwerty01");
        getClient(authToken2).perform(get("/api/submission/workspaceitems/" + witem.getID()))
                .andExpect(status().isOk())
                .andExpect(jsonPath("$.sections.upload.files", hasSize(0)));
    }

    @Test
    public void createWorkspaceWithFiles_UploadRequired() throws Exception {
        context.turnOffAuthorisationSystem();

        //** GIVEN **
        //1. A community-collection structure with one parent community with sub-community and two collections.
        parentCommunity = CommunityBuilder.createCommunity(context)
            .withName("Parent Community")
            .build();
        Community child1 = CommunityBuilder.createSubCommunity(context, parentCommunity)
            .withName("Sub Community")
            .build();
        Collection col1 = CollectionBuilder.createCollection(context, child1).withName("Collection 1").build();

        String authToken = getAuthToken(eperson.getEmail(), password);

        WorkspaceItem witem = WorkspaceItemBuilder.createWorkspaceItem(context, col1)
            .withTitle("Test WorkspaceItem")
            .withIssueDate("2017-10-17")
            .build();

        InputStream pdf = getClass().getResourceAsStream("simple-article.pdf");
        final MockMultipartFile pdfFile = new MockMultipartFile("file", "/local/path/simple-article.pdf",
            "application/pdf", pdf);

        context.restoreAuthSystemState();
        // upload the file in our workspaceitem
        getClient(authToken).perform(fileUpload("/api/submission/workspaceitems/" + witem.getID())
            .file(pdfFile))
            .andExpect(status().isCreated())
            .andExpect(jsonPath("$.sections.upload.files[0].metadata['dc.title'][0].value",
                is("simple-article.pdf")))
            .andExpect(jsonPath("$.sections.upload.files[0].metadata['dc.source'][0].value",
                is("/local/path/simple-article.pdf")))
        ;

        //Verify there are no errors since file was uploaded (with upload required set to true)
        getClient(authToken).perform(get("/api/submission/workspaceitems/" + witem.getID()))
            .andExpect(status().isOk())
            .andExpect(jsonPath("$.errors").doesNotExist());
    }

    @Test
    public void createWorkspaceWithoutFiles_UploadRequired() throws Exception {
        context.turnOffAuthorisationSystem();

        //** GIVEN **
        //1. A community-collection structure with one parent community with sub-community and two collections.
        parentCommunity = CommunityBuilder.createCommunity(context)
            .withName("Parent Community")
            .build();
        Community child1 = CommunityBuilder.createSubCommunity(context, parentCommunity)
            .withName("Sub Community")
            .build();
        Collection col1 = CollectionBuilder.createCollection(context, child1).withName("Collection 1").build();

        String authToken = getAuthToken(eperson.getEmail(), password);

        WorkspaceItem witem = WorkspaceItemBuilder.createWorkspaceItem(context, col1)
            .withTitle("Test WorkspaceItem")
            .withIssueDate("2017-10-17")
            .build();

        context.restoreAuthSystemState();
        //Verify there is an error since no file was uploaded (with upload required set to true)
        getClient(authToken).perform(get("/api/submission/workspaceitems/" + witem.getID()))
            .andExpect(status().isOk())
            .andExpect(jsonPath("$.errors").isNotEmpty())
            .andExpect(jsonPath("$.errors[?(@.message=='error.validation.filerequired')]",
                Matchers.contains(
                    hasJsonPath("$.paths", Matchers.contains(
                        hasJsonPath("$", Matchers.is("/sections/upload"))
                    )))));
    }

    @Test
    public void createWorkspaceItemFromExternalSources() throws Exception {
        //We turn off the authorization system in order to create the structure as defined below
        context.turnOffAuthorisationSystem();
        //** GIVEN **
        //1. A community-collection structure with one parent community with sub-community and two collections.
        parentCommunity = CommunityBuilder.createCommunity(context)
                                          .withName("Parent Community")
                                          .build();
        Community child1 = CommunityBuilder.createSubCommunity(context, parentCommunity)
                                           .withName("Sub Community")
                                           .build();
        Collection col1 = CollectionBuilder.createCollection(context, child1).withName("Collection 1").build();

        context.restoreAuthSystemState();

        Integer workspaceItemId = null;
        try {

        ObjectMapper mapper = new ObjectMapper();
        // You have to be an admin to create an Item from an ExternalDataObject
        String token = getAuthToken(admin.getEmail(), password);
        MvcResult mvcResult = getClient(token).perform(post("/api/submission/workspaceitems?owningCollection="
                                                                + col1.getID().toString())
                                                           .contentType(parseMediaType(TEXT_URI_LIST_VALUE))
                                                           .content("https://localhost:8080/server/api/integration/" +
                                                                        "externalsources/mock/entryValues/one"))
                                            .andExpect(status().isCreated()).andReturn();

        String content = mvcResult.getResponse().getContentAsString();
        Map<String,Object> map = mapper.readValue(content, Map.class);
        workspaceItemId = (Integer) map.get("id");
        String itemUuidString = String.valueOf(((Map) ((Map) map.get("_embedded")).get("item")).get("uuid"));

        getClient(token).perform(get("/api/submission/workspaceitems/" + workspaceItemId))
                        .andExpect(status().isOk())
                        .andExpect(jsonPath("$", Matchers.allOf(
                            hasJsonPath("$.id", is(workspaceItemId)),
                            hasJsonPath("$.type", is("workspaceitem")),
                            hasJsonPath("$._embedded.item", Matchers.allOf(
                                hasJsonPath("$.id", is(itemUuidString)),
                                hasJsonPath("$.uuid", is(itemUuidString)),
                                hasJsonPath("$.type", is("item")),
                                hasJsonPath("$.metadata", Matchers.allOf(
                                    MetadataMatcher.matchMetadata("dc.contributor.author", "Donald, Smith")
                                )))))
                        ));
        } finally {
            WorkspaceItemBuilder.deleteWorkspaceItem(workspaceItemId);
        }
    }

    @Test
    public void createWorkspaceItemFromExternalSourcesNoOwningCollectionUuidBadRequest() throws Exception {
        String token = getAuthToken(eperson.getEmail(), password);
        getClient(token).perform(post("/api/submission/workspaceitems")
                                     .contentType(parseMediaType(
                                         TEXT_URI_LIST_VALUE))
                                     .content("https://localhost:8080/server/api/integration/externalsources/" +
                                                "mock/entryValues/one"))
                        .andExpect(status().isBadRequest());
    }

    @Test
    public void createWorkspaceItemFromExternalSourcesRandomOwningCollectionUuidBadRequest() throws Exception {
        String token = getAuthToken(eperson.getEmail(), password);
        getClient(token).perform(post("/api/submission/workspaceitems?owningCollection=" + UUID.randomUUID())
                                     .contentType(parseMediaType(
                                         TEXT_URI_LIST_VALUE))
                                     .content("https://localhost:8080/server/api/integration/externalsources/" +
                                                  "mock/entryValues/one"))
                        .andExpect(status().isBadRequest());
    }

    @Test
    public void createWorkspaceItemFromExternalSourcesWrongUriList() throws Exception {
        //We turn off the authorization system in order to create the structure as defined below
        context.turnOffAuthorisationSystem();
        //** GIVEN **
        //1. A community-collection structure with one parent community with sub-community and two collections.
        parentCommunity = CommunityBuilder.createCommunity(context)
                                          .withName("Parent Community")
                                          .build();
        Community child1 = CommunityBuilder.createSubCommunity(context, parentCommunity)
                                           .withName("Sub Community")
                                           .build();
        Collection col1 = CollectionBuilder.createCollection(context, child1).withName("Collection 1").build();

        context.restoreAuthSystemState();

        ObjectMapper mapper = new ObjectMapper();
        String token = getAuthToken(eperson.getEmail(), password);
        getClient(token).perform(post("/api/submission/workspaceitems?owningCollection="
                                          + col1.getID().toString())
                                     .contentType(parseMediaType(
                                         TEXT_URI_LIST_VALUE))
                                     .content("https://localhost:8080/server/mock/mock/mock/" +
                                                  "mock/entryValues/one")).andExpect(status().isBadRequest());
    }

    @Test
    public void createWorkspaceItemFromExternalSourcesWrongSourceBadRequest() throws Exception {
        //We turn off the authorization system in order to create the structure as defined below
        context.turnOffAuthorisationSystem();
        //** GIVEN **
        //1. A community-collection structure with one parent community with sub-community and two collections.
        parentCommunity = CommunityBuilder.createCommunity(context)
                                          .withName("Parent Community")
                                          .build();
        Community child1 = CommunityBuilder.createSubCommunity(context, parentCommunity)
                                           .withName("Sub Community")
                                           .build();
        Collection col1 = CollectionBuilder.createCollection(context, child1).withName("Collection 1").build();

        context.restoreAuthSystemState();

        String token = getAuthToken(eperson.getEmail(), password);
        getClient(token).perform(post("/api/submission/workspaceitems?owningCollection="
                                          + col1.getID().toString())
                                     .contentType(parseMediaType(
                                         TEXT_URI_LIST_VALUE))
                                     .content("https://localhost:8080/server/api/integration/externalsources/" +
                                                  "mockWrongSource/entryValues/one"))
                        .andExpect(status().isBadRequest());

    }

    @Test
    public void createWorkspaceItemFromExternalSourcesWrongIdResourceNotFound() throws Exception {
        //We turn off the authorization system in order to create the structure as defined below
        context.turnOffAuthorisationSystem();
        //** GIVEN **
        //1. A community-collection structure with one parent community with sub-community and two collections.
        parentCommunity = CommunityBuilder.createCommunity(context)
                                          .withName("Parent Community")
                                          .build();
        Community child1 = CommunityBuilder.createSubCommunity(context, parentCommunity)
                                           .withName("Sub Community")
                                           .build();
        Collection col1 = CollectionBuilder.createCollection(context, child1).withName("Collection 1").build();

        context.restoreAuthSystemState();

        String token = getAuthToken(eperson.getEmail(), password);
        getClient(token).perform(post("/api/submission/workspaceitems?owningCollection="
                                          + col1.getID().toString())
                                     .contentType(parseMediaType(
                                         TEXT_URI_LIST_VALUE))
                                     .content("https://localhost:8080/server/api/integration/externalsources/" +
                                                  "mock/entryValues/azeazezaezeaz"))
                        .andExpect(status().is(404));

    }

    @Test
    public void createWorkspaceItemFromExternalSourcesForbidden() throws Exception {
        //We turn off the authorization system in order to create the structure as defined below
        context.turnOffAuthorisationSystem();
        //** GIVEN **
        //1. A community-collection structure with one parent community with sub-community and two collections.
        parentCommunity = CommunityBuilder.createCommunity(context)
                                          .withName("Parent Community")
                                          .build();
        Community child1 = CommunityBuilder.createSubCommunity(context, parentCommunity)
                                           .withName("Sub Community")
                                           .build();
        Collection col1 = CollectionBuilder.createCollection(context, child1).withName("Collection 1").build();

        context.restoreAuthSystemState();

        String token = getAuthToken(eperson.getEmail(), password);
        getClient(token).perform(post("/api/submission/workspaceitems?owningCollection="
                                          + col1.getID().toString())
                                     .contentType(parseMediaType(
                                         TEXT_URI_LIST_VALUE))
                                     .content("https://localhost:8080/server/api/integration/externalsources/" +
                                                  "mock/entryValues/one"))
                        .andExpect(status().isForbidden());
    }

    @Test
    public void createWorkspaceItemFromExternalSourcesUnauthorized() throws Exception {
        //We turn off the authorization system in order to create the structure as defined below
        context.turnOffAuthorisationSystem();
        //** GIVEN **
        //1. A community-collection structure with one parent community with sub-community and two collections.
        parentCommunity = CommunityBuilder.createCommunity(context)
                                          .withName("Parent Community")
                                          .build();
        Community child1 = CommunityBuilder.createSubCommunity(context, parentCommunity)
                                           .withName("Sub Community")
                                           .build();
        Collection col1 = CollectionBuilder.createCollection(context, child1).withName("Collection 1").build();

        context.restoreAuthSystemState();

        getClient().perform(post("/api/submission/workspaceitems?owningCollection="
                                     + col1.getID().toString())
                                .contentType(parseMediaType(
                                    TEXT_URI_LIST_VALUE))
                                .content("https://localhost:8080/server/api/integration/externalsources/" +
                                             "mock/entryValues/one"))
                   .andExpect(status().isUnauthorized());
    }

    @Test
    public void createWorkspaceItemFromExternalSourcesNonAdminWithPermission() throws Exception {
        //We turn off the authorization system in order to create the structure as defined below
        context.turnOffAuthorisationSystem();
        //** GIVEN **
        //1. A community-collection structure with one parent community with sub-community and two collections.
        parentCommunity = CommunityBuilder.createCommunity(context)
                                          .withName("Parent Community")
                                          .build();
        Community child1 = CommunityBuilder.createSubCommunity(context, parentCommunity)
                                           .withName("Sub Community")
                                           .build();
        Collection col1 = CollectionBuilder.createCollection(context, child1).withName("Collection 1")
                .withSubmitterGroup(eperson).build();

        context.restoreAuthSystemState();

        Integer workspaceItemId = null;
        AtomicReference<Integer> idRef = new AtomicReference<>();

        try {

        String token = getAuthToken(eperson.getEmail(), password);
        getClient(token).perform(post("/api/submission/workspaceitems")
                            .param("owningCollection", col1.getID().toString())
                            .contentType(parseMediaType(TEXT_URI_LIST_VALUE))
                            .content("https://localhost:8080/server/api/integration/externalsources/" +
                                                          "mock/entryValues/one"))
                            .andExpect(status().isCreated())
                            .andExpect(jsonPath("$._embedded.collection.id", is(col1.getID().toString())))
                            .andDo(result -> idRef.set(read(result.getResponse().getContentAsString(), "$.id")));
        workspaceItemId = idRef.get();

        getClient(token).perform(get("/api/submission/workspaceitems/" + workspaceItemId))
        .andExpect(status().isOk())
        .andExpect(jsonPath("$", Matchers.allOf(
            hasJsonPath("$.id", is(workspaceItemId)),
            hasJsonPath("$.type", is("workspaceitem")),
            hasJsonPath("$._embedded.item", Matchers.allOf(
                hasJsonPath("$.metadata", Matchers.allOf(
                    MetadataMatcher.matchMetadata("dc.contributor.author", "Donald, Smith")
            )))),
            hasJsonPath("$._embedded.collection", Matchers.allOf(
                hasJsonPath("$.id", is(col1.getID().toString())
            )))
        )));

        } finally {
            WorkspaceItemBuilder.deleteWorkspaceItem(idRef.get());
        }

    }

    @Test
    public void findByItemUuidTest() throws Exception {
        context.turnOffAuthorisationSystem();

        //** GIVEN **
        //1. A community-collection structure with one parent community with sub-community and two collections.
        parentCommunity = CommunityBuilder.createCommunity(context)
                                          .withName("Parent Community")
                                          .build();
        Community child1 = CommunityBuilder.createSubCommunity(context, parentCommunity)
                                           .withName("Sub Community")
                                           .build();
        Collection col1 = CollectionBuilder.createCollection(context, child1).withName("Collection 1").build();

        //2. a workspace item
        WorkspaceItem witem = WorkspaceItemBuilder.createWorkspaceItem(context, col1)
                                                  .withTitle("Workspace Item 1")
                                                  .withIssueDate("2017-10-17")
                                                  .withAuthor("Smith, Donald").withAuthor("Doe, John")
                                                  .withSubject("ExtraEntry")
                                                  .build();

        context.restoreAuthSystemState();
        String token = getAuthToken(admin.getEmail(), password);
        getClient(token).perform(get("/api/submission/workspaceitems/search/item")
                                .param("uuid", String.valueOf(witem.getItem().getID())))
                   .andExpect(status().isOk())
                   .andExpect(jsonPath("$",
                                       Matchers.is(WorkspaceItemMatcher.matchItemWithTitleAndDateIssuedAndSubject
                                           (witem, "Workspace Item 1", "2017-10-17",
                                            "ExtraEntry"))));
    }

    @Test
    public void findByItemUuidMissingParameterTest() throws Exception {
        context.turnOffAuthorisationSystem();

        //** GIVEN **
        //1. A community-collection structure with one parent community with sub-community and two collections.
        parentCommunity = CommunityBuilder.createCommunity(context)
                                          .withName("Parent Community")
                                          .build();
        Community child1 = CommunityBuilder.createSubCommunity(context, parentCommunity)
                                           .withName("Sub Community")
                                           .build();
        Collection col1 = CollectionBuilder.createCollection(context, child1).withName("Collection 1").build();

        //2. a workspace item
        WorkspaceItem witem = WorkspaceItemBuilder.createWorkspaceItem(context, col1)
                                                  .withTitle("Workspace Item 1")
                                                  .withIssueDate("2017-10-17")
                                                  .withAuthor("Smith, Donald").withAuthor("Doe, John")
                                                  .withSubject("ExtraEntry")
                                                  .build();
        context.restoreAuthSystemState();
        String token = getAuthToken(admin.getEmail(), password);
        getClient(token).perform(get("/api/submission/workspaceitems/search/item"))
                   .andExpect(status().isBadRequest());
    }

    @Test
    public void findByItemUuidDoesntExistTest() throws Exception {
        context.turnOffAuthorisationSystem();

        //** GIVEN **
        //1. A community-collection structure with one parent community with sub-community and two collections.
        parentCommunity = CommunityBuilder.createCommunity(context)
                                          .withName("Parent Community")
                                          .build();
        Community child1 = CommunityBuilder.createSubCommunity(context, parentCommunity)
                                           .withName("Sub Community")
                                           .build();
        Collection col1 = CollectionBuilder.createCollection(context, child1).withName("Collection 1").build();

        Item item = ItemBuilder.createItem(context, col1).build();
        //2. a workspace item
        WorkspaceItem witem = WorkspaceItemBuilder.createWorkspaceItem(context, col1)
                                                  .withTitle("Workspace Item 1")
                                                  .withIssueDate("2017-10-17")
                                                  .withAuthor("Smith, Donald").withAuthor("Doe, John")
                                                  .withSubject("ExtraEntry")
                                                  .build();
        context.restoreAuthSystemState();
        String token = getAuthToken(admin.getEmail(), password);
        getClient(token).perform(get("/api/submission/workspaceitems/search/item")
                                .param("uuid", String.valueOf(item.getID())))
                   .andExpect(status().isNoContent());
    }

    @Test
    public void findByItemUuidForbiddenTest() throws Exception {
        context.turnOffAuthorisationSystem();
        context.setCurrentUser(admin);
        //** GIVEN **
        //1. A community-collection structure with one parent community with sub-community and two collections.
        parentCommunity = CommunityBuilder.createCommunity(context)
                                          .withName("Parent Community")
                                          .build();
        Community child1 = CommunityBuilder.createSubCommunity(context, parentCommunity)
                                           .withName("Sub Community")
                                           .build();
        Collection col1 = CollectionBuilder.createCollection(context, child1).withName("Collection 1").build();

        //2. a workspace item
        WorkspaceItem witem = WorkspaceItemBuilder.createWorkspaceItem(context, col1)
                                                  .withTitle("Workspace Item 1")
                                                  .withIssueDate("2017-10-17")
                                                  .withAuthor("Smith, Donald").withAuthor("Doe, John")
                                                  .withSubject("ExtraEntry")
                                                  .build();

        context.restoreAuthSystemState();

        String token = getAuthToken(eperson.getEmail(), password);
        getClient(token).perform(get("/api/submission/workspaceitems/search/item")
                                .param("uuid", String.valueOf(witem.getItem().getID())))
                   .andExpect(status().isForbidden());
    }

    @Test
    public void findByItemUuidUnAuthenticatedTest() throws Exception {
        context.turnOffAuthorisationSystem();

        //** GIVEN **
        //1. A community-collection structure with one parent community with sub-community and two collections.
        parentCommunity = CommunityBuilder.createCommunity(context)
                                          .withName("Parent Community")
                                          .build();
        Community child1 = CommunityBuilder.createSubCommunity(context, parentCommunity)
                                           .withName("Sub Community")
                                           .build();
        Collection col1 = CollectionBuilder.createCollection(context, child1).withName("Collection 1").build();

        //2. a workspace item
        WorkspaceItem witem = WorkspaceItemBuilder.createWorkspaceItem(context, col1)
                                                  .withTitle("Workspace Item 1")
                                                  .withIssueDate("2017-10-17")
                                                  .withAuthor("Smith, Donald").withAuthor("Doe, John")
                                                  .withSubject("ExtraEntry")
                                                  .build();
        context.restoreAuthSystemState();
        getClient().perform(get("/api/submission/workspaceitems/search/item")
                                     .param("uuid", String.valueOf(witem.getItem().getID())))
                        .andExpect(status().isUnauthorized());
    }

    @Test
    public void patchAddMetadataOnSectionNotExistentTest() throws Exception {
        context.turnOffAuthorisationSystem();

        parentCommunity = CommunityBuilder.createCommunity(context)
                         .withName("Parent Community")
                         .build();

        Community child1 = CommunityBuilder.createSubCommunity(context, parentCommunity)
                          .withName("Sub Community")
                          .build();

        Collection col1 = CollectionBuilder.createCollection(context, child1)
                         .withName("Collection 1")
                         .build();

        WorkspaceItem witem = WorkspaceItemBuilder.createWorkspaceItem(context, col1)
                             .withIssueDate("2019-04-25")
                             .withSubject("ExtraEntry")
                             .build();

        //disable file upload mandatory
        configurationService.setProperty("webui.submit.upload.required", false);

        context.restoreAuthSystemState();

        String authToken = getAuthToken(eperson.getEmail(), password);

        List<Operation> addTitle = new ArrayList<Operation>();
        List<Map<String, String>> values = new ArrayList<Map<String, String>>();
        Map<String, String> value = new HashMap<String, String>();
        value.put("value", "New Title");
        values.add(value);
        addTitle.add(new AddOperation("/sections/not-existing-section/dc.title", values));

        String patchBody = getPatchContent(addTitle);
        getClient(authToken).perform(patch("/api/submission/workspaceitems/" + witem.getID())
                 .content(patchBody)
                 .contentType(MediaType.APPLICATION_JSON_PATCH_JSON))
                 .andExpect(status().isUnprocessableEntity());

        getClient(authToken).perform(get("/api/submission/workspaceitems/" + witem.getID()))
                 .andExpect(status().isOk())
                 .andExpect(jsonPath("$.sections.traditionalpageone['dc.title']").doesNotExist());

    }

    @Test
    public void patchAddMetadataWrongAttributeTest() throws Exception {
        context.turnOffAuthorisationSystem();

        parentCommunity = CommunityBuilder.createCommunity(context)
                         .withName("Parent Community")
                         .build();

        Community child1 = CommunityBuilder.createSubCommunity(context, parentCommunity)
                          .withName("Sub Community")
                          .build();

        Collection col1 = CollectionBuilder.createCollection(context, child1)
                         .withName("Collection 1")
                         .build();

        WorkspaceItem witem = WorkspaceItemBuilder.createWorkspaceItem(context, col1)
                             .withIssueDate("2019-04-25")
                             .withSubject("ExtraEntry")
                             .build();

        //disable file upload mandatory
        configurationService.setProperty("webui.submit.upload.required", false);

        context.restoreAuthSystemState();

        String authToken = getAuthToken(eperson.getEmail(), password);

        List<Operation> addTitle = new ArrayList<Operation>();
        List<Map<String, String>> values = new ArrayList<Map<String, String>>();
        Map<String, String> value = new HashMap<String, String>();
        value.put("value", "New Title");
        values.add(value);
        addTitle.add(new AddOperation("/sections/traditionalpageone/dc.not.existing", values));

        String patchBody = getPatchContent(addTitle);
        getClient(authToken).perform(patch("/api/submission/workspaceitems/" + witem.getID())
                 .content(patchBody)
                 .contentType(MediaType.APPLICATION_JSON_PATCH_JSON))
                 .andExpect(status().isUnprocessableEntity());
    }

    @Test
    // try to add Title on tradiotionalpagetwo, but attribute title is placed on tradiotionalpageone
    public void patchAddTitleOnSectionThatNotContainAttributeTitleTest() throws Exception {
        context.turnOffAuthorisationSystem();

        parentCommunity = CommunityBuilder.createCommunity(context)
                         .withName("Parent Community")
                         .build();

        Community child1 = CommunityBuilder.createSubCommunity(context, parentCommunity)
                          .withName("Sub Community")
                          .build();

        Collection col1 = CollectionBuilder.createCollection(context, child1)
                         .withName("Collection 1")
                         .build();

        WorkspaceItem witem = WorkspaceItemBuilder.createWorkspaceItem(context, col1)
                             .withIssueDate("2019-11-21")
                             .withSubject("ExtraEntry")
                             .build();

        //disable file upload mandatory
        configurationService.setProperty("webui.submit.upload.required", false);

        context.restoreAuthSystemState();

        String authToken = getAuthToken(eperson.getEmail(), password);

        List<Operation> addTitle = new ArrayList<Operation>();
        List<Map<String, String>> values = new ArrayList<Map<String, String>>();
        Map<String, String> value = new HashMap<String, String>();
        value.put("value", "New Title");
        values.add(value);
        addTitle.add(new AddOperation("/sections/traditionalpagetwo/dc.title", values));

        String patchBody = getPatchContent(addTitle);
        getClient(authToken).perform(patch("/api/submission/workspaceitems/" + witem.getID())
                 .content(patchBody)
                 .contentType(MediaType.APPLICATION_JSON_PATCH_JSON))
                 .andExpect(status().isUnprocessableEntity());

        getClient(authToken).perform(get("/api/submission/workspaceitems/" + witem.getID()))
                 .andExpect(status().isOk())
                 .andExpect(jsonPath("$.sections.traditionalpageone['dc.title']").doesNotExist());
    }

    @Test
    public void patchAcceptLicenseWrontPathTest() throws Exception {
        context.turnOffAuthorisationSystem();

        parentCommunity = CommunityBuilder.createCommunity(context)
                         .withName("Parent Community")
                         .build();

        Community child1 = CommunityBuilder.createSubCommunity(context, parentCommunity)
                          .withName("Sub Community")
                          .build();

        Collection col1 = CollectionBuilder.createCollection(context, child1)
                         .withName("Collection 1")
                         .build();

        WorkspaceItem witem = WorkspaceItemBuilder.createWorkspaceItem(context, col1)
                             .withTitle("Example Title")
                             .withIssueDate("2019-11-21")
                             .withSubject("ExtraEntry")
                             .build();

        //disable file upload mandatory
        configurationService.setProperty("webui.submit.upload.required", false);

        context.restoreAuthSystemState();

        String authToken = getAuthToken(eperson.getEmail(), password);

        List<Operation> replaceGrant = new ArrayList<Operation>();
        replaceGrant.add(new ReplaceOperation("/sections/license/not-existing", true));

        String patchBody = getPatchContent(replaceGrant);
        getClient(authToken).perform(patch("/api/submission/workspaceitems/" + witem.getID())
                 .content(patchBody)
                 .contentType(MediaType.APPLICATION_JSON_PATCH_JSON))
                 .andExpect(status().isUnprocessableEntity());
    }

    @Test
    public void patchAcceptLicenseTryToChangeLicenseUrlTest() throws Exception {
        context.turnOffAuthorisationSystem();

        parentCommunity = CommunityBuilder.createCommunity(context)
                         .withName("Parent Community")
                         .build();

        Community child1 = CommunityBuilder.createSubCommunity(context, parentCommunity)
                          .withName("Sub Community")
                          .build();

        Collection col1 = CollectionBuilder.createCollection(context, child1)
                         .withName("Collection 1")
                         .build();

        WorkspaceItem witem = WorkspaceItemBuilder.createWorkspaceItem(context, col1)
                             .withTitle("Example Title")
                             .withIssueDate("2019-11-21")
                             .withSubject("ExtraEntry")
                             .build();

        //disable file upload mandatory
        configurationService.setProperty("webui.submit.upload.required", false);

        context.restoreAuthSystemState();

        String authToken = getAuthToken(eperson.getEmail(), password);

        List<Operation> replaceGrant = new ArrayList<Operation>();
        replaceGrant.add(new ReplaceOperation("/sections/license/granted", true));

        String patchBody = getPatchContent(replaceGrant);
        getClient(authToken).perform(patch("/api/submission/workspaceitems/" + witem.getID())
                 .content(patchBody)
                 .contentType(MediaType.APPLICATION_JSON_PATCH_JSON))
                 .andExpect(status().isOk());

        List<Operation> replaceLicenseUrl = new ArrayList<Operation>();
        replaceLicenseUrl.add(new ReplaceOperation("/sections/license/url", "not.existing"));

        patchBody = getPatchContent(replaceLicenseUrl);
        getClient(authToken).perform(patch("/api/submission/workspaceitems/" + witem.getID())
                 .content(patchBody)
                 .contentType(MediaType.APPLICATION_JSON_PATCH_JSON))
                 .andExpect(status().isUnprocessableEntity());
    }

    @Test
    public void patchAcceptLicenseTryToChangeDateAccepteLicenseTest() throws Exception {
        context.turnOffAuthorisationSystem();

        parentCommunity = CommunityBuilder.createCommunity(context)
                         .withName("Parent Community")
                         .build();

        Community child1 = CommunityBuilder.createSubCommunity(context, parentCommunity)
                          .withName("Sub Community")
                          .build();

        Collection col1 = CollectionBuilder.createCollection(context, child1)
                         .withName("Collection 1")
                         .build();

        WorkspaceItem witem = WorkspaceItemBuilder.createWorkspaceItem(context, col1)
                             .withTitle("Example Title")
                             .withIssueDate("2019-11-21")
                             .withSubject("ExtraEntry")
                             .build();

        //disable file upload mandatory
        configurationService.setProperty("webui.submit.upload.required", false);

        context.restoreAuthSystemState();

        String authToken = getAuthToken(eperson.getEmail(), password);

        List<Operation> replaceGrant = new ArrayList<Operation>();
        replaceGrant.add(new ReplaceOperation("/sections/license/granted", true));

        String patchBody = getPatchContent(replaceGrant);
        getClient(authToken).perform(patch("/api/submission/workspaceitems/" + witem.getID())
                 .content(patchBody)
                 .contentType(MediaType.APPLICATION_JSON_PATCH_JSON))
                 .andExpect(status().isOk());

        List<Operation> replaceLicenseUrl = new ArrayList<Operation>();
        replaceLicenseUrl.add(new ReplaceOperation("/sections/license/acceptanceDate", "2020-02-14"));

        patchBody = getPatchContent(replaceLicenseUrl);
        getClient(authToken).perform(patch("/api/submission/workspaceitems/" + witem.getID())
                 .content(patchBody)
                 .contentType(MediaType.APPLICATION_JSON_PATCH_JSON))
                 .andExpect(status().isUnprocessableEntity());
    }

    @Test
    public void patchUploadMetadatoNotExistTest() throws Exception {
        context.turnOffAuthorisationSystem();

        parentCommunity = CommunityBuilder.createCommunity(context)
                                          .withName("Parent Community")
                                          .build();
        Community child1 = CommunityBuilder.createSubCommunity(context, parentCommunity)
                                           .withName("Sub Community")
                                           .build();
        Collection col1 = CollectionBuilder.createCollection(context, child1)
                                           .withName("Collection 1")
                                           .build();

        InputStream pdf = getClass().getResourceAsStream("simple-article.pdf");

        WorkspaceItem witem = WorkspaceItemBuilder.createWorkspaceItem(context, col1)
                 .withTitle("Test WorkspaceItem")
                 .withIssueDate("2019-10-25")
                 .withFulltext("simple-article.pdf", "/local/path/simple-article.pdf", pdf)
                 .build();

        context.restoreAuthSystemState();

        String authToken = getAuthToken(eperson.getEmail(), password);

        List<Operation> addOpts = new ArrayList<Operation>();
        Map<String, String> value = new HashMap<String, String>();
        value.put("value", "some text");
        addOpts.add(new AddOperation("/sections/upload/files/0/metadata/dc.not.existing", value));

        String patchBody = getPatchContent(addOpts);
        getClient(authToken).perform(patch("/api/submission/workspaceitems/" + witem.getID())
                            .content(patchBody)
                            .contentType(MediaType.APPLICATION_JSON_PATCH_JSON))
                            .andExpect(status().isUnprocessableEntity());
    }

    @Test
    public void patchUploadNotConfiguredMetadataTest() throws Exception {
        context.turnOffAuthorisationSystem();

        parentCommunity = CommunityBuilder.createCommunity(context)
                                          .withName("Parent Community")
                                          .build();
        Community child1 = CommunityBuilder.createSubCommunity(context, parentCommunity)
                                           .withName("Sub Community")
                                           .build();
        Collection col1 = CollectionBuilder.createCollection(context, child1)
                                           .withName("Collection 1")
                                           .build();

        InputStream pdf = getClass().getResourceAsStream("simple-article.pdf");

        WorkspaceItem witem = WorkspaceItemBuilder.createWorkspaceItem(context, col1)
                .withTitle("Test WorkspaceItem")
                .withFulltext("simple-article.pdf", "/local/path/simple-article.pdf", pdf)
                .build();

        context.restoreAuthSystemState();

        String authToken = getAuthToken(eperson.getEmail(), password);

        List<Operation> addOpts = new ArrayList<Operation>();
        Map<String, String> value = new HashMap<String, String>();
        value.put("value", "2020-01-25");
        addOpts.add(new AddOperation("/sections/upload/files/0/metadata/dc.date.issued", value));

        String patchBody = getPatchContent(addOpts);
        getClient(authToken).perform(patch("/api/submission/workspaceitems/" + witem.getID())
                            .content(patchBody)
                            .contentType(MediaType.APPLICATION_JSON_PATCH_JSON))
                            .andExpect(status().isUnprocessableEntity());

        getClient(authToken).perform(get("/api/submission/workspaceitems/" + witem.getID()))
                 .andExpect(status().isOk())
                 .andExpect(jsonPath("$.sections.bitstream-metadata['dc.date.issued']").doesNotExist())
                 .andExpect(jsonPath("$.sections.traditionalpageone['dc.date.issued']").doesNotExist());
    }

    @Test
    public void patchUploadMissingFieldTest() throws Exception {
        context.turnOffAuthorisationSystem();

        parentCommunity = CommunityBuilder.createCommunity(context)
                                          .withName("Parent Community")
                                          .build();
        Community child1 = CommunityBuilder.createSubCommunity(context, parentCommunity)
                                           .withName("Sub Community")
                                           .build();
        Collection col1 = CollectionBuilder.createCollection(context, child1)
                                           .withName("Collection 1")
                                           .build();

        InputStream pdf = getClass().getResourceAsStream("simple-article.pdf");

        WorkspaceItem witem = WorkspaceItemBuilder.createWorkspaceItem(context, col1)
                .withTitle("Test WorkspaceItem")
                .withIssueDate("2017-10-17")
                .withFulltext("simple-article.pdf", "/local/path/simple-article.pdf", pdf)
                .build();

        context.restoreAuthSystemState();

        String authToken = getAuthToken(eperson.getEmail(), password);

        List<Operation> addOpts = new ArrayList<Operation>();
        Map<String, String> value = new HashMap<String, String>();
        value.put("value", "test text");

        addOpts.add(new AddOperation("/sections/upload/files/0/metadata", value));

        String patchBody = getPatchContent(addOpts);
        getClient(authToken).perform(patch("/api/submission/workspaceitems/" + witem.getID())
                .content(patchBody)
                .contentType(MediaType.APPLICATION_JSON_PATCH_JSON))
                            .andExpect(status().isUnprocessableEntity());
    }

    @Test
    public void patchUploadNotExistingPropertyTest() throws Exception {
        context.turnOffAuthorisationSystem();

        parentCommunity = CommunityBuilder.createCommunity(context)
                                          .withName("Parent Community")
                                          .build();
        Community child1 = CommunityBuilder.createSubCommunity(context, parentCommunity)
                                           .withName("Sub Community")
                                           .build();
        Collection col1 = CollectionBuilder.createCollection(context, child1)
                                           .withName("Collection 1")
                                           .build();

        InputStream pdf = getClass().getResourceAsStream("simple-article.pdf");

        WorkspaceItem witem = WorkspaceItemBuilder.createWorkspaceItem(context, col1)
                .withTitle("Test WorkspaceItem")
                .withIssueDate("2017-10-17")
                .withFulltext("simple-article.pdf", "/local/path/simple-article.pdf", pdf)
                .build();

        context.restoreAuthSystemState();

        String authToken = getAuthToken(eperson.getEmail(), password);

        List<Operation> addOpts = new ArrayList<Operation>();
        Map<String, String> value = new HashMap<String, String>();
        value.put("value", "test text");

        addOpts.add(new AddOperation("/sections/upload/files/0/not-existing-property/dc.title", value));

        String patchBody = getPatchContent(addOpts);
        getClient(authToken).perform(patch("/api/submission/workspaceitems/" + witem.getID())
                .content(patchBody)
                .contentType(MediaType.APPLICATION_JSON_PATCH_JSON))
                            .andExpect(status().isUnprocessableEntity());
    }

    @Test
    public void patchUploadWithWrongPathTest() throws Exception {
        context.turnOffAuthorisationSystem();

        parentCommunity = CommunityBuilder.createCommunity(context)
                                          .withName("Parent Community")
                                          .build();
        Community child1 = CommunityBuilder.createSubCommunity(context, parentCommunity)
                                           .withName("Sub Community")
                                           .build();
        Collection col1 = CollectionBuilder.createCollection(context, child1)
                                           .withName("Collection 1")
                                           .build();

        InputStream pdf = getClass().getResourceAsStream("simple-article.pdf");

        WorkspaceItem witem = WorkspaceItemBuilder.createWorkspaceItem(context, col1)
                .withTitle("Test WorkspaceItem")
                .withIssueDate("2017-10-17")
                .withFulltext("simple-article.pdf", "/local/path/simple-article.pdf", pdf)
                .build();

        context.restoreAuthSystemState();

        String authToken = getAuthToken(eperson.getEmail(), password);

        List<Operation> addOpts = new ArrayList<Operation>();
        Map<String, String> value = new HashMap<String, String>();
        value.put("value", "test text");

        addOpts.add(new AddOperation("/sections/upload/files/0", value));

        String patchBody = getPatchContent(addOpts);
        getClient(authToken).perform(patch("/api/submission/workspaceitems/" + witem.getID())
                .content(patchBody)
                .contentType(MediaType.APPLICATION_JSON_PATCH_JSON))
                            .andExpect(status().isUnprocessableEntity());

        addOpts.add(new AddOperation("/sections/upload/files", value));
        patchBody = getPatchContent(addOpts);

        getClient(authToken).perform(patch("/api/submission/workspaceitems/" + witem.getID())
                .content(patchBody)
                .contentType(MediaType.APPLICATION_JSON_PATCH_JSON))
                            .andExpect(status().isUnprocessableEntity());
    }

    @Test
    public void patchDeleteSectionTest() throws Exception {
        context.turnOffAuthorisationSystem();
        parentCommunity = CommunityBuilder.createCommunity(context)
                                          .withName("Parent Community")
                                          .build();
        Community child1 = CommunityBuilder.createSubCommunity(context, parentCommunity)
                                           .withName("Sub Community")
                                           .build();
        Collection col1 = CollectionBuilder.createCollection(context, child1)
                                           .withName("Collection 1")
                                           .build();
        WorkspaceItem witem = WorkspaceItemBuilder.createWorkspaceItem(context, col1)
                             .withTitle("Test WorkspaceItem")
                             .withIssueDate("2020-01-21")
                             .withSubject("Subject 1")
                             .withSubject("Subject 2")
                             .withAbstract("Test description abstract")
                             .build();

        context.restoreAuthSystemState();

        String authToken = getAuthToken(eperson.getEmail(), password);

        getClient(authToken).perform(get("/api/submission/workspaceitems/" + witem.getID()))
                 .andExpect(status().isOk())
                 .andExpect(jsonPath("$.sections.traditionalpagetwo['dc.subject']").isNotEmpty())
                 .andExpect(jsonPath("$.sections.traditionalpagetwo['dc.description.abstract']").isNotEmpty());

        List<Operation> operations = new ArrayList<Operation>();
        operations.add(new RemoveOperation("/sections/traditionalpagetwo"));
        String patchBody = getPatchContent(operations);

        getClient(authToken).perform(patch("/api/submission/workspaceitems/" + witem.getID())
                 .content(patchBody)
                 .contentType(MediaType.APPLICATION_JSON_PATCH_JSON))
                 .andExpect(status().isOk())
                 .andExpect(jsonPath("$.sections.traditionalpagetwo['dc.subject']").doesNotExist())
                 .andExpect(jsonPath("$.sections.traditionalpagetwo['dc.description.abstract']").doesNotExist());

        // verify that the patch changes have been persisted
        getClient(authToken).perform(get("/api/submission/workspaceitems/" + witem.getID()))
                 .andExpect(status().isOk())
                 .andExpect(jsonPath("$.sections.traditionalpagetwo['dc.subject']").doesNotExist())
                 .andExpect(jsonPath("$.sections.traditionalpagetwo['dc.description.abstract']").doesNotExist());
    }

    @Test
    public void patchDeleteMetadataThatNotExistTest() throws Exception {
        context.turnOffAuthorisationSystem();

        parentCommunity = CommunityBuilder.createCommunity(context)
                         .withName("Parent Community")
                         .build();

        Community child1 = CommunityBuilder.createSubCommunity(context, parentCommunity)
                          .withName("Sub Community")
                          .build();

        Collection col1 = CollectionBuilder.createCollection(context, child1)
                         .withName("Collection 1")
                         .build();

        WorkspaceItem witem = WorkspaceItemBuilder.createWorkspaceItem(context, col1)
                             .withIssueDate("2020-04-21")
                             .withSubject("ExtraEntry")
                             .build();

        //disable file upload mandatory
        configurationService.setProperty("webui.submit.upload.required", false);

        context.restoreAuthSystemState();

        String authToken = getAuthToken(eperson.getEmail(), password);

        List<Operation> operations = new ArrayList<Operation>();
        operations.add(new RemoveOperation("/sections/traditionalpageone/dc.not.existing/0"));

        String patchBody = getPatchContent(operations);
        getClient(authToken).perform(patch("/api/submission/workspaceitems/" + witem.getID())
                 .content(patchBody)
                 .contentType(MediaType.APPLICATION_JSON_PATCH_JSON))
                 .andExpect(status().isUnprocessableEntity());
    }

    @Test
    public void patchDeleteMetadataWrongSectionTest() throws Exception {
        context.turnOffAuthorisationSystem();
        parentCommunity = CommunityBuilder.createCommunity(context)
                         .withName("Parent Community")
                         .build();
        Community child1 = CommunityBuilder.createSubCommunity(context, parentCommunity)
                          .withName("Sub Community")
                          .build();
        Collection col1 = CollectionBuilder.createCollection(context, child1)
                         .withName("Collection 1")
                         .build();
        WorkspaceItem witem = WorkspaceItemBuilder.createWorkspaceItem(context, col1)
                             .withTitle("Test title")
                             .withIssueDate("2019-04-25")
                             .withSubject("ExtraEntry")
                             .build();
        //disable file upload mandatory
        configurationService.setProperty("webui.submit.upload.required", false);
        context.restoreAuthSystemState();

        String authToken = getAuthToken(eperson.getEmail(), password);
        List<Operation> operations = new ArrayList<Operation>();
        operations.add(new RemoveOperation("/sections/traditionalpagetwo/dc.title/0"));
        String patchBody = getPatchContent(operations);

        getClient(authToken).perform(patch("/api/submission/workspaceitems/" + witem.getID())
                 .content(patchBody)
                 .contentType(MediaType.APPLICATION_JSON_PATCH_JSON))
                 .andExpect(status().isUnprocessableEntity());

        getClient(authToken).perform(get("/api/submission/workspaceitems/" + witem.getID()))
                 .andExpect(status().isOk())
                 .andExpect(jsonPath("$",
                         Matchers.is(WorkspaceItemMatcher.matchItemWithTitleAndDateIssuedAndSubject(witem,
                                 "Test title", "2019-04-25", "ExtraEntry"))));
    }

    @Test
    public void findOneFullProjectionTest() throws Exception {
        context.turnOffAuthorisationSystem();

        //** GIVEN **
        //1. A community-collection structure with one parent community with sub-community and two collections.
        parentCommunity = CommunityBuilder.createCommunity(context)
                                          .withName("Parent Community")
                                          .build();
        Community child1 = CommunityBuilder.createSubCommunity(context, parentCommunity)
                                           .withName("Sub Community")
                                           .build();
        Collection col1 = CollectionBuilder.createCollection(context, child1).withName("Collection 1").build();

        //2. a workspace item
        WorkspaceItem witem = WorkspaceItemBuilder.createWorkspaceItem(context, col1)
                                                  .withTitle("Workspace Item 1")
                                                  .withIssueDate("2017-10-17")
                                                  .withAuthor("Smith, Donald").withAuthor("Doe, John")
                                                  .withSubject("ExtraEntry")
                                                  .build();

        context.restoreAuthSystemState();

        String adminToken = getAuthToken(admin.getEmail(), password);
        String epersonToken = getAuthToken(eperson.getEmail(), password);

        getClient(adminToken).perform(get("/api/submission/workspaceitems/" + witem.getID())
                                .param("projection", "full"))
                            .andExpect(status().isOk())
                            .andExpect(jsonPath("$._embedded.collection._embedded.adminGroup", nullValue()));


        getClient(epersonToken).perform(get("/api/submission/workspaceitems/" + witem.getID())
                                          .param("projection", "full"))
                                .andExpect(status().isOk())
                                .andExpect(jsonPath("$._embedded.collection._embedded.adminGroup").doesNotExist());

    }

    @Test
<<<<<<< HEAD
    public void uploadBitstreamWithoutAccessConditions() throws Exception {
        context.turnOffAuthorisationSystem();
        Community community = CommunityBuilder.createCommunity(context).withName("Com").build();
        Collection collection = CollectionBuilder.createCollection(context, community).withName("Col").build();
        WorkspaceItem wItem = WorkspaceItemBuilder.createWorkspaceItem(context, collection).build();
        context.restoreAuthSystemState();

        // prepare dummy bitstream
        InputStream pdf = getClass().getResourceAsStream("simple-article.pdf");
        final MockMultipartFile pdfFile = new MockMultipartFile("file", "/local/path/simple-article.pdf",
            "application/pdf", pdf);

        // auth
        String authToken = getAuthToken(eperson.getEmail(), password);

        // upload file and verify response
        getClient(authToken)
            .perform(fileUpload("/api/submission/workspaceitems/" + wItem.getID()).file(pdfFile))
            .andExpect(status().isCreated())
            .andExpect(jsonPath("$.sections.upload.files[0].accessConditions", empty()));

        // verify that access conditions have been persisted
        getClient(authToken)
            .perform(get("/api/submission/workspaceitems/" + wItem.getID()))
            .andExpect(status().isOk())
            .andExpect(jsonPath("$.sections.upload.files[0].accessConditions", empty()));
    }

    @Test
    public void patchBitstreamWithAccessConditionOpenAccess() throws Exception {
        context.turnOffAuthorisationSystem();
        Community community = CommunityBuilder.createCommunity(context).withName("Com").build();
        Collection collection = CollectionBuilder.createCollection(context, community).withName("Col").build();
        InputStream pdf = getClass().getResourceAsStream("simple-article.pdf");
        WorkspaceItem wItem = WorkspaceItemBuilder.createWorkspaceItem(context, collection)
            .withFulltext("upload.pdf", "/local/path/simple-article.pdf", pdf)
            .build();
        context.restoreAuthSystemState();

        // auth
        String authToken = getAuthToken(eperson.getEmail(), password);

        // perpare patch body
        Map<String, String> value = new HashMap<>();
        value.put("name", "openaccess");
        List<Operation> ops = new ArrayList<>();
        ops.add(new AddOperation("/sections/upload/files/0/accessConditions/-", value));
        String patchBody = getPatchContent(ops);

        // submit patch and verify response
        getClient(authToken)
            .perform(
                patch("/api/submission/workspaceitems/" + wItem.getID())
                    .content(patchBody)
                    .contentType(MediaType.APPLICATION_JSON_PATCH_JSON)
            )
            .andExpect(status().isOk())
            .andExpect(jsonPath("$.sections.upload.files[0].accessConditions[0].name", is("openaccess")))
            .andExpect(jsonPath("$.sections.upload.files[0].accessConditions[0].startDate", nullValue()))
            .andExpect(jsonPath("$.sections.upload.files[0].accessConditions[0].endDate", nullValue()));

        // verify that access conditions have been persisted
        getClient(authToken)
            .perform(get("/api/submission/workspaceitems/" + wItem.getID()))
            .andExpect(status().isOk())
            .andExpect(jsonPath("$.sections.upload.files[0].accessConditions[0].name", is("openaccess")))
            .andExpect(jsonPath("$.sections.upload.files[0].accessConditions[0].startDate", nullValue()))
            .andExpect(jsonPath("$.sections.upload.files[0].accessConditions[0].endDate", nullValue()));
    }

    @Test
    public void patchBitstreamWithAccessConditionLeaseAndValidEndDate() throws Exception {
        context.turnOffAuthorisationSystem();
        Community community = CommunityBuilder.createCommunity(context).withName("Com").build();
        Collection collection = CollectionBuilder.createCollection(context, community).withName("Col").build();
        InputStream pdf = getClass().getResourceAsStream("simple-article.pdf");
        WorkspaceItem wItem = WorkspaceItemBuilder.createWorkspaceItem(context, collection)
            .withFulltext("upload.pdf", "/local/path/simple-article.pdf", pdf)
            .build();
        context.restoreAuthSystemState();

        // auth
        String authToken = getAuthToken(eperson.getEmail(), password);

        // date
        SimpleDateFormat dateFmt = new SimpleDateFormat("yyyy-MM-dd");
        Date endDate = new Date();
        String endDateStr = dateFmt.format(endDate);

        // prepare patch body
        Map<String, String> accessCondition = new HashMap<>();
        accessCondition.put("name", "lease");
        accessCondition.put("endDate", endDateStr);
        List<Operation> ops = new ArrayList<>();
        ops.add(new AddOperation("/sections/upload/files/0/accessConditions/-", accessCondition));
        String patchBody = getPatchContent(ops);

        // submit patch and verify response
        getClient(authToken)
            .perform(
                patch("/api/submission/workspaceitems/" + wItem.getID())
                    .content(patchBody)
                    .contentType(MediaType.APPLICATION_JSON_PATCH_JSON)
            )
            .andExpect(status().isOk())
            .andExpect(jsonPath("$.sections.upload.files[0].accessConditions[0].name", is("lease")))
            .andExpect(jsonPath("$.sections.upload.files[0].accessConditions[0].startDate", nullValue()))
            .andExpect(jsonPath("$.sections.upload.files[0].accessConditions[0].endDate", is(endDateStr)));

        // verify that access conditions have been persisted
        getClient(authToken)
            .perform(get("/api/submission/workspaceitems/" + wItem.getID()))
            .andExpect(status().isOk())
            .andExpect(jsonPath("$.sections.upload.files[0].accessConditions[0].name", is("lease")))
            .andExpect(jsonPath("$.sections.upload.files[0].accessConditions[0].startDate", nullValue()))
            .andExpect(jsonPath("$.sections.upload.files[0].accessConditions[0].endDate", is(endDateStr)));
    }

    @Test
    public void patchBitstreamWithAccessConditionLeaseAndInvalidEndDate() throws Exception {
        context.turnOffAuthorisationSystem();
        Community community = CommunityBuilder.createCommunity(context).withName("Com").build();
        Collection collection = CollectionBuilder.createCollection(context, community).withName("Col").build();
        InputStream pdf = getClass().getResourceAsStream("simple-article.pdf");
        WorkspaceItem wItem = WorkspaceItemBuilder.createWorkspaceItem(context, collection)
            .withFulltext("upload.pdf", "/local/path/simple-article.pdf", pdf)
            .build();
        context.restoreAuthSystemState();

        // auth
        String authToken = getAuthToken(eperson.getEmail(), password);

        // date
        SimpleDateFormat dateFmt = new SimpleDateFormat("yyyy-MM-dd");
        Date endDate = DateUtils.addDays(
            // lease ends 1 day too late
            DateUtils.addMonths(new Date(), 6), 1
        );
        String endDateStr = dateFmt.format(endDate);

        // prepare patch body
        Map<String, String> accessCondition = new HashMap<>();
        accessCondition.put("name", "lease");
        accessCondition.put("endDate", endDateStr);
        List<Operation> ops = new ArrayList<>();
        ops.add(new AddOperation("/sections/upload/files/0/accessConditions/-", accessCondition));
        String patchBody = getPatchContent(ops);

        // submit patch and verify response
        getClient(authToken)
            .perform(
                patch("/api/submission/workspaceitems/" + wItem.getID())
                    .content(patchBody)
                    .contentType(MediaType.APPLICATION_JSON_PATCH_JSON)
            )
            .andExpect(status().isInternalServerError());

        // verify that access conditions array is still empty
        getClient(authToken)
            .perform(get("/api/submission/workspaceitems/" + wItem.getID()))
            .andExpect(status().isOk())
            .andExpect(jsonPath("$.sections.upload.files[0].accessConditions", empty()));
    }

    @Test
    public void patchBitstreamWithAccessConditionEmbargoAndValidStartDate() throws Exception {
        context.turnOffAuthorisationSystem();
        Community community = CommunityBuilder.createCommunity(context).withName("Com").build();
        Collection collection = CollectionBuilder.createCollection(context, community).withName("Col").build();
        InputStream pdf = getClass().getResourceAsStream("simple-article.pdf");
        WorkspaceItem wItem = WorkspaceItemBuilder.createWorkspaceItem(context, collection)
            .withFulltext("upload.pdf", "/local/path/simple-article.pdf", pdf)
            .build();
        context.restoreAuthSystemState();

        // auth
        String authToken = getAuthToken(eperson.getEmail(), password);

        // date
        SimpleDateFormat dateFmt = new SimpleDateFormat("yyyy-MM-dd");
        Date startDate = new Date();
        String startDateStr = dateFmt.format(startDate);

        // prepare patch body
        Map<String, String> accessCondition = new HashMap<>();
        accessCondition.put("name", "embargo");
        accessCondition.put("startDate", startDateStr);
        List<Operation> ops = new ArrayList<>();
        ops.add(new AddOperation("/sections/upload/files/0/accessConditions/-", accessCondition));
        String patchBody = getPatchContent(ops);

        // submit patch and verify response
        getClient(authToken)
            .perform(
                patch("/api/submission/workspaceitems/" + wItem.getID())
                    .content(patchBody)
                    .contentType(MediaType.APPLICATION_JSON_PATCH_JSON)
            )
            .andExpect(status().isOk())
            .andExpect(jsonPath("$.sections.upload.files[0].accessConditions[0].name", is("embargo")))
            .andExpect(jsonPath("$.sections.upload.files[0].accessConditions[0].startDate", is(startDateStr)))
            .andExpect(jsonPath("$.sections.upload.files[0].accessConditions[0].endDate", nullValue()));

        // verify that access conditions have been persisted
        getClient(authToken)
            .perform(get("/api/submission/workspaceitems/" + wItem.getID()))
            .andExpect(status().isOk())
            .andExpect(jsonPath("$.sections.upload.files[0].accessConditions[0].name", is("embargo")))
            .andExpect(jsonPath("$.sections.upload.files[0].accessConditions[0].startDate", is(startDateStr)))
            .andExpect(jsonPath("$.sections.upload.files[0].accessConditions[0].endDate", nullValue()));
    }

    @Test
    public void patchBitstreamWithAccessConditionEmbargoAndInvalidStartDate() throws Exception {
        context.turnOffAuthorisationSystem();
        Community community = CommunityBuilder.createCommunity(context).withName("Com").build();
        Collection collection = CollectionBuilder.createCollection(context, community).withName("Col").build();
        InputStream pdf = getClass().getResourceAsStream("simple-article.pdf");
        WorkspaceItem wItem = WorkspaceItemBuilder.createWorkspaceItem(context, collection)
            .withFulltext("upload.pdf", "/local/path/simple-article.pdf", pdf)
            .build();
        context.restoreAuthSystemState();

        // auth
        String authToken = getAuthToken(eperson.getEmail(), password);

        // date
        SimpleDateFormat dateFmt = new SimpleDateFormat("yyyy-MM-dd");
        Date startDate = DateUtils.addDays(
            // embargo ends 1 day too late
            DateUtils.addMonths(new Date(), 36), 1
        );
        String startDateStr = dateFmt.format(startDate);

        // prepare patch body
        Map<String, String> accessCondition = new HashMap<>();
        accessCondition.put("name", "embargo");
        accessCondition.put("startDate", startDateStr);
        List<Operation> ops = new ArrayList<>();
        ops.add(new AddOperation("/sections/upload/files/0/accessConditions/-", accessCondition));
        String patchBody = getPatchContent(ops);

        // submit patch and verify response
        getClient(authToken)
            .perform(
                patch("/api/submission/workspaceitems/" + wItem.getID())
                    .content(patchBody)
                    .contentType(MediaType.APPLICATION_JSON_PATCH_JSON)
            )
            .andExpect(status().isInternalServerError());

        // verify that access conditions have been persisted
        getClient(authToken)
            .perform(get("/api/submission/workspaceitems/" + wItem.getID()))
            .andExpect(status().isOk())
            .andExpect(jsonPath("$.sections.upload.files[0].accessConditions", empty()));
    }

    @Test
    public void patchBitstreamWithAccessConditionOpenAccessAndStartDate() throws Exception {
        context.turnOffAuthorisationSystem();
        Community community = CommunityBuilder.createCommunity(context).withName("Com").build();
        Collection collection = CollectionBuilder.createCollection(context, community).withName("Col").build();
        InputStream pdf = getClass().getResourceAsStream("simple-article.pdf");
        WorkspaceItem wItem = WorkspaceItemBuilder.createWorkspaceItem(context, collection)
            .withFulltext("upload.pdf", "/local/path/simple-article.pdf", pdf)
            .build();
        context.restoreAuthSystemState();

        // auth
        String authToken = getAuthToken(eperson.getEmail(), password);

        // date
        SimpleDateFormat dateFmt = new SimpleDateFormat("yyyy-MM-dd");
        Date startDate = new Date();
        String startDateStr = dateFmt.format(startDate);

        // prepare patch body
        Map<String, String> accessCondition = new HashMap<>();
        accessCondition.put("name", "openaccess");
        accessCondition.put("startDate", startDateStr);
        List<Operation> ops = new ArrayList<>();
        ops.add(new AddOperation("/sections/upload/files/0/accessConditions/-", accessCondition));
        String patchBody = getPatchContent(ops);

        // submit patch and verify response
        getClient(authToken)
            .perform(
                patch("/api/submission/workspaceitems/" + wItem.getID())
                    .content(patchBody)
                    .contentType(MediaType.APPLICATION_JSON_PATCH_JSON)
            )
            .andExpect(status().isInternalServerError());

        // verify that access conditions array is still empty
        getClient(authToken)
            .perform(get("/api/submission/workspaceitems/" + wItem.getID()))
            .andExpect(status().isOk())
            .andExpect(jsonPath("$.sections.upload.files[0].accessConditions", empty()));
    }

    @Test
    public void patchBitstreamWithAccessConditionLeaseMissingDate() throws Exception {
        context.turnOffAuthorisationSystem();
        Community community = CommunityBuilder.createCommunity(context).withName("Com").build();
        Collection collection = CollectionBuilder.createCollection(context, community).withName("Col").build();
        InputStream pdf = getClass().getResourceAsStream("simple-article.pdf");
        WorkspaceItem wItem = WorkspaceItemBuilder.createWorkspaceItem(context, collection)
            .withFulltext("upload.pdf", "/local/path/simple-article.pdf", pdf)
            .build();
        context.restoreAuthSystemState();

        // auth
        String authToken = getAuthToken(eperson.getEmail(), password);

        // prepare patch body
        Map<String, String> accessCondition = new HashMap<>();
        accessCondition.put("name", "lease");
        List<Operation> ops = new ArrayList<>();
        ops.add(new AddOperation("/sections/upload/files/0/accessConditions/-", accessCondition));
        String patchBody = getPatchContent(ops);

        // submit patch and verify response
        getClient(authToken)
            .perform(
                patch("/api/submission/workspaceitems/" + wItem.getID())
                    .content(patchBody)
                    .contentType(MediaType.APPLICATION_JSON_PATCH_JSON)
            )
            .andExpect(status().isInternalServerError());

        // verify that access conditions array is still empty
        getClient(authToken)
            .perform(get("/api/submission/workspaceitems/" + wItem.getID()))
            .andExpect(status().isOk())
            .andExpect(jsonPath("$.sections.upload.files[0].accessConditions", empty()));
    }

=======
    public void deleteWorkspaceItemWithMinRelationshipsTest() throws Exception {
        context.turnOffAuthorisationSystem();

        //** GIVEN **
        //1. A community with one collection.
        parentCommunity = CommunityBuilder.createCommunity(context)
                                          .withName("Parent Community")
                                          .build();
        Collection col1 = CollectionBuilder
            .createCollection(context, parentCommunity).withName("Collection 1").build();

        Item author1 = ItemBuilder.createItem(context, col1)
                                  .withTitle("Author1")
                                  .withIssueDate("2017-10-17")
                                  .withAuthor("Smith, Donald")
                                  .withPersonIdentifierLastName("Smith")
                                  .withPersonIdentifierFirstName("Donald")
                                  .withRelationshipType("Person")
                                  .build();

        Item author2 = ItemBuilder.createItem(context, col1)
                                  .withTitle("Author2")
                                  .withIssueDate("2016-02-13")
                                  .withAuthor("Smith, Maria")
                                  .withRelationshipType("Person")
                                  .build();

        //2. One workspace item.
        WorkspaceItem workspaceItem = WorkspaceItemBuilder.createWorkspaceItem(context, col1)
                                                          .withRelationshipType("Publication")
                                                          .build();

        EntityType publication = EntityTypeBuilder.createEntityTypeBuilder(context, "Publication").build();
        EntityType person = EntityTypeBuilder.createEntityTypeBuilder(context, "Person").build();


        RelationshipType isAuthorOfPublication = RelationshipTypeBuilder
            .createRelationshipTypeBuilder(context, publication, person, "isAuthorOfPublication",
                                           "isPublicationOfAuthor", 2, null, 0,
                                           null).withCopyToLeft(false).withCopyToRight(true).build();

        Relationship relationship1 = RelationshipBuilder
            .createRelationshipBuilder(context, workspaceItem.getItem(), author1, isAuthorOfPublication).build();
        Relationship relationship2 = RelationshipBuilder
            .createRelationshipBuilder(context, workspaceItem.getItem(), author2, isAuthorOfPublication).build();

        context.restoreAuthSystemState();

        String token = getAuthToken(admin.getEmail(), password);

        getClient(token).perform(get("/api/core/relationships/" + relationship1.getID()))
                .andExpect(status().is(200));
        getClient(token).perform(delete("/api/core/relationships/" + relationship1.getID()))
                        .andExpect(status().is(400));
        //Both relationships still exist
        getClient(token).perform(get("/api/core/relationships/" + relationship1.getID()))
                .andExpect(status().is(200));
        getClient(token).perform(get("/api/core/relationships/" + relationship2.getID()))
                .andExpect(status().is(200));

        //Delete the workspaceitem
        getClient(token).perform(delete("/api/submission/workspaceitems/" + workspaceItem.getID()))
                        .andExpect(status().is(204));
        //The workspaceitem has been deleted
        getClient(token).perform(get("/api/submission/workspaceitems/" + workspaceItem.getID()))
                        .andExpect(status().is(404));
        //The relationships have been deleted
        getClient(token).perform(get("/api/core/relationships/" + relationship1.getID()))
                .andExpect(status().is(404));
        getClient(token).perform(get("/api/core/relationships/" + relationship2.getID()))
                .andExpect(status().is(404));

    }
>>>>>>> 4c78fce9
}<|MERGE_RESOLUTION|>--- conflicted
+++ resolved
@@ -4617,7 +4617,6 @@
     }
 
     @Test
-<<<<<<< HEAD
     public void uploadBitstreamWithoutAccessConditions() throws Exception {
         context.turnOffAuthorisationSystem();
         Community community = CommunityBuilder.createCommunity(context).withName("Com").build();
@@ -4956,7 +4955,6 @@
             .andExpect(jsonPath("$.sections.upload.files[0].accessConditions", empty()));
     }
 
-=======
     public void deleteWorkspaceItemWithMinRelationshipsTest() throws Exception {
         context.turnOffAuthorisationSystem();
 
@@ -5030,5 +5028,5 @@
                 .andExpect(status().is(404));
 
     }
->>>>>>> 4c78fce9
+
 }