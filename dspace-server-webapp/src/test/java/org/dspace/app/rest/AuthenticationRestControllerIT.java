/**
 * The contents of this file are subject to the license and copyright
 * detailed in the LICENSE and NOTICE files at the root of the source
 * tree and available online at
 *
 * http://www.dspace.org/license/
 */
package org.dspace.app.rest;

import static java.lang.Thread.sleep;
import static org.dspace.app.rest.utils.RegexUtils.REGEX_UUID;
import static org.hamcrest.Matchers.containsString;
import static org.hamcrest.Matchers.endsWith;
import static org.hamcrest.Matchers.is;
import static org.hamcrest.Matchers.matchesPattern;
import static org.hamcrest.Matchers.notNullValue;
import static org.hamcrest.Matchers.startsWith;
import static org.junit.Assert.assertEquals;
import static org.junit.Assert.assertNotEquals;
import static org.junit.Assert.assertNotNull;
import static org.junit.Assert.assertTrue;
<<<<<<< HEAD
=======
import static org.mockito.Mockito.mock;
import static org.mockito.Mockito.when;
>>>>>>> ec0853dd
import static org.springframework.security.test.web.servlet.request.SecurityMockMvcRequestPostProcessors.csrf;
import static org.springframework.test.web.servlet.request.MockMvcRequestBuilders.get;
import static org.springframework.test.web.servlet.request.MockMvcRequestBuilders.post;
import static org.springframework.test.web.servlet.result.MockMvcResultMatchers.content;
import static org.springframework.test.web.servlet.result.MockMvcResultMatchers.cookie;
import static org.springframework.test.web.servlet.result.MockMvcResultMatchers.header;
import static org.springframework.test.web.servlet.result.MockMvcResultMatchers.jsonPath;
import static org.springframework.test.web.servlet.result.MockMvcResultMatchers.redirectedUrl;
import static org.springframework.test.web.servlet.result.MockMvcResultMatchers.status;

import java.io.InputStream;
import java.text.ParseException;
import java.util.Base64;
import java.util.Map;
import javax.servlet.http.Cookie;

import com.fasterxml.jackson.databind.ObjectMapper;
import com.nimbusds.jwt.JWTClaimsSet;
import com.nimbusds.jwt.SignedJWT;
import org.apache.commons.codec.CharEncoding;
import org.apache.commons.io.IOUtils;
import org.dspace.app.rest.authorization.Authorization;
import org.dspace.app.rest.authorization.AuthorizationFeature;
import org.dspace.app.rest.authorization.AuthorizationFeatureService;
import org.dspace.app.rest.authorization.impl.CanChangePasswordFeature;
import org.dspace.app.rest.converter.EPersonConverter;
import org.dspace.app.rest.matcher.AuthenticationStatusMatcher;
import org.dspace.app.rest.matcher.AuthorizationMatcher;
import org.dspace.app.rest.matcher.EPersonMatcher;
import org.dspace.app.rest.matcher.GroupMatcher;
import org.dspace.app.rest.matcher.HalMatcher;
<<<<<<< HEAD
=======
import org.dspace.app.rest.model.AuthnRest;
>>>>>>> ec0853dd
import org.dspace.app.rest.model.EPersonRest;
import org.dspace.app.rest.projection.DefaultProjection;
import org.dspace.app.rest.test.AbstractControllerIntegrationTest;
import org.dspace.app.rest.utils.Utils;
<<<<<<< HEAD
=======
import org.dspace.authenticate.OrcidAuthenticationBean;
>>>>>>> ec0853dd
import org.dspace.builder.BitstreamBuilder;
import org.dspace.builder.BundleBuilder;
import org.dspace.builder.CollectionBuilder;
import org.dspace.builder.CommunityBuilder;
import org.dspace.builder.EPersonBuilder;
import org.dspace.builder.GroupBuilder;
import org.dspace.builder.ItemBuilder;
import org.dspace.content.Bitstream;
import org.dspace.content.Bundle;
import org.dspace.content.Collection;
import org.dspace.content.Item;
import org.dspace.eperson.EPerson;
import org.dspace.eperson.Group;
import org.dspace.orcid.client.OrcidClient;
import org.dspace.orcid.client.OrcidConfiguration;
import org.dspace.orcid.model.OrcidTokenResponseDTO;
import org.dspace.services.ConfigurationService;
import org.hamcrest.Matchers;
import org.junit.Before;
import org.junit.Ignore;
import org.junit.Test;
import org.springframework.beans.factory.annotation.Autowired;
import org.springframework.test.web.servlet.MvcResult;
import org.springframework.test.web.servlet.result.MockMvcResultHandlers;

/**
 * Integration test that covers various authentication scenarios
 *
 * @author Frederic Van Reet (frederic dot vanreet at atmire dot com)
 * @author Tom Desair (tom dot desair at atmire dot com)
 * @author Giuseppe Digilio (giuseppe dot digilio at 4science dot it)
 */
public class AuthenticationRestControllerIT extends AbstractControllerIntegrationTest {

    @Autowired
    ConfigurationService configurationService;

    @Autowired
    private EPersonConverter ePersonConverter;

    @Autowired
    private AuthorizationFeatureService authorizationFeatureService;

    @Autowired
<<<<<<< HEAD
=======
    private OrcidConfiguration orcidConfiguration;

    @Autowired
    private OrcidAuthenticationBean orcidAuthentication;

    @Autowired
>>>>>>> ec0853dd
    private Utils utils;

    public static final String[] PASS_ONLY = {"org.dspace.authenticate.PasswordAuthentication"};
    public static final String[] SHIB_ONLY = {"org.dspace.authenticate.ShibAuthentication"};
    public static final String[] ORCID_ONLY = { "org.dspace.authenticate.OrcidAuthentication" };
    public static final String[] SHIB_AND_PASS = {
        "org.dspace.authenticate.ShibAuthentication",
        "org.dspace.authenticate.PasswordAuthentication"
    };
    public static final String[] SHIB_AND_IP = {
        "org.dspace.authenticate.IPAuthentication",
        "org.dspace.authenticate.ShibAuthentication"
    };
    public static final String[] PASS_AND_IP = {
            "org.dspace.authenticate.PasswordAuthentication",
            "org.dspace.authenticate.IPAuthentication"
        };

    // see proxies.trusted.ipranges in local.cfg
    public static final String TRUSTED_IP = "7.7.7.7";
    public static final String UNTRUSTED_IP = "8.8.8.8";

    private Authorization authorization;
    private EPersonRest ePersonRest;
<<<<<<< HEAD
=======
    private EPersonRest adminRest;
>>>>>>> ec0853dd
    private final String feature = CanChangePasswordFeature.NAME;


    @Before
    public void setup() throws Exception {
        super.setUp();

        AuthorizationFeature canChangePasswordFeature = authorizationFeatureService.find(CanChangePasswordFeature.NAME);
        ePersonRest = ePersonConverter.convert(eperson, DefaultProjection.DEFAULT);
        authorization = new Authorization(eperson, canChangePasswordFeature, ePersonRest);

        // Default all tests to Password Authentication only
        configurationService.setProperty("plugin.sequence.org.dspace.authenticate.AuthenticationMethod", PASS_ONLY);
    }

    @Test
    public void testStatusAuthenticatedAsAdmin() throws Exception {
        String token = getAuthToken(admin.getEmail(), password);

        AuthorizationFeature canChangePasswordFeature = authorizationFeatureService.find(CanChangePasswordFeature.NAME);
        adminRest = ePersonConverter.convert(context.reloadEntity(admin), DefaultProjection.DEFAULT);
        authorization = new Authorization(admin, canChangePasswordFeature, adminRest);

        getClient(token).perform(get("/api/authn/status").param("projection", "full"))
                        .andExpect(status().isOk())
                        .andExpect(jsonPath("$", AuthenticationStatusMatcher.matchFullEmbeds()))
                        .andExpect(jsonPath("$", AuthenticationStatusMatcher.matchLinks()))
                        .andExpect(content().contentType(contentType))
                        .andExpect(jsonPath("$.okay", is(true)))
                        .andExpect(jsonPath("$.authenticated", is(true)))
                        .andExpect(jsonPath("$.authenticationMethod", is("password")))
                        .andExpect(jsonPath("$.type", is("status")))

                        .andExpect(jsonPath("$._links.eperson.href", startsWith(REST_SERVER_URL)))
                        .andExpect(jsonPath("$._embedded.eperson",
                                EPersonMatcher.matchEPersonWithGroups(admin.getEmail(), "Administrator")));

        getClient(token).perform(get("/api/authz/authorizations/" + authorization.getID()))
                        .andExpect(status().isOk())
                        .andExpect(jsonPath("$", Matchers.is(
                                AuthorizationMatcher.matchAuthorization(authorization))));

        getClient(token).perform(get("/api/authn/status"))
                        .andExpect(status().isOk())
                        .andExpect(jsonPath("$", HalMatcher.matchNoEmbeds()));

        // Logout
        getClient(token).perform(post("/api/authn/logout"))
                        .andExpect(status().isNoContent());
    }

    /**
     * This test verifies:
     * - that a logged in via password user finds the expected specialGroupPwd in _embedded.specialGroups;
     * - that a logged in via password and specific IP user finds the expected specialGroupPwd and specialGroupIP
     *   in _embedded.specialGroups;
     * - that a not logged in user with a specific IP finds the expected specialGroupIP in _embedded.specialGroups;
     * @throws Exception
     */
    @Test
    public void testStatusGetSpecialGroups() throws Exception {
        context.turnOffAuthorisationSystem();

        Group specialGroupPwd = GroupBuilder.createGroup(context)
                .withName("specialGroupPwd")
                .build();
        Group specialGroupIP = GroupBuilder.createGroup(context)
               .withName("specialGroupIP")
               .build();

        configurationService.setProperty("plugin.sequence.org.dspace.authenticate.AuthenticationMethod", PASS_AND_IP);
        configurationService.setProperty("authentication-password.login.specialgroup","specialGroupPwd");
        configurationService.setProperty("authentication-ip.specialGroupIP", "123.123.123.123");
        context.restoreAuthSystemState();

        String token = getAuthToken(eperson.getEmail(), password);

        getClient(token).perform(get("/api/authn/status").param("projection", "full"))
            .andExpect(status().isOk())
            .andExpect(jsonPath("$", AuthenticationStatusMatcher.matchFullEmbeds()))
            .andExpect(jsonPath("$", AuthenticationStatusMatcher.matchLinks()))
            .andExpect(content().contentType(contentType))
            .andExpect(jsonPath("$.okay", is(true)))
            .andExpect(jsonPath("$.authenticated", is(true)))
            .andExpect(jsonPath("$.authenticationMethod", is("password")))
            .andExpect(jsonPath("$.type", is("status")))
            .andExpect(jsonPath("$._links.specialGroups.href", startsWith(REST_SERVER_URL)))
            .andExpect(jsonPath("$._embedded.specialGroups._embedded.specialGroups",
                Matchers.containsInAnyOrder(
                        GroupMatcher.matchGroupWithName("specialGroupPwd"))));

        // try the special groups link endpoint in the same scenario than above
        getClient(token).perform(get("/api/authn/status/specialGroups").param("projection", "full"))
            .andExpect(status().isOk())
            .andExpect(content().contentType(contentType))
            .andExpect(jsonPath("$._embedded.specialGroups",
                Matchers.containsInAnyOrder(
                        GroupMatcher.matchGroupWithName("specialGroupPwd"))));

        getClient(token).perform(get("/api/authn/status").param("projection", "full")
                .with(ip("123.123.123.123")))
            .andExpect(status().isOk())
            .andExpect(jsonPath("$", AuthenticationStatusMatcher.matchFullEmbeds()))
            .andExpect(jsonPath("$", AuthenticationStatusMatcher.matchLinks()))
            .andExpect(content().contentType(contentType))
            .andExpect(jsonPath("$.okay", is(true)))
            .andExpect(jsonPath("$.authenticated", is(true)))
            .andExpect(jsonPath("$.authenticationMethod", is("password")))
            .andExpect(jsonPath("$.type", is("status")))
            .andExpect(jsonPath("$._links.specialGroups.href", startsWith(REST_SERVER_URL)))
            .andExpect(jsonPath("$._embedded.specialGroups._embedded.specialGroups",
                    Matchers.containsInAnyOrder(
                            GroupMatcher.matchGroupWithName("specialGroupPwd"),
                            GroupMatcher.matchGroupWithName("specialGroupIP"))));

        // try the special groups link endpoint in the same scenario than above
        getClient(token).perform(get("/api/authn/status/specialGroups").param("projection", "full")
                .with(ip("123.123.123.123")))
            .andExpect(status().isOk())
            .andExpect(content().contentType(contentType))
            .andExpect(jsonPath("$._embedded.specialGroups",
                Matchers.containsInAnyOrder(
                        GroupMatcher.matchGroupWithName("specialGroupPwd"),
                        GroupMatcher.matchGroupWithName("specialGroupIP"))));

        getClient().perform(get("/api/authn/status").param("projection", "full").with(ip("123.123.123.123")))
            .andExpect(status().isOk())
            .andExpect(jsonPath("$", AuthenticationStatusMatcher.matchFullEmbeds()))
            // fails due to bug https://github.com/DSpace/DSpace/issues/8274
            //.andExpect(jsonPath("$", AuthenticationStatusMatcher.matchLinks()))
            .andExpect(content().contentType(contentType))
            .andExpect(jsonPath("$.okay", is(true)))
            .andExpect(jsonPath("$.authenticated", is(false)))
            .andExpect(jsonPath("$._embedded.specialGroups._embedded.specialGroups",
                    Matchers.containsInAnyOrder(GroupMatcher.matchGroupWithName("specialGroupIP"))));

        // try the special groups link endpoint in the same scenario than above
        getClient().perform(get("/api/authn/status/specialGroups").param("projection", "full")
                .with(ip("123.123.123.123")))
            .andExpect(status().isOk())
            .andExpect(content().contentType(contentType))
            .andExpect(jsonPath("$._embedded.specialGroups",
                Matchers.containsInAnyOrder(
                        GroupMatcher.matchGroupWithName("specialGroupIP"))));
    }

    @Test
    @Ignore
    // Ignored until an endpoint is added to return all groups. Anonymous is not considered a direct group.
    public void testStatusAuthenticatedAsNormalUser() throws Exception {
        String token = getAuthToken(eperson.getEmail(), password);

        getClient(token).perform(get("/api/authn/status").param("projection", "full"))

                        .andExpect(status().isOk())
                        .andExpect(jsonPath("$", AuthenticationStatusMatcher.matchFullEmbeds()))
                        .andExpect(jsonPath("$", AuthenticationStatusMatcher.matchLinks()))
                        .andExpect(content().contentType(contentType))
                        .andExpect(jsonPath("$.okay", is(true)))
                        .andExpect(jsonPath("$.authenticated", is(true)))
                        .andExpect(jsonPath("$.authenticationMethod", is("password")))
                        .andExpect(jsonPath("$.type", is("status")))

                        .andExpect(jsonPath("$._links.eperson.href", startsWith(REST_SERVER_URL)))
                        .andExpect(jsonPath("$._embedded.eperson",
                                EPersonMatcher.matchEPersonWithGroups(eperson.getEmail(), "Anonymous")));

        getClient(token).perform(get("/api/authn/status"))
                .andExpect(status().isOk())
                .andExpect(jsonPath("$", HalMatcher.matchNoEmbeds()));

        getClient(token).perform(get("/api/authz/authorizations/" + authorization.getID()))
                        .andExpect(status().isOk())
                        .andExpect(jsonPath("$", Matchers.is(
                                AuthorizationMatcher.matchAuthorization(authorization))));

        //Logout
        getClient(token).perform(post("/api/authn/logout"))
                        .andExpect(status().isNoContent());
    }

    @Test
    public void testStatusNotAuthenticated() throws Exception {

        getClient().perform(get("/api/authn/status"))
                   .andExpect(status().isOk())
                   .andExpect(content().contentType(contentType))
                   .andExpect(jsonPath("$.okay", is(true)))
                   .andExpect(jsonPath("$.authenticated", is(false)))
                   .andExpect(jsonPath("$.authenticationMethod").doesNotExist())
                   .andExpect(jsonPath("$.type", is("status")))
                   .andExpect(header().string("WWW-Authenticate",
                           "password realm=\"DSpace REST API\""));

        getClient().perform(
                get("/api/authz/authorizations/search/object")
                        .param("embed", "feature")
                        .param("feature", feature)
                        .param("uri", utils.linkToSingleResource(ePersonRest, "self").getHref()))
                        .andExpect(status().isOk())
                        .andExpect(jsonPath("$.page.totalElements", is(0)))
                        .andExpect(jsonPath("$._embedded").doesNotExist());
    }

    @Test
    public void testStatusShibAuthenticatedWithCookie() throws Exception {
        //Enable Shibboleth login only
        configurationService.setProperty("plugin.sequence.org.dspace.authenticate.AuthenticationMethod", SHIB_ONLY);

        String uiURL = configurationService.getProperty("dspace.ui.url");

        // In order to fully simulate a Shibboleth authentication, we'll call
        // /api/authn/shibboleth?redirectUrl=[UI-URL] , with valid Shibboleth request attributes.
        // In this situation, we are mocking how Shibboleth works from our UI (see also ShibbolethLoginFilter):
        // (1) The UI sends the user to Shibboleth to login
        // (2) After a successful login, Shibboleth redirects user to /api/authn/shibboleth?redirectUrl=[url]
        // (3) That triggers generation of the auth token (JWT), and redirects the user to 'redirectUrl', sending along
        //     a temporary cookie containing the auth token.
        // In below call, we're sending a GET request (as that's what a redirect is), with a Referer of a "fake"
        // Shibboleth server to simulate this request coming back from Shibboleth (after a successful login).
        // We are then verifying the user will be redirected to the 'redirectUrl' with a single-use auth cookie
        // (NOTE: Additional tests of this /api/authn/shibboleth endpoint can be found in ShibbolethLoginFilterIT)
        Cookie authCookie = getClient().perform(get("/api/authn/shibboleth")
                .header("Referer", "https://myshib.example.com")
                .param("redirectUrl", uiURL)
                .requestAttr("SHIB-MAIL", eperson.getEmail())
                .requestAttr("SHIB-SCOPED-AFFILIATION", "faculty;staff"))
                .andExpect(status().is3xxRedirection())
                .andExpect(redirectedUrl(uiURL))
                // Verify that the CSRF token has NOT been changed. Creating the auth cookie should NOT change our CSRF
                // token. The CSRF token should only change when we call /login with the cookie (see later in this test)
                .andExpect(cookie().doesNotExist("DSPACE-XSRF-COOKIE"))
                .andExpect(header().doesNotExist("DSPACE-XSRF-TOKEN"))
                .andExpect(cookie().exists(AUTHORIZATION_COOKIE))
                .andReturn().getResponse().getCookie(AUTHORIZATION_COOKIE);

        // Verify the temporary cookie now exists & obtain its token for use below
        assertNotNull(authCookie);
        String token = authCookie.getValue();

        // This step is _not required_ to successfully authenticate, but it mocks the behavior of our UI & HAL Browser.
        // We'll send a "/status" request to the REST API with our auth cookie. This should return that we have a
        // *valid* authentication (as auth cookie is valid), however the cookie will remain. To complete the login
        // process we MUST call the "/login" endpoint (see the next step in this test).
        // (NOTE that this call has an "Origin" matching the UI, to better mock that the request came from there &
        // to verify the temporary auth cookie is valid for the UI's origin.)
        getClient().perform(get("/api/authn/status").header("Origin", uiURL)
                                                              .secure(true)
                                                              .cookie(authCookie))
                .andExpect(status().isOk())
                .andExpect(content().contentType(contentType))
                .andExpect(jsonPath("$.okay", is(true)))
                .andExpect(jsonPath("$.authenticated", is(true)))
                .andExpect(jsonPath("$.authenticationMethod", is("shibboleth")))
                .andExpect(jsonPath("$.type", is("status")))
                // Verify that the CSRF token has NOT been changed... status checks won't change the token
                // (only login/logout will)
                .andExpect(cookie().doesNotExist("DSPACE-XSRF-COOKIE"))
                .andExpect(header().doesNotExist("DSPACE-XSRF-TOKEN"));

        getClient(token).perform(
                get("/api/authz/authorizations/search/object")
                        .param("embed", "feature")
                        .param("feature", feature)
                        .param("uri", utils.linkToSingleResource(ePersonRest, "self").getHref()))
                        .andExpect(status().isOk())
                        .andExpect(jsonPath("$.page.totalElements", is(0)))
                        .andExpect(jsonPath("$._embedded").doesNotExist());

        // To complete the authentication process, we pass our auth cookie to the "/login" endpoint.
        // This is where the temporary cookie will be read, verified & destroyed. After this point, the UI will
        // only use the 'Authorization' header for all future requests.
        // (NOTE that this call has an "Origin" matching the UI, to better mock that the request came from there &
        // to verify the temporary auth cookie is valid for the UI's origin.)
        String headerToken = getClient().perform(post("/api/authn/login").header("Origin", uiURL)
                                                                                   .secure(true)
                                                                                   .cookie(authCookie))
                .andExpect(status().isOk())
                // Verify the Auth cookie has been destroyed
                .andExpect(cookie().value(AUTHORIZATION_COOKIE, ""))
                // Verify Authorization header is returned
                .andExpect(header().exists(AUTHORIZATION_HEADER))
                // Verify that the CSRF token has been changed
                // (as both cookie and header should be sent back)
                .andExpect(cookie().exists("DSPACE-XSRF-COOKIE"))
                .andExpect(header().exists("DSPACE-XSRF-TOKEN"))
                .andReturn().getResponse()
                .getHeader(AUTHORIZATION_HEADER).replace(AUTHORIZATION_TYPE, "");

        // Verify that the token in the returned header has the *same claims* as the auth Cookie token
        // NOTE: We test claim equality because the token's expiration date may change during this request. If it does
        // change, then the tokens will look different even though the claims are the same.
        assertTrue("Check tokens " + token + " and " + headerToken + " have same claims",
                   tokenClaimsEqual(token, headerToken));

        // Now that the auth cookie is cleared, all future requests (from UI)
        // should be made via the Authorization header. So, this tests the token is still valid if sent via header.
        getClient(headerToken).perform(get("/api/authn/status").header("Origin", uiURL))
                .andExpect(status().isOk())
                .andExpect(content().contentType(contentType))
                .andExpect(jsonPath("$.okay", is(true)))
                .andExpect(jsonPath("$.authenticated", is(true)))
                .andExpect(jsonPath("$.authenticationMethod", is("shibboleth")))
                .andExpect(jsonPath("$.type", is("status")));

        getClient(token).perform(
                get("/api/authz/authorizations/search/object")
                        .param("embed", "feature")
                        .param("feature", feature)
                        .param("uri", utils.linkToSingleResource(ePersonRest, "self").getHref()))
                        .andExpect(status().isOk())
                        .andExpect(jsonPath("$.page.totalElements", is(0)))
                        .andExpect(jsonPath("$._embedded").doesNotExist());

        //Logout, invalidating the token
        getClient(headerToken).perform(post("/api/authn/logout").header("Origin", uiURL))
                        .andExpect(status().isNoContent());
    }

    @Test
    public void testShibbolethEndpointCannotBeUsedWithShibDisabled() throws Exception {
        // Enable only password login
        configurationService.setProperty("plugin.sequence.org.dspace.authenticate.AuthenticationMethod", PASS_ONLY);

        String uiURL = configurationService.getProperty("dspace.ui.url");

        // Verify /api/authn/shibboleth endpoint does not work
        // NOTE: this is the same call as in testStatusShibAuthenticatedWithCookie())
        String token = getClient().perform(get("/api/authn/shibboleth")
                .header("Referer", "https://myshib.example.com")
                .param("redirectUrl", uiURL)
                .requestAttr("SHIB-MAIL", eperson.getEmail())
                .requestAttr("SHIB-SCOPED-AFFILIATION", "faculty;staff"))
                .andExpect(status().isUnauthorized())
                .andReturn().getResponse().getHeader("Authorization");

        getClient(token).perform(get("/api/authn/status"))
                        .andExpect(status().isOk())
                        .andExpect(jsonPath("$.authenticated", is(false)))
                        .andExpect(jsonPath("$.authenticationMethod").doesNotExist());

        getClient(token).perform(
                get("/api/authz/authorizations/search/object")
                        .param("embed", "feature")
                        .param("feature", feature)
                        .param("uri", utils.linkToSingleResource(ePersonRest, "self").getHref()))
                   .andExpect(status().isOk())
                   .andExpect(jsonPath("$.page.totalElements", is(0)))
                   .andExpect(jsonPath("$._embedded").doesNotExist());
    }

    // NOTE: This test is similar to testStatusShibAuthenticatedWithCookie(), but proves the same process works
    // for Password Authentication in theory (NOTE: at this time, there's no way to create an auth cookie via the
    // Password Authentication process).
    @Test
    public void testStatusPasswordAuthenticatedWithCookie() throws Exception {
        // Login via password to retrieve a valid token
        String token = getAuthToken(eperson.getEmail(), password);

        // Fake the creation of an auth cookie, just for testing. (Currently, it's not possible to create an auth cookie
        // via Password auth, but this test proves it would work if enabled)
        Cookie authCookie = new Cookie(AUTHORIZATION_COOKIE, token);

        // Now, similar to how both the UI & Hal Browser authentication works, send a "/status" request to the REST API
        // with our auth cookie. This should return that we *have a valid* authentication (in the auth cookie).
        // However, this is just a validation check, so this auth cookie will remain. To complete the login process
        // we'll need to call the "/login" endpoint (see the next step in this test).
        getClient().perform(get("/api/authn/status").secure(true).cookie(authCookie))
                   .andExpect(status().isOk())
                   .andExpect(content().contentType(contentType))
                   .andExpect(jsonPath("$.okay", is(true)))
                   .andExpect(jsonPath("$.authenticated", is(true)))
                   .andExpect(jsonPath("$.type", is("status")))
                   // Verify that the CSRF token has NOT been changed... status checks won't change the token
                   // (only login/logout will)
                   .andExpect(cookie().doesNotExist("DSPACE-XSRF-COOKIE"))
                   .andExpect(header().doesNotExist("DSPACE-XSRF-TOKEN"));

        // To complete the authentication process, we pass our auth cookie to the "/login" endpoint.
        // This is where the temporary cookie will be read, verified & destroyed. After this point, the UI will
        // only use the Authorization header for all future requests.
        String headerToken = getClient().perform(post("/api/authn/login").secure(true).cookie(authCookie))
                    .andExpect(status().isOk())
                    // Verify the Auth cookie has been destroyed
                    .andExpect(cookie().value(AUTHORIZATION_COOKIE, ""))
                    // Verify Authorization header is returned
                    .andExpect(header().exists(AUTHORIZATION_HEADER))
                    // Verify that the CSRF token has been changed
                    // (as both cookie and header should be sent back)
                    .andExpect(cookie().exists("DSPACE-XSRF-COOKIE"))
                    .andExpect(header().exists("DSPACE-XSRF-TOKEN"))
                    .andReturn().getResponse()
                    .getHeader(AUTHORIZATION_HEADER).replace(AUTHORIZATION_TYPE, "");

        // Verify that the token in the returned header has the *same claims* as the auth Cookie token
        // NOTE: We test claim equality because the token's expiration date may change during this request. If it does
        // change, then the tokens will look different even though the claims are the same.
        assertTrue("Check tokens " + token + " and " + headerToken + " have same claims",
                   tokenClaimsEqual(token, headerToken));

        // Now that the auth cookie is cleared, all future requests (from UI)
        // should be made via the Authorization header. So, this tests the token is still valid if sent via header.
        getClient(headerToken).perform(get("/api/authn/status"))
                    .andExpect(status().isOk())
                    .andExpect(content().contentType(contentType))
                    .andExpect(jsonPath("$.okay", is(true)))
                    .andExpect(jsonPath("$.authenticated", is(true)))
                    .andExpect(jsonPath("$.type", is("status")));

        // Logout, invalidating the token
        getClient(headerToken).perform(post("/api/authn/logout"))
                        .andExpect(status().isNoContent());
    }

    @Test
    public void testTwoAuthenticationTokens() throws Exception {
        String token1 = getAuthToken(eperson.getEmail(), password);

        // Sleep for >1sec ensures the tokens are different. Because expiration date in the token includes a timestamp,
        // waiting for >1sec will result in a different expiration, and therefore a slightly different token.
        sleep(1200);

        String token2 = getAuthToken(eperson.getEmail(), password);

        // Tokens should be different
        assertNotEquals(token1, token2);

        // However, tokens should contain the same claims
        assertTrue("Check tokens " + token1 + " and " + token2 + " have same claims",
                   tokenClaimsEqual(token1, token2));

        // BOTH tokens should be valid, as they represent the same authenticated user's "session".
        getClient(token1).perform(get("/api/authn/status").param("projection", "full"))

                         .andExpect(status().isOk())

                         //We expect the content type to be "application/hal+json;charset=UTF-8"
                         .andExpect(content().contentType(contentType))
                         .andExpect(jsonPath("$.okay", is(true)))
                         .andExpect(jsonPath("$.authenticated", is(true)))
                         .andExpect(jsonPath("$.type", is("status")))

                         .andExpect(jsonPath("$._links.eperson.href", startsWith(REST_SERVER_URL)))
                         .andExpect(jsonPath("$._embedded.eperson",
                                EPersonMatcher.matchEPersonOnEmail(eperson.getEmail())));

        getClient(token2).perform(get("/api/authn/status")
                         .param("projection", "full"))

                         .andExpect(status().isOk())

                         //We expect the content type to be "application/hal+json;charset=UTF-8"
                         .andExpect(content().contentType(contentType))
                         .andExpect(jsonPath("$.okay", is(true)))
                         .andExpect(jsonPath("$.authenticated", is(true)))
                         .andExpect(jsonPath("$.type", is("status")))

                         .andExpect(jsonPath("$._links.eperson.href", startsWith(REST_SERVER_URL)))
                         .andExpect(jsonPath("$._embedded.eperson",
                                EPersonMatcher.matchEPersonOnEmail(eperson.getEmail())));

        // Logout, this will invalidate both tokens
        // NOTE: invalidation of both tokens is tested in testLogoutInvalidatesAllTokens()
        getClient(token1).perform(post("/api/authn/logout"))
                .andExpect(status().isNoContent());

    }

    @Test
    public void testTamperingWithToken() throws Exception {
        //Receive a valid token
        String token = getAuthToken(eperson.getEmail(), password);

        //Check it is really valid
        getClient(token).perform(get("/api/authn/status"))
                        .andExpect(status().isOk())

                        .andExpect(jsonPath("$.okay", is(true)))
                        .andExpect(jsonPath("$.authenticated", is(true)))
                        .andExpect(jsonPath("$.type", is("status")));

        //The group we try to add to our token
        context.turnOffAuthorisationSystem();
        Group internalGroup = GroupBuilder.createGroup(context)
                                          .withName("Internal Group")
                                          .build();
        context.restoreAuthSystemState();

        //Tamper with the token, insert id of group we don't belong to
        String[] jwtSplit = token.split("\\.");

        //We try to inject a special group ID to spoof membership
        String tampered = new String(Base64.getUrlEncoder().encode(
            new String(Base64.getUrlDecoder().decode(
                token.split("\\.")[1]))
                .replaceAll("\\[]", "[\"" + internalGroup.getID() + "\"]")
                .getBytes()));

        String tamperedToken = jwtSplit[0] + "." + tampered + "." + jwtSplit[2];

        //Try to get authenticated with the tampered token
        getClient(tamperedToken).perform(get("/api/authn/status"))
                                .andExpect(status().isOk())

                                .andExpect(jsonPath("$.okay", is(true)))
                                .andExpect(jsonPath("$.authenticated", is(false)))
                                .andExpect(jsonPath("$.type", is("status")));

        // Logout, invalidating token
        getClient(token).perform(post("/api/authn/logout"))
                .andExpect(status().isNoContent());
    }

    @Test
    public void testLogout() throws Exception {
        String token = getAuthToken(eperson.getEmail(), password);

        getClient(token).perform(get("/api/authn/status"))
                        .andExpect(status().isOk())
                        .andExpect(jsonPath("$.okay", is(true)))
                        .andExpect(jsonPath("$.authenticated", is(true)))
                        .andExpect(jsonPath("$.type", is("status")));

        // Verify logout via GET does NOT work (throws a 405)
        getClient(token).perform(get("/api/authn/logout"))
                        .andExpect(status().isMethodNotAllowed())
                        // Verify CSRF token has NOT been changed (as neither the cookie nor header are sent back)
                        .andExpect(cookie().doesNotExist("DSPACE-XSRF-COOKIE"))
                        .andExpect(header().doesNotExist("DSPACE-XSRF-TOKEN"));

        // Verify we are still logged in
        getClient(token).perform(get("/api/authn/status"))
                        .andExpect(status().isOk())
                        .andExpect(jsonPath("$.okay", is(true)))
                        .andExpect(jsonPath("$.authenticated", is(true)))
                        .andExpect(jsonPath("$.type", is("status")));

        // Verify logout via POST works
        getClient(token).perform(post("/api/authn/logout"))
                        .andExpect(status().isNoContent())
                        // New/updated CSRF token should be returned (as both a cookie and header)
                        .andExpect(cookie().exists("DSPACE-XSRF-COOKIE"))
                        .andExpect(header().exists("DSPACE-XSRF-TOKEN"));

        // Verify we are now logged out (authenticated=false)
        getClient(token).perform(get("/api/authn/status"))
                        .andExpect(status().isOk())
                        .andExpect(jsonPath("$.okay", is(true)))
                        .andExpect(jsonPath("$.authenticated", is(false)))
                        .andExpect(jsonPath("$.authenticationMethod").doesNotExist())
                        .andExpect(jsonPath("$.type", is("status")));

        getClient(token).perform(
                get("/api/authz/authorizations/search/object")
                        .param("embed", "feature")
                        .param("feature", feature)
                        .param("uri", utils.linkToSingleResource(ePersonRest, "self").getHref()))
                        .andExpect(status().isOk())
                        .andExpect(jsonPath("$.page.totalElements", is(0)))
                        .andExpect(jsonPath("$._embedded").doesNotExist());
    }

    @Test
    public void testLogoutInvalidatesAllTokens() throws Exception {
        String token1 = getAuthToken(eperson.getEmail(), password);

        // Sleep for >1sec ensures the tokens are different. Because expiration date in the token includes a timestamp,
        // waiting for >1sec will result in a different expiration, and therefore a slightly different token.
        sleep(1200);

        String token2 = getAuthToken(eperson.getEmail(), password);

        assertNotEquals(token1, token2);

        getClient(token1).perform(post("/api/authn/logout"));

        getClient(token1).perform(get("/api/authn/status"))
                         .andExpect(status().isOk())

                         .andExpect(jsonPath("$.okay", is(true)))
                         .andExpect(jsonPath("$.authenticated", is(false)))
                         .andExpect(jsonPath("$.type", is("status")));


        getClient(token2).perform(get("/api/authn/status"))
                         .andExpect(status().isOk())

                         .andExpect(jsonPath("$.okay", is(true)))
                         .andExpect(jsonPath("$.authenticated", is(false)))
                         .andExpect(jsonPath("$.type", is("status")));
    }

    @Test
    public void testRefreshToken() throws Exception {
        String token = getAuthToken(eperson.getEmail(), password);

        // Sleep for >1sec ensures the tokens are different. Because expiration date in the token includes a timestamp,
        // waiting for >1sec will result in a different expiration, and therefore a slightly different token.
        sleep(1200);

        String newToken = getClient(token).perform(post("/api/authn/login"))
                                          .andExpect(status().isOk())
                                          // An auth token refresh should also refresh the CSRF token
                                          // (which should be returned in both a cookie & header).
                                          .andExpect(cookie().exists("DSPACE-XSRF-COOKIE"))
                                          .andExpect(header().exists("DSPACE-XSRF-TOKEN"))
                                          // Whenever our token is changed, we send back 2 cookies
                                          // First cookie will always be empty (removing old value)
                                          // Second cookie has the new token (but unfortunately there's no way to get
                                          // a second cookie of the same name using cookie().value())
                                          // We adopted this behavior from Spring Security's CSRFAuthenticationStrategy
                                          .andExpect(cookie().value("DSPACE-XSRF-COOKIE", ""))
                                          // CSRF Tokens generated by Spring Security are UUIDs
                                          .andExpect(header().string("DSPACE-XSRF-TOKEN", matchesPattern(REGEX_UUID)))
                                          .andReturn().getResponse()
                                          .getHeader(AUTHORIZATION_HEADER).replace(AUTHORIZATION_TYPE, "");

        // Tokens should be different
        assertNotEquals(token, newToken);

        // However, tokens should contain the same claims
        assertTrue("Check tokens " + token + " and " + newToken + " have same claims",
                   tokenClaimsEqual(token, newToken));

        // Verify new token is valid
        getClient(newToken).perform(get("/api/authn/status"))
                           .andExpect(status().isOk())

                           .andExpect(jsonPath("$.okay", is(true)))
                           .andExpect(jsonPath("$.authenticated", is(true)))
                           .andExpect(jsonPath("$.authenticationMethod", is("password")))
                           .andExpect(jsonPath("$.type", is("status")));

        getClient(newToken).perform(get("/api/authz/authorizations/" + authorization.getID()))
                        .andExpect(status().isOk())
                        .andExpect(jsonPath("$", Matchers.is(
                                AuthorizationMatcher.matchAuthorization(authorization))));

        // Logout, this will invalidate both tokens
        // NOTE: invalidation of both tokens is tested in testLogoutInvalidatesAllTokens()
        getClient(newToken).perform(post("/api/authn/logout"))
                .andExpect(status().isNoContent());
    }

    @Test
    // This test is verifying that Spring Security's CSRF protection is working as we expect
    // We must test this using a simple non-GET request, as CSRF Tokens are not validated in a GET request
    public void testRefreshTokenWithInvalidCSRF() throws Exception {
        // Login via password to retrieve a valid token
        String token = getAuthToken(eperson.getEmail(), password);

        // Save token to an Authorization cookie
        Cookie[] cookies = new Cookie[1];
        cookies[0] = new Cookie(AUTHORIZATION_COOKIE, token);

        // POSTing to /login should be a valid request...it just refreshes your token (see testRefreshToken())
        // However, in this case, we are POSTing with an *INVALID* CSRF Token in Header.
        getClient().perform(post("/api/authn/login").with(csrf().useInvalidToken().asHeader())
                                                    .secure(true)
                                                    .cookie(cookies))
                   // Should return a 403 Forbidden, for an invalid CSRF token
                   .andExpect(status().isForbidden())
                   // Verify it includes our custom error reason (from DSpaceApiExceptionControllerAdvice)
                   .andExpect(status().reason(containsString("Invalid CSRF token")))
                   // And, a new/updated token should be returned (as both server-side cookie and header)
                   // This is handled by DSpaceAccessDeniedHandler
                   .andExpect(cookie().exists("DSPACE-XSRF-COOKIE"))
                   .andExpect(header().exists("DSPACE-XSRF-TOKEN"));

        //Logout
        getClient(token).perform(post("/api/authn/logout"))
                        .andExpect(status().isNoContent());
    }

    @Test
    public void testLoginChangesCSRFToken() throws Exception {
        // Login via POST, checking the response for a new CSRF Token
        String token = getClient().perform(post("/api/authn/login")
                                          .param("user", eperson.getEmail())
                                          .param("password", password))
                                      // Verify that the CSRF token has been changed
                                      // (as both cookie and header should be sent back)
                                      .andExpect(cookie().exists("DSPACE-XSRF-COOKIE"))
                                      .andExpect(header().exists("DSPACE-XSRF-TOKEN"))
                                      .andReturn().getResponse()
                                      .getHeader(AUTHORIZATION_HEADER).replace(AUTHORIZATION_TYPE, "");

        //Logout
        getClient(token).perform(post("/api/authn/logout"))
                        .andExpect(status().isNoContent());
    }

    @Test
    // This test (and next) is verifying that Spring Security's CORS settings are working as we expect
    public void testCannotReuseTokenFromUntrustedOrigin() throws Exception {
        // First, get a valid login token
        String token = getAuthToken(eperson.getEmail(), password);

        // Verify token works
        getClient(token).perform(get("/api/authn/status"))
                        .andExpect(status().isOk())
                        .andExpect(jsonPath("$.okay", is(true)))
                        .andExpect(jsonPath("$.authenticated", is(true)))
                        .andExpect(jsonPath("$.type", is("status")));

        // Test token cannot be used from an *untrusted* Origin
        // (NOTE: this Origin is NOT listed in our 'rest.cors.allowed-origins' configuration)
        getClient(token).perform(get("/api/authn/status")
                                     .header("Origin", "https://example.org"))
                        // should result in a 403 error as Spring Security returns that for untrusted origins
                        .andExpect(status().isForbidden());

        //Logout
        getClient(token).perform(post("/api/authn/logout"))
                        .andExpect(status().isNoContent());
    }

    @Test
    // This test (and previous) is verifying that Spring Security's CORS settings are working as we expect
    public void testCannotAuthenticateFromUntrustedOrigin() throws Exception {
        // Post a valid username & password from an *untrusted* Origin
        getClient().perform(post("/api/authn/login").header("Origin", "https://example.org")
                                .param("user", eperson.getEmail())
                                .param("password", password))
                   // should result in a 403 error as Spring Security returns that for untrusted origins
                   .andExpect(status().isForbidden());
    }

    @Test
    public void testReuseTokenWithDifferentIP() throws Exception {
        String token = getAuthToken(eperson.getEmail(), password);

        getClient(token).perform(get("/api/authn/status"))

                        .andExpect(status().isOk())
                        .andExpect(jsonPath("$.okay", is(true)))
                        .andExpect(jsonPath("$.authenticated", is(true)))
                        .andExpect(jsonPath("$.type", is("status")));

        // Verify a different IP address (behind a proxy, i.e. X-FORWARDED-FOR)
        // is able to authenticate with same token
        // NOTE: We allow tokens to be used across several IPs to support environments where your IP is not static.
        // Also keep in mind that if a token is used from an untrusted Origin, it will be blocked (see prior test).
        getClient(token).perform(get("/api/authn/status")
                                     .header("X-FORWARDED-FOR", "1.1.1.1"))
                        .andExpect(status().isOk())
                        .andExpect(jsonPath("$.okay", is(true)))
                        .andExpect(jsonPath("$.authenticated", is(true)))
                        .andExpect(jsonPath("$.type", is("status")));

        // Verify a different IP address is able to authenticate with same token
        getClient(token).perform(get("/api/authn/status")
                                     .with(ip("1.1.1.1")))
                        .andExpect(status().isOk())
                        .andExpect(jsonPath("$.okay", is(true)))
                        .andExpect(jsonPath("$.authenticated", is(true)))
                        .andExpect(jsonPath("$.type", is("status")));

        // Logout, invalidating token
        getClient(token).perform(post("/api/authn/logout"))
                .andExpect(status().isNoContent());
    }

    @Test
    public void testFailedLoginResponseCode() throws Exception {
        getClient().perform(post("/api/authn/login")
                                .param("user", eperson.getEmail()).param("password", "fakePassword"))

                   .andExpect(status().isUnauthorized());
    }

    @Test
    public void testLoginLogoutStatusLink() throws Exception {
        getClient().perform(get("/api/authn"))
                   .andExpect(status().isOk())
                   .andExpect(jsonPath("$._links.login.href", endsWith("login")))
                   .andExpect(jsonPath("$._links.logout.href", endsWith("logout")))
                   .andExpect(jsonPath("$._links.status.href", endsWith("status")));
    }

    /**
     * Check if we can just request a new token after we logged out
     *
     * @throws Exception
     */
    @Test
    public void testLoginAgainAfterLogout() throws Exception {
        String token = getAuthToken(eperson.getEmail(), password);

        //Check if we have a valid token
        getClient(token).perform(get("/api/authn/status"))
                        .andExpect(status().isOk())
                        .andExpect(jsonPath("$.okay", is(true)))
                        .andExpect(jsonPath("$.authenticated", is(true)))
                        .andExpect(jsonPath("$.type", is("status")));

        //Logout
        getClient(token).perform(post("/api/authn/logout"))
                        .andExpect(status().isNoContent());

        //Check if we are actually logged out
        getClient(token).perform(get("/api/authn/status"))
                        .andExpect(status().isOk())
                        .andExpect(jsonPath("$.okay", is(true)))
                        .andExpect(jsonPath("$.authenticated", is(false)))
                        .andExpect(jsonPath("$.type", is("status")));

        //request a new token
        token = getAuthToken(eperson.getEmail(), password);

        //Check if we succesfully authenticated again
        getClient(token).perform(get("/api/authn/status"))
                        .andExpect(status().isOk())
                        .andExpect(jsonPath("$.okay", is(true)))
                        .andExpect(jsonPath("$.authenticated", is(true)))
                        .andExpect(jsonPath("$.type", is("status")));

        // Logout, invalidating token
        getClient(token).perform(post("/api/authn/logout"))
                .andExpect(status().isNoContent());
    }

    @Test
    public void testLoginEmptyRequest() throws Exception {
        getClient().perform(post("/api/authn/login"))
                   .andExpect(status().isUnauthorized())
                   .andExpect(status().reason(containsString("Authentication failed")));
    }

    @Test
    public void testLoginGetRequest() throws Exception {
        getClient().perform(get("/api/authn/login")
            .param("user", eperson.getEmail())
            .param("password", password))
            .andExpect(status().isMethodNotAllowed());
    }

    @Test
    public void testShibbolethLoginURLWithDefaultLazyURL() throws Exception {
        context.turnOffAuthorisationSystem();
        //Enable Shibboleth login
        configurationService.setProperty("plugin.sequence.org.dspace.authenticate.AuthenticationMethod", SHIB_ONLY);

        //Create a reviewers group
        Group reviewersGroup = GroupBuilder.createGroup(context)
                .withName("Reviewers")
                .build();

        //Faculty members are assigned to the Reviewers group
        configurationService.setProperty("authentication-shibboleth.role.faculty", "Reviewers");
        context.restoreAuthSystemState();

        getClient().perform(post("/api/authn/login").header("Referer", "http://my.uni.edu"))
                .andExpect(status().isUnauthorized())
                .andExpect(header().string("WWW-Authenticate",
                        "shibboleth realm=\"DSpace REST API\", " +
                                "location=\"https://localhost/Shibboleth.sso/Login?" +
                                "target=http%3A%2F%2Flocalhost%2Fapi%2Fauthn%2Fshibboleth%3F" +
                                "redirectUrl%3Dhttp%3A%2F%2Fmy.uni.edu\""));
    }

    @Test
    public void testShibbolethLoginURLWithServerURLContainingPort() throws Exception {
        context.turnOffAuthorisationSystem();
        //Enable Shibboleth login
        configurationService.setProperty("plugin.sequence.org.dspace.authenticate.AuthenticationMethod", SHIB_ONLY);
        configurationService.setProperty("dspace.server.url", "http://localhost:8080/server");
        configurationService.setProperty("authentication-shibboleth.lazysession.secure", false);

        //Create a reviewers group
        Group reviewersGroup = GroupBuilder.createGroup(context)
                .withName("Reviewers")
                .build();

        //Faculty members are assigned to the Reviewers group
        configurationService.setProperty("authentication-shibboleth.role.faculty", "Reviewers");
        context.restoreAuthSystemState();

        getClient().perform(post("/api/authn/login").header("Referer", "http://my.uni.edu"))
                .andExpect(status().isUnauthorized())
                .andExpect(header().string("WWW-Authenticate",
                        "shibboleth realm=\"DSpace REST API\", " +
                                "location=\"http://localhost:8080/Shibboleth.sso/Login?" +
                                "target=http%3A%2F%2Flocalhost%3A8080%2Fserver%2Fapi%2Fauthn%2Fshibboleth%3F" +
                                "redirectUrl%3Dhttp%3A%2F%2Fmy.uni.edu\""));
    }

    @Test
    public void testShibbolethLoginURLWithConfiguredLazyURL() throws Exception {
        context.turnOffAuthorisationSystem();
        //Enable Shibboleth login
        configurationService.setProperty("plugin.sequence.org.dspace.authenticate.AuthenticationMethod", SHIB_ONLY);
        configurationService.setProperty("authentication-shibboleth.lazysession.loginurl",
                "http://shibboleth.org/Shibboleth.sso/Login");

        //Create a reviewers group
        Group reviewersGroup = GroupBuilder.createGroup(context)
                .withName("Reviewers")
                .build();

        //Faculty members are assigned to the Reviewers group
        configurationService.setProperty("authentication-shibboleth.role.faculty", "Reviewers");
        context.restoreAuthSystemState();

        getClient().perform(post("/api/authn/login").header("Referer", "http://my.uni.edu"))
                .andExpect(status().isUnauthorized())
                .andExpect(header().string("WWW-Authenticate",
                        "shibboleth realm=\"DSpace REST API\", " +
                                "location=\"http://shibboleth.org/Shibboleth.sso/Login?" +
                                "target=http%3A%2F%2Flocalhost%2Fapi%2Fauthn%2Fshibboleth%3F" +
                                "redirectUrl%3Dhttp%3A%2F%2Fmy.uni.edu\""));
    }

    @Test
    public void testShibbolethLoginURLWithConfiguredLazyURLWithPort() throws Exception {
        context.turnOffAuthorisationSystem();
        //Enable Shibboleth login
        configurationService.setProperty("plugin.sequence.org.dspace.authenticate.AuthenticationMethod", SHIB_ONLY);
        configurationService.setProperty("authentication-shibboleth.lazysession.loginurl",
                "http://shibboleth.org:8080/Shibboleth.sso/Login");

        //Create a reviewers group
        Group reviewersGroup = GroupBuilder.createGroup(context)
                .withName("Reviewers")
                .build();

        //Faculty members are assigned to the Reviewers group
        configurationService.setProperty("authentication-shibboleth.role.faculty", "Reviewers");
        context.restoreAuthSystemState();

        getClient().perform(post("/api/authn/login").header("Referer", "http://my.uni.edu"))
                .andExpect(status().isUnauthorized())
                .andExpect(header().string("WWW-Authenticate",
                        "shibboleth realm=\"DSpace REST API\", " +
                                "location=\"http://shibboleth.org:8080/Shibboleth.sso/Login?" +
                                "target=http%3A%2F%2Flocalhost%2Fapi%2Fauthn%2Fshibboleth%3F" +
                                "redirectUrl%3Dhttp%3A%2F%2Fmy.uni.edu\""));
    }

    @Test
    @Ignore
    // Ignored until an endpoint is added to return all groups
    public void testShibbolethLoginRequestAttribute() throws Exception {
        context.turnOffAuthorisationSystem();
        //Enable Shibboleth login
        configurationService.setProperty("plugin.sequence.org.dspace.authenticate.AuthenticationMethod", SHIB_ONLY);

        //Create a reviewers group
        Group reviewersGroup = GroupBuilder.createGroup(context)
                .withName("Reviewers")
                .build();

        //Faculty members are assigned to the Reviewers group
        configurationService.setProperty("authentication-shibboleth.role.faculty", "Reviewers");
        context.restoreAuthSystemState();

        getClient().perform(post("/api/authn/login").header("Referer", "http://my.uni.edu"))
                .andExpect(status().isUnauthorized())
                .andExpect(header().string("WWW-Authenticate",
                        "shibboleth realm=\"DSpace REST API\", " +
                                "location=\"https://localhost/Shibboleth.sso/Login?" +
                                "target=http%3A%2F%2Flocalhost%2Fapi%2Fauthn%2Fshibboleth%3F" +
                                "redirectUrl%3Dhttp%3A%2F%2Fmy.uni.edu\""));

        //Simulate that a shibboleth authentication has happened

        String token = getClient().perform(post("/api/authn/login")
                    .requestAttr("SHIB-MAIL", eperson.getEmail())
                    .requestAttr("SHIB-SCOPED-AFFILIATION", "faculty;staff"))
                .andExpect(status().isOk())
                .andReturn().getResponse().getHeader(AUTHORIZATION_HEADER).replace(AUTHORIZATION_TYPE, "");

        getClient(token).perform(get("/api/authn/status").param("projection", "full"))
                .andExpect(status().isOk())
                //We expect the content type to be "application/hal+json;charset=UTF-8"
                .andExpect(content().contentType(contentType))
                .andExpect(jsonPath("$.okay", is(true)))
                .andExpect(jsonPath("$.authenticated", is(true)))
                .andExpect(jsonPath("$.authenticationMethod", is("shibboleth")))
                .andExpect(jsonPath("$.type", is("status")))
                .andExpect(jsonPath("$._links.eperson.href", startsWith(REST_SERVER_URL)))
                .andExpect(jsonPath("$._embedded.eperson",
                        EPersonMatcher.matchEPersonWithGroups(eperson.getEmail(), "Anonymous", "Reviewers")));

        getClient(token).perform(
                get("/api/authz/authorizations/search/object")
                        .param("embed", "feature")
                        .param("feature", feature)
                        .param("uri", utils.linkToSingleResource(ePersonRest, "self").getHref()))
                        .andExpect(status().isOk())
                        .andExpect(jsonPath("$.page.totalElements", is(0)))
                        .andExpect(jsonPath("$._embedded").doesNotExist());
        // Logout, invalidating token
        getClient(token).perform(post("/api/authn/logout"))
                .andExpect(status().isNoContent());
    }

    @Test
    @Ignore
    // Ignored until an endpoint is added to return all groups
    public void testShibbolethLoginRequestHeaderWithIpAuthentication() throws Exception {
        configurationService.setProperty("plugin.sequence.org.dspace.authenticate.AuthenticationMethod", SHIB_AND_IP);
        configurationService.setProperty("authentication-ip.Administrator", "123.123.123.123");


        getClient().perform(post("/api/authn/login")
                            .header("Referer", "http://my.uni.edu")
                            .with(ip("123.123.123.123")))
                .andExpect(status().isUnauthorized())
                .andExpect(header().string("WWW-Authenticate",
                        "ip realm=\"DSpace REST API\", shibboleth realm=\"DSpace REST API\", " +
                                "location=\"https://localhost/Shibboleth.sso/Login?" +
                                "target=http%3A%2F%2Flocalhost%2Fapi%2Fauthn%2Fshibboleth%3F" +
                                "redirectUrl%3Dhttp%3A%2F%2Fmy.uni.edu\""));

        //Simulate that a shibboleth authentication has happened
        String token = getClient().perform(post("/api/authn/login")
                    .with(ip("123.123.123.123"))
                    .header("SHIB-MAIL", eperson.getEmail()))
                .andExpect(status().isOk())
                .andReturn().getResponse().getHeader(AUTHORIZATION_HEADER).replace(AUTHORIZATION_TYPE, "");

        getClient(token).perform(get("/api/authn/status").param("projection", "full")
                                    .with(ip("123.123.123.123")))
                .andDo(MockMvcResultHandlers.print())
                .andExpect(status().isOk())
                //We expect the content type to be "application/hal+json;charset=UTF-8"
                .andExpect(content().contentType(contentType))
                .andExpect(jsonPath("$.okay", is(true)))
                .andExpect(jsonPath("$.authenticated", is(true)))
                .andExpect(jsonPath("$.authenticationMethod", is("shibboleth")))
                .andExpect(jsonPath("$.type", is("status")))
                .andExpect(jsonPath("$._links.eperson.href", startsWith(REST_SERVER_URL)))
                .andExpect(jsonPath("$._embedded.eperson",
                        EPersonMatcher.matchEPersonWithGroups(eperson.getEmail(), "Anonymous", "Administrator")));

        //Simulate that a new shibboleth authentication has happened from another IP
        token = getClient().perform(post("/api/authn/login")
                .with(ip("234.234.234.234"))
                .header("SHIB-MAIL", eperson.getEmail()))
                .andExpect(status().isOk())
                .andReturn().getResponse().getHeader(AUTHORIZATION_HEADER).replace(AUTHORIZATION_TYPE, "");

        getClient(token).perform(get("/api/authn/status").param("projection", "full")
                .with(ip("234.234.234.234")))
                .andDo(MockMvcResultHandlers.print())
                .andExpect(status().isOk())
                //We expect the content type to be "application/hal+json;charset=UTF-8"
                .andExpect(content().contentType(contentType))
                .andExpect(jsonPath("$.okay", is(true)))
                .andExpect(jsonPath("$.authenticated", is(true)))
                .andExpect(jsonPath("$.authenticationMethod", is("shibboleth")))
                .andExpect(jsonPath("$.type", is("status")))
                .andExpect(jsonPath("$._links.eperson.href", startsWith(REST_SERVER_URL)))
                .andExpect(jsonPath("$._embedded.eperson",
                        EPersonMatcher.matchEPersonWithGroups(eperson.getEmail(), "Anonymous")));

        getClient(token).perform(
                get("/api/authz/authorizations/search/object")
                        .param("embed", "feature")
                        .param("feature", feature)
                        .param("uri", utils.linkToSingleResource(ePersonRest, "self").getHref()))
                        .andExpect(status().isOk())
                        .andExpect(jsonPath("$.page.totalElements", is(0)))
                        .andExpect(jsonPath("$._embedded").doesNotExist());

        // Logout, invalidating token
        getClient(token).perform(post("/api/authn/logout"))
                .andExpect(status().isNoContent());
    }

    @Test
    public void testShibbolethAndPasswordAuthentication() throws Exception {
        //Enable Shibboleth and password login
        configurationService.setProperty("plugin.sequence.org.dspace.authenticate.AuthenticationMethod", SHIB_AND_PASS);

        //Check if WWW-Authenticate header contains shibboleth and password
        getClient().perform(get("/api/authn/status").header("Referer", "http://my.uni.edu"))
                .andExpect(status().isOk())
                .andExpect(header().string("WWW-Authenticate",
                        "shibboleth realm=\"DSpace REST API\", " +
                                "location=\"https://localhost/Shibboleth.sso/Login?" +
                                "target=http%3A%2F%2Flocalhost%2Fapi%2Fauthn%2Fshibboleth%3F" +
                                "redirectUrl%3Dhttp%3A%2F%2Fmy.uni.edu\"" +
                                ", password realm=\"DSpace REST API\""));

        //Simulate a password authentication
        String token = getAuthToken(eperson.getEmail(), password);

        //Check if we have a valid token
        getClient(token).perform(get("/api/authn/status"))
                        .andExpect(status().isOk())
                        .andExpect(jsonPath("$.okay", is(true)))
                        .andExpect(jsonPath("$.authenticated", is(true)))
                        .andExpect(jsonPath("$.authenticationMethod", is("password")))
                        .andExpect(jsonPath("$.type", is("status")));

        getClient(token).perform(get("/api/authz/authorizations/" + authorization.getID()))
                        .andExpect(status().isOk())
                        .andExpect(jsonPath("$", Matchers.is(
                                AuthorizationMatcher.matchAuthorization(authorization))));
        //Logout
        getClient(token).perform(post("/api/authn/logout"))
                        .andExpect(status().isNoContent());

        //Check if we are actually logged out
        getClient(token).perform(get("/api/authn/status"))
                        .andExpect(status().isOk())
                        .andExpect(jsonPath("$.okay", is(true)))
                        .andExpect(jsonPath("$.authenticated", is(false)))
                        .andExpect(jsonPath("$.authenticationMethod").doesNotExist())
                        .andExpect(jsonPath("$.type", is("status")));

        //Simulate that a shibboleth authentication has happened
        token = getClient().perform(post("/api/authn/login")
                .requestAttr("SHIB-MAIL", eperson.getEmail())
                .requestAttr("SHIB-SCOPED-AFFILIATION", "faculty;staff"))
            .andExpect(status().isOk())
            .andReturn().getResponse().getHeader(AUTHORIZATION_HEADER).replace(AUTHORIZATION_TYPE, "");

        //Check if we have a valid token
        getClient(token).perform(get("/api/authn/status"))
                        .andExpect(status().isOk())
                        .andExpect(jsonPath("$.okay", is(true)))
                        .andExpect(jsonPath("$.authenticated", is(true)))
                        .andExpect(jsonPath("$.authenticationMethod", is("shibboleth")))
                        .andExpect(jsonPath("$.type", is("status")));

        //Logout
        getClient(token).perform(post("/api/authn/logout"))
                        .andExpect(status().isNoContent());

        //Check if we are actually logged out (again)
        getClient(token).perform(get("/api/authn/status"))
                        .andExpect(status().isOk())
                        .andExpect(jsonPath("$.okay", is(true)))
                        .andExpect(jsonPath("$.authenticated", is(false)))
                        .andExpect(jsonPath("$.authenticationMethod").doesNotExist())
                        .andExpect(jsonPath("$.type", is("status")));

    }

    @Test
    public void testOnlyPasswordAuthenticationWorks() throws Exception {
        //Enable only password login
        configurationService.setProperty("plugin.sequence.org.dspace.authenticate.AuthenticationMethod", PASS_ONLY);

        //Check if WWW-Authenticate header contains only
        getClient().perform(get("/api/authn/status").header("Referer", "http://my.uni.edu"))
            .andExpect(status().isOk())
            .andExpect(header().string("WWW-Authenticate",
                    "password realm=\"DSpace REST API\""));

        //Simulate a password authentication
        String token = getAuthToken(eperson.getEmail(), password);

        //Check if we have a valid token
        getClient(token).perform(get("/api/authn/status"))
                        .andExpect(status().isOk())
                        .andExpect(jsonPath("$.okay", is(true)))
                        .andExpect(jsonPath("$.authenticated", is(true)))
                        .andExpect(jsonPath("$.type", is("status")));

        //Logout
        getClient(token).perform(post("/api/authn/logout"))
                        .andExpect(status().isNoContent());

        //Check if we are actually logged out
        getClient(token).perform(get("/api/authn/status"))
                        .andExpect(status().isOk())
                        .andExpect(jsonPath("$.okay", is(true)))
                        .andExpect(jsonPath("$.authenticated", is(false)))
                        .andExpect(jsonPath("$.type", is("status")));
    }

    @Test
    public void testShibbolethAuthenticationDoesNotWorkWithPassOnly() throws Exception {
        //Enable only password login
        configurationService.setProperty("plugin.sequence.org.dspace.authenticate.AuthenticationMethod", PASS_ONLY);

        //Check if WWW-Authenticate header contains only password
        getClient().perform(get("/api/authn/status").header("Referer", "http://my.uni.edu"))
            .andExpect(status().isOk())
            .andExpect(header().string("WWW-Authenticate",
                "password realm=\"DSpace REST API\""));

        //Check if a shibboleth authentication fails
        getClient().perform(post("/api/authn/login")
                .requestAttr("SHIB-MAIL", eperson.getEmail())
                .requestAttr("SHIB-SCOPED-AFFILIATION", "faculty;staff"))
            .andExpect(status().isUnauthorized());
    }

    @Test
    public void testOnlyShibbolethAuthenticationWorks() throws Exception {
        //Enable only Shibboleth login
        configurationService.setProperty("plugin.sequence.org.dspace.authenticate.AuthenticationMethod", SHIB_ONLY);

        //Check if WWW-Authenticate header contains only shibboleth
        getClient().perform(get("/api/authn/status").header("Referer", "http://my.uni.edu"))
            .andExpect(status().isOk())
            .andExpect(header().string("WWW-Authenticate",
                    "shibboleth realm=\"DSpace REST API\", " +
                            "location=\"https://localhost/Shibboleth.sso/Login?" +
                            "target=http%3A%2F%2Flocalhost%2Fapi%2Fauthn%2Fshibboleth%3F" +
                            "redirectUrl%3Dhttp%3A%2F%2Fmy.uni.edu\""));

        //Simulate that a shibboleth authentication has happened
        String token = getClient().perform(post("/api/authn/login")
                .requestAttr("SHIB-MAIL", eperson.getEmail())
                .requestAttr("SHIB-SCOPED-AFFILIATION", "faculty;staff"))
            .andExpect(status().isOk())
            .andReturn().getResponse().getHeader(AUTHORIZATION_HEADER).replace(AUTHORIZATION_TYPE, "");

        //Logout
        getClient(token).perform(post("/api/authn/logout"))
                        .andExpect(status().isNoContent());

        //Check if we are actually logged out
        getClient(token).perform(get("/api/authn/status"))
                        .andExpect(status().isOk())
                        .andExpect(jsonPath("$.okay", is(true)))
                        .andExpect(jsonPath("$.authenticated", is(false)))
                        .andExpect(jsonPath("$.type", is("status")));
    }

    @Test
    public void testPasswordAuthenticationDoesNotWorkWithShibOnly() throws Exception {
        //Enable only Shibboleth login
        configurationService.setProperty("plugin.sequence.org.dspace.authenticate.AuthenticationMethod", SHIB_ONLY);

        getClient().perform(post("/api/authn/login")
                .param("user", eperson.getEmail())
                .param("password", password))
            .andExpect(status().isUnauthorized());

    }

    @Test
    public void testShortLivedToken() throws Exception {
        String token = getAuthToken(eperson.getEmail(), password);

        // Verify the main session salt doesn't change
        String salt = eperson.getSessionSalt();

        getClient(token).perform(post("/api/authn/shortlivedtokens"))
            .andExpect(jsonPath("$.token", notNullValue()))
            .andExpect(jsonPath("$.type", is("shortlivedtoken")))
            .andExpect(jsonPath("$._links.self.href", Matchers.containsString("/api/authn/shortlivedtokens")))
            // Verify generating short-lived token doesn't change our CSRF token
            // (so, neither the CSRF cookie nor header are sent back)
            .andExpect(cookie().doesNotExist("DSPACE-XSRF-COOKIE"))
            .andExpect(header().doesNotExist("DSPACE-XSRF-TOKEN"));

        assertEquals(salt, eperson.getSessionSalt());

        // Logout, invalidating token
        getClient(token).perform(post("/api/authn/logout"))
                .andExpect(status().isNoContent());
    }

    @Test
    public void testShortLivedTokenUsingGet() throws Exception {
        String token = getAuthToken(eperson.getEmail(), password);

        // Verify the main session salt doesn't change
        String salt = eperson.getSessionSalt();

        getClient(token).perform(
            get("/api/authn/shortlivedtokens")
                .with(ip(TRUSTED_IP))
        )
            .andExpect(status().isOk())
            .andExpect(jsonPath("$.token", notNullValue()))
            .andExpect(jsonPath("$.type", is("shortlivedtoken")))
            .andExpect(jsonPath("$._links.self.href", Matchers.containsString("/api/authn/shortlivedtokens")))
            // Verify generating short-lived token doesn't change our CSRF token
            // (so, neither the CSRF cookie nor header are sent back)
            .andExpect(cookie().doesNotExist("DSPACE-XSRF-COOKIE"))
            .andExpect(header().doesNotExist("DSPACE-XSRF-TOKEN"));

        assertEquals(salt, eperson.getSessionSalt());

        // Logout, invalidating token
        getClient(token).perform(post("/api/authn/logout"))
                .andExpect(status().isNoContent());
    }

    @Test
    public void testShortLivedTokenUsingGetFromUntrustedIpShould403() throws Exception {
        String token = getAuthToken(eperson.getEmail(), password);

        getClient(token).perform(
            get("/api/authn/shortlivedtokens")
                .with(ip(UNTRUSTED_IP))
        )
            .andExpect(status().isForbidden());

        // Logout, invalidating token
        getClient(token).perform(post("/api/authn/logout"))
                .andExpect(status().isNoContent());
    }

    @Test
    public void testShortLivedTokenUsingGetFromUntrustedIpWithForwardHeaderShould403() throws Exception {
        String token = getAuthToken(eperson.getEmail(), password);

        getClient(token).perform(
            get("/api/authn/shortlivedtokens")
                .with(ip(UNTRUSTED_IP))
                .header("X-Forwarded-For", TRUSTED_IP) // this should not affect the test result
        )
            .andExpect(status().isForbidden());

        // Logout, invalidating token
        getClient(token).perform(post("/api/authn/logout"))
                .andExpect(status().isNoContent());
    }

    @Test
    public void testShortLivedTokenWithCSRFSentViaParam() throws Exception {
        String token = getAuthToken(eperson.getEmail(), password);

        // Same request as prior method, but this time we are sending the CSRF token as a querystring param.
        // NOTE: getClient() method defaults to sending CSRF tokens as Headers, so we are overriding its behavior here
        getClient(token).perform(post("/api/authn/shortlivedtokens").with(csrf()))
            // BECAUSE we sent the CSRF token on querystring, it should be regenerated & a new token
            // is sent back (in cookie and header).
            .andExpect(cookie().exists("DSPACE-XSRF-COOKIE"))
            .andExpect(header().exists("DSPACE-XSRF-TOKEN"));

        // Logout, invalidating token
        getClient(token).perform(post("/api/authn/logout"))
                .andExpect(status().isNoContent());
    }


    @Test
    public void testShortLivedTokenNotAuthenticated() throws Exception {
        getClient().perform(post("/api/authn/shortlivedtokens"))
            .andExpect(status().isUnauthorized());
    }

    @Test
    public void testShortLivedTokenNotAuthenticatedUsingGet() throws Exception {
        getClient().perform(
            get("/api/authn/shortlivedtokens")
                .with(ip(TRUSTED_IP))
        )
            .andExpect(status().isUnauthorized());
    }

    @Test
    public void testShortLivedTokenToDownloadBitstream() throws Exception {
        Bitstream bitstream = createPrivateBitstream();
        String token = getAuthToken(eperson.getEmail(), password);
        String shortLivedToken = getShortLivedToken(token);

        getClient().perform(get("/api/core/bitstreams/" + bitstream.getID()
                + "/content?authentication-token=" + shortLivedToken))
            .andExpect(status().isOk());

        // Logout, invalidating token
        getClient(token).perform(post("/api/authn/logout"))
                .andExpect(status().isNoContent());

    }

    @Test
    public void testShortLivedTokenToDownloadBitstreamUnauthorized() throws Exception {
        Bitstream bitstream = createPrivateBitstream();

        context.turnOffAuthorisationSystem();
        EPerson testEPerson = EPersonBuilder.createEPerson(context)
            .withNameInMetadata("John", "Doe")
            .withEmail("UnauthorizedUser@example.com")
            .withPassword(password)
            .build();
        context.restoreAuthSystemState();

        String token = getAuthToken(testEPerson.getEmail(), password);
        String shortLivedToken = getShortLivedToken(token);
        getClient().perform(get("/api/core/bitstreams/" + bitstream.getID()
                + "/content?authentication-token=" + shortLivedToken))
            .andExpect(status().isForbidden());

        // Logout, invalidating token
        getClient(token).perform(post("/api/authn/logout"))
                .andExpect(status().isNoContent());
    }

    @Test
    public void testLoginTokenToDownloadBitstream() throws Exception {
        Bitstream bitstream = createPrivateBitstream();

        String loginToken = getAuthToken(eperson.getEmail(), password);
        getClient().perform(get("/api/core/bitstreams/" + bitstream.getID()
                + "/content?authentication-token=" + loginToken))
            .andExpect(status().isUnauthorized());

        // Logout, invalidating token
        getClient(loginToken).perform(post("/api/authn/logout"))
                .andExpect(status().isNoContent());
    }

    @Test
    public void testExpiredShortLivedTokenToDownloadBitstream() throws Exception {
        Bitstream bitstream = createPrivateBitstream();
        configurationService.setProperty("jwt.shortLived.token.expiration", "1");
        String token = getAuthToken(eperson.getEmail(), password);
        String shortLivedToken = getShortLivedToken(token);
        Thread.sleep(1);
        getClient().perform(get("/api/core/bitstreams/" + bitstream.getID()
                + "/content?authentication-token=" + shortLivedToken))
            .andExpect(status().isUnauthorized());

        // Logout, invalidating token
        getClient(token).perform(post("/api/authn/logout"))
                .andExpect(status().isNoContent());
    }

    @Test
    public void testShortLivedAndLoginTokenSeparation() throws Exception {
        configurationService.setProperty("jwt.shortLived.token.expiration", "1");

        String token = getAuthToken(eperson.getEmail(), password);
        Thread.sleep(2);
        getClient(token).perform(get("/api/authn/status").param("projection", "full"))
            .andExpect(status().isOk())
            .andExpect(jsonPath("$.authenticated", is(true)));

        // Logout, invalidating token
        getClient(token).perform(post("/api/authn/logout"))
                .andExpect(status().isNoContent());
    }

    // TODO: fix the exception. For now we want to verify a short lived token can't be used to login
    @Test(expected = Exception.class)
    public void testLoginWithShortLivedToken() throws Exception {
        String token = getAuthToken(eperson.getEmail(), password);
        String shortLivedToken = getShortLivedToken(token);

        getClient().perform(post("/api/authn/login?authentication-token=" + shortLivedToken))
            .andExpect(status().isInternalServerError());
        // TODO: This internal server error needs to be fixed. This should actually produce a forbidden status
        //.andExpect(status().isForbidden());

        // Logout, invalidating token
        getClient(token).perform(post("/api/authn/logout"))
                .andExpect(status().isNoContent());
    }

    @Test
    public void testGenerateShortLivedTokenWithShortLivedToken() throws Exception {
        String token = getAuthToken(eperson.getEmail(), password);
        String shortLivedToken = getShortLivedToken(token);

        getClient().perform(post("/api/authn/shortlivedtokens?authentication-token=" + shortLivedToken))
            .andExpect(status().isForbidden());

        // Logout, invalidating token
        getClient(token).perform(post("/api/authn/logout"))
                .andExpect(status().isNoContent());
    }

    @Test
    public void testGenerateShortLivedTokenWithShortLivedTokenUsingGet() throws Exception {
        String token = getAuthToken(eperson.getEmail(), password);
        String shortLivedToken = getShortLivedToken(token);

        getClient().perform(
            get("/api/authn/shortlivedtokens?authentication-token=" + shortLivedToken)
                .with(ip(TRUSTED_IP))
        )
            .andExpect(status().isForbidden());

        // Logout, invalidating token
        getClient(token).perform(post("/api/authn/logout"))
                .andExpect(status().isNoContent());
    }

    @Test
    public void testStatusOrcidAuthenticatedWithCookie() throws Exception {

        configurationService.setProperty("plugin.sequence.org.dspace.authenticate.AuthenticationMethod", ORCID_ONLY);

        String uiURL = configurationService.getProperty("dspace.ui.url");

        context.turnOffAuthorisationSystem();

        String orcid = "0000-1111-2222-3333";
        String code = "123456";
        String orcidAccessToken = "c41e37e5-c2de-4177-91d6-ed9e9d1f31bf";

        EPersonBuilder.createEPerson(context)
            .withEmail("test@email.it")
            .withNetId(orcid)
            .withNameInMetadata("Test", "User")
            .withCanLogin(true)
            .build();

        context.restoreAuthSystemState();

        OrcidClient orcidClientMock = mock(OrcidClient.class);
        when(orcidClientMock.getAccessToken(code)).thenReturn(buildOrcidTokenResponse(orcid, orcidAccessToken));

        OrcidClient originalOrcidClient = orcidAuthentication.getOrcidClient();
        orcidAuthentication.setOrcidClient(orcidClientMock);

        Cookie authCookie = null;

        try {

            authCookie = getClient().perform(get("/api/" + AuthnRest.CATEGORY + "/orcid")
                .param("redirectUrl", uiURL)
                .param("code", code))
                .andExpect(status().is3xxRedirection())
                .andExpect(redirectedUrl(uiURL))
                .andExpect(cookie().doesNotExist("DSPACE-XSRF-COOKIE"))
                .andExpect(header().doesNotExist("DSPACE-XSRF-TOKEN"))
                .andExpect(cookie().exists(AUTHORIZATION_COOKIE))
                .andReturn().getResponse().getCookie(AUTHORIZATION_COOKIE);

        } finally {
            orcidAuthentication.setOrcidClient(originalOrcidClient);
        }

        assertNotNull(authCookie);
        String token = authCookie.getValue();

        getClient().perform(get("/api/authn/status").header("Origin", uiURL)
            .secure(true)
            .cookie(authCookie))
            .andExpect(status().isOk())
            .andExpect(content().contentType(contentType))
            .andExpect(jsonPath("$.okay", is(true)))
            .andExpect(jsonPath("$.authenticated", is(true)))
            .andExpect(jsonPath("$.authenticationMethod", is("orcid")))
            .andExpect(jsonPath("$.type", is("status")))
            .andExpect(cookie().doesNotExist("DSPACE-XSRF-COOKIE"))
            .andExpect(header().doesNotExist("DSPACE-XSRF-TOKEN"));

        String headerToken = getClient().perform(post("/api/authn/login").header("Origin", uiURL)
            .secure(true)
            .cookie(authCookie))
            .andExpect(status().isOk())
            .andExpect(cookie().value(AUTHORIZATION_COOKIE, ""))
            .andExpect(header().exists(AUTHORIZATION_HEADER))
            .andExpect(cookie().exists("DSPACE-XSRF-COOKIE"))
            .andExpect(header().exists("DSPACE-XSRF-TOKEN"))
            .andReturn().getResponse()
            .getHeader(AUTHORIZATION_HEADER).replace(AUTHORIZATION_TYPE, "");

        assertTrue("Check tokens " + token + " and " + headerToken + " have same claims",
            tokenClaimsEqual(token, headerToken));

        getClient(headerToken).perform(get("/api/authn/status").header("Origin", uiURL))
            .andExpect(status().isOk())
            .andExpect(content().contentType(contentType))
            .andExpect(jsonPath("$.okay", is(true)))
            .andExpect(jsonPath("$.authenticated", is(true)))
            .andExpect(jsonPath("$.authenticationMethod", is("orcid")))
            .andExpect(jsonPath("$.type", is("status")));

        getClient(headerToken).perform(post("/api/authn/logout").header("Origin", uiURL))
            .andExpect(status().isNoContent());
    }

    @Test
    public void testOrcidLoginURL() throws Exception {

        configurationService.setProperty("plugin.sequence.org.dspace.authenticate.AuthenticationMethod", ORCID_ONLY);

        String originalClientId = orcidConfiguration.getClientId();
        orcidConfiguration.setClientId("CLIENT-ID");

        try {

            getClient().perform(post("/api/authn/login"))
                .andExpect(status().isUnauthorized())
                .andExpect(header().string("WWW-Authenticate",
                    "orcid realm=\"DSpace REST API\", " +
                        "location=\"https://sandbox.orcid.org/oauth/authorize?client_id=CLIENT-ID&response_type=code"
                        + "&scope=/authenticate+/read-limited+/activities/update+/person/update&redirect_uri"
                        + "=http%3A%2F%2Flocalhost%2Fapi%2Fauthn%2Forcid\""));

        } finally {
            orcidConfiguration.setClientId(originalClientId);
        }
    }

    // Get a short-lived token based on an active login token
    private String getShortLivedToken(String loginToken) throws Exception {
        ObjectMapper mapper = new ObjectMapper();

        MvcResult mvcResult = getClient(loginToken).perform(post("/api/authn/shortlivedtokens"))
            .andReturn();

        String content = mvcResult.getResponse().getContentAsString();
        Map<String,Object> map = mapper.readValue(content, Map.class);
        return String.valueOf(map.get("token"));
    }

    private Bitstream createPrivateBitstream() throws Exception {
        context.turnOffAuthorisationSystem();

        //** GIVEN **
        //1. A community-collection structure with one parent community with sub-community and one collection.
        parentCommunity = CommunityBuilder.createCommunity(context)
            .withName("Parent Community")
            .build();
        Collection col1 = CollectionBuilder.createCollection(context, parentCommunity).withName("Collection 1").build();

        //2. One public items that is readable by Anonymous
        Item publicItem1 = ItemBuilder.createItem(context, col1)
            .withTitle("Test")
            .withIssueDate("2010-10-17")
            .withAuthor("Smith, Donald")
            .withSubject("ExtraEntry")
            .build();

        Bundle bundle1 = BundleBuilder.createBundle(context, publicItem1)
            .withName("TEST BUNDLE")
            .build();

        //2. An item restricted to a specific internal group
        Group staffGroup = GroupBuilder.createGroup(context)
            .withName("Staff")
            .addMember(eperson)
            .build();

        String bitstreamContent = "ThisIsSomeDummyText";
        Bitstream bitstream = null;
        try (InputStream is = IOUtils.toInputStream(bitstreamContent, CharEncoding.UTF_8)) {
            bitstream = BitstreamBuilder.
                createBitstream(context, bundle1, is)
                .withName("Bitstream")
                .withDescription("description")
                .withMimeType("text/plain")
                .withReaderGroup(staffGroup)
                .build();
        }

        context.restoreAuthSystemState();

        return bitstream;
    }

    /**
     * Check if the claims (except for expiration date) are equal between two JWTs.
     * Expiration date (exp) claim is ignored as it includes a timestamp and therefore changes every second.
     * So, this method checks to ensure token equality by comparing all other claims.
     *
     * @param token1 first token
     * @param token2 second token
     * @return True if tokens are identical or have the same claims (ignoring "exp"). False otherwise.
     */
    private boolean tokenClaimsEqual(String token1, String token2) {
        // First check for exact match tokens. These are guaranteed to have equal claims.
        if (token1.equals(token2)) {
            return true;
        }

        // Now parse the two tokens and compare the claims in each
        try {
            SignedJWT jwt1 = SignedJWT.parse(token1);
            SignedJWT jwt2 = SignedJWT.parse(token2);
            JWTClaimsSet jwt1ClaimsSet = jwt1.getJWTClaimsSet();
            JWTClaimsSet jwt2ClaimsSet = jwt2.getJWTClaimsSet();

            Map<String,Object> jwt1Claims = jwt1ClaimsSet.getClaims();
            for (String claim: jwt1Claims.keySet()) {
                // Ignore the "exp" (expiration date) claim, as it includes a timestamp and changes every second
                if (claim.equals("exp")) {
                    continue;
                }
                // If one other claim is not equal, return false
                if (!jwt1ClaimsSet.getClaim(claim).equals(jwt2ClaimsSet.getClaim(claim))) {
                    return false;
                }
            }
            // all claims (except "exp") are equal!
            return true;
        } catch (ParseException e) {
            return false;
        }
    }
<<<<<<< HEAD
=======

    private OrcidTokenResponseDTO buildOrcidTokenResponse(String orcid, String accessToken) {
        OrcidTokenResponseDTO token = new OrcidTokenResponseDTO();
        token.setAccessToken(accessToken);
        token.setOrcid(orcid);
        token.setTokenType("Bearer");
        token.setName("Test User");
        token.setScope(String.join(" ", new String[] { "FirstScope", "SecondScope" }));
        return token;
    }
>>>>>>> ec0853dd
}
<|MERGE_RESOLUTION|>--- conflicted
+++ resolved
@@ -19,11 +19,8 @@
 import static org.junit.Assert.assertNotEquals;
 import static org.junit.Assert.assertNotNull;
 import static org.junit.Assert.assertTrue;
-<<<<<<< HEAD
-=======
 import static org.mockito.Mockito.mock;
 import static org.mockito.Mockito.when;
->>>>>>> ec0853dd
 import static org.springframework.security.test.web.servlet.request.SecurityMockMvcRequestPostProcessors.csrf;
 import static org.springframework.test.web.servlet.request.MockMvcRequestBuilders.get;
 import static org.springframework.test.web.servlet.request.MockMvcRequestBuilders.post;
@@ -55,18 +52,12 @@
 import org.dspace.app.rest.matcher.EPersonMatcher;
 import org.dspace.app.rest.matcher.GroupMatcher;
 import org.dspace.app.rest.matcher.HalMatcher;
-<<<<<<< HEAD
-=======
 import org.dspace.app.rest.model.AuthnRest;
->>>>>>> ec0853dd
 import org.dspace.app.rest.model.EPersonRest;
 import org.dspace.app.rest.projection.DefaultProjection;
 import org.dspace.app.rest.test.AbstractControllerIntegrationTest;
 import org.dspace.app.rest.utils.Utils;
-<<<<<<< HEAD
-=======
 import org.dspace.authenticate.OrcidAuthenticationBean;
->>>>>>> ec0853dd
 import org.dspace.builder.BitstreamBuilder;
 import org.dspace.builder.BundleBuilder;
 import org.dspace.builder.CollectionBuilder;
@@ -111,15 +102,12 @@
     private AuthorizationFeatureService authorizationFeatureService;
 
     @Autowired
-<<<<<<< HEAD
-=======
     private OrcidConfiguration orcidConfiguration;
 
     @Autowired
     private OrcidAuthenticationBean orcidAuthentication;
 
     @Autowired
->>>>>>> ec0853dd
     private Utils utils;
 
     public static final String[] PASS_ONLY = {"org.dspace.authenticate.PasswordAuthentication"};
@@ -144,10 +132,7 @@
 
     private Authorization authorization;
     private EPersonRest ePersonRest;
-<<<<<<< HEAD
-=======
     private EPersonRest adminRest;
->>>>>>> ec0853dd
     private final String feature = CanChangePasswordFeature.NAME;
 
 
@@ -1835,8 +1820,6 @@
             return false;
         }
     }
-<<<<<<< HEAD
-=======
 
     private OrcidTokenResponseDTO buildOrcidTokenResponse(String orcid, String accessToken) {
         OrcidTokenResponseDTO token = new OrcidTokenResponseDTO();
@@ -1847,5 +1830,4 @@
         token.setScope(String.join(" ", new String[] { "FirstScope", "SecondScope" }));
         return token;
     }
->>>>>>> ec0853dd
 }
