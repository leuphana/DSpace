/**
 * The contents of this file are subject to the license and copyright
 * detailed in the LICENSE and NOTICE files at the root of the source
 * tree and available online at
 *
 * http://www.dspace.org/license/
 */
package org.dspace.app.rest;

import static java.lang.Thread.sleep;
import static org.dspace.app.rest.utils.RegexUtils.REGEX_UUID;
import static org.hamcrest.Matchers.containsString;
import static org.hamcrest.Matchers.endsWith;
import static org.hamcrest.Matchers.is;
import static org.hamcrest.Matchers.matchesPattern;
import static org.hamcrest.Matchers.notNullValue;
import static org.hamcrest.Matchers.startsWith;
import static org.junit.Assert.assertEquals;
import static org.junit.Assert.assertNotEquals;
import static org.junit.Assert.assertNotNull;
import static org.junit.Assert.assertTrue;
import static org.springframework.security.test.web.servlet.request.SecurityMockMvcRequestPostProcessors.csrf;
import static org.springframework.test.web.servlet.request.MockMvcRequestBuilders.get;
import static org.springframework.test.web.servlet.request.MockMvcRequestBuilders.post;
import static org.springframework.test.web.servlet.result.MockMvcResultMatchers.content;
import static org.springframework.test.web.servlet.result.MockMvcResultMatchers.cookie;
import static org.springframework.test.web.servlet.result.MockMvcResultMatchers.header;
import static org.springframework.test.web.servlet.result.MockMvcResultMatchers.jsonPath;
import static org.springframework.test.web.servlet.result.MockMvcResultMatchers.redirectedUrl;
import static org.springframework.test.web.servlet.result.MockMvcResultMatchers.status;

import java.io.InputStream;
import java.text.ParseException;
import java.util.Base64;
import java.util.Map;
import javax.servlet.http.Cookie;

import com.fasterxml.jackson.databind.ObjectMapper;
import com.nimbusds.jwt.JWTClaimsSet;
import com.nimbusds.jwt.SignedJWT;
import org.apache.commons.codec.CharEncoding;
import org.apache.commons.io.IOUtils;
import org.dspace.app.rest.authorization.Authorization;
import org.dspace.app.rest.authorization.AuthorizationFeature;
import org.dspace.app.rest.authorization.AuthorizationFeatureService;
import org.dspace.app.rest.authorization.impl.CanChangePasswordFeature;
import org.dspace.app.rest.converter.EPersonConverter;
import org.dspace.app.rest.matcher.AuthenticationStatusMatcher;
import org.dspace.app.rest.matcher.AuthorizationMatcher;
import org.dspace.app.rest.matcher.EPersonMatcher;
import org.dspace.app.rest.matcher.HalMatcher;
import org.dspace.app.rest.model.EPersonRest;
import org.dspace.app.rest.projection.DefaultProjection;
import org.dspace.app.rest.test.AbstractControllerIntegrationTest;
import org.dspace.app.rest.utils.Utils;
import org.dspace.builder.BitstreamBuilder;
import org.dspace.builder.BundleBuilder;
import org.dspace.builder.CollectionBuilder;
import org.dspace.builder.CommunityBuilder;
import org.dspace.builder.EPersonBuilder;
import org.dspace.builder.GroupBuilder;
import org.dspace.builder.ItemBuilder;
import org.dspace.content.Bitstream;
import org.dspace.content.Bundle;
import org.dspace.content.Collection;
import org.dspace.content.Item;
import org.dspace.eperson.EPerson;
import org.dspace.eperson.Group;
import org.dspace.services.ConfigurationService;
import org.hamcrest.Matchers;
import org.junit.Before;
import org.junit.Ignore;
import org.junit.Test;
import org.springframework.beans.factory.annotation.Autowired;
import org.springframework.test.web.servlet.MvcResult;
import org.springframework.test.web.servlet.result.MockMvcResultHandlers;

/**
 * Integration test that covers various authentication scenarios
 *
 * @author Frederic Van Reet (frederic dot vanreet at atmire dot com)
 * @author Tom Desair (tom dot desair at atmire dot com)
 * @author Giuseppe Digilio (giuseppe dot digilio at 4science dot it)
 */
public class AuthenticationRestControllerIT extends AbstractControllerIntegrationTest {

    @Autowired
    ConfigurationService configurationService;

    @Autowired
    private EPersonConverter ePersonConverter;

    @Autowired
    private AuthorizationFeatureService authorizationFeatureService;

    @Autowired
    private Utils utils;

    public static final String[] PASS_ONLY = {"org.dspace.authenticate.PasswordAuthentication"};
    public static final String[] SHIB_ONLY = {"org.dspace.authenticate.ShibAuthentication"};
    public static final String[] SHIB_AND_PASS = {
        "org.dspace.authenticate.ShibAuthentication",
        "org.dspace.authenticate.PasswordAuthentication"
    };
    public static final String[] SHIB_AND_IP = {
        "org.dspace.authenticate.IPAuthentication",
        "org.dspace.authenticate.ShibAuthentication"
    };

    // see proxies.trusted.ipranges in local.cfg
    public static final String TRUSTED_IP = "7.7.7.7";
    public static final String UNTRUSTED_IP = "8.8.8.8";

    private Authorization authorization;
    private EPersonRest ePersonRest;
    private final String feature = CanChangePasswordFeature.NAME;


    @Before
    public void setup() throws Exception {
        super.setUp();

        AuthorizationFeature canChangePasswordFeature = authorizationFeatureService.find(CanChangePasswordFeature.NAME);
        ePersonRest = ePersonConverter.convert(eperson, DefaultProjection.DEFAULT);
        authorization = new Authorization(eperson, canChangePasswordFeature, ePersonRest);

        // Default all tests to Password Authentication only
        configurationService.setProperty("plugin.sequence.org.dspace.authenticate.AuthenticationMethod", PASS_ONLY);
    }

    @Test
    public void testStatusAuthenticatedAsAdmin() throws Exception {
        String token = getAuthToken(admin.getEmail(), password);

        getClient(token).perform(get("/api/authn/status").param("projection", "full"))
                        .andExpect(status().isOk())
                        .andExpect(jsonPath("$", AuthenticationStatusMatcher.matchFullEmbeds()))
                        .andExpect(jsonPath("$", AuthenticationStatusMatcher.matchLinks()))
                        .andExpect(content().contentType(contentType))
                        .andExpect(jsonPath("$.okay", is(true)))
                        .andExpect(jsonPath("$.authenticated", is(true)))
                        .andExpect(jsonPath("$.authenticationMethod", is("password")))
                        .andExpect(jsonPath("$.type", is("status")))

                        .andExpect(jsonPath("$._links.eperson.href", startsWith(REST_SERVER_URL)))
                        .andExpect(jsonPath("$._embedded.eperson",
                                EPersonMatcher.matchEPersonWithGroups(admin.getEmail(), "Administrator")));

        getClient(token).perform(get("/api/authz/authorizations/" + authorization.getID()))
                        .andExpect(status().isOk())
                        .andExpect(jsonPath("$", Matchers.is(
                                AuthorizationMatcher.matchAuthorization(authorization))));

        getClient(token).perform(get("/api/authn/status"))
                        .andExpect(status().isOk())
                        .andExpect(jsonPath("$", HalMatcher.matchNoEmbeds()));

        // Logout
        getClient(token).perform(post("/api/authn/logout"))
                        .andExpect(status().isNoContent());
    }

    @Test
    @Ignore
    // Ignored until an endpoint is added to return all groups. Anonymous is not considered a direct group.
    public void testStatusAuthenticatedAsNormalUser() throws Exception {
        String token = getAuthToken(eperson.getEmail(), password);

        getClient(token).perform(get("/api/authn/status").param("projection", "full"))

                        .andExpect(status().isOk())
                        .andExpect(jsonPath("$", AuthenticationStatusMatcher.matchFullEmbeds()))
                        .andExpect(jsonPath("$", AuthenticationStatusMatcher.matchLinks()))
                        .andExpect(content().contentType(contentType))
                        .andExpect(jsonPath("$.okay", is(true)))
                        .andExpect(jsonPath("$.authenticated", is(true)))
                        .andExpect(jsonPath("$.authenticationMethod", is("password")))
                        .andExpect(jsonPath("$.type", is("status")))

                        .andExpect(jsonPath("$._links.eperson.href", startsWith(REST_SERVER_URL)))
                        .andExpect(jsonPath("$._embedded.eperson",
                                EPersonMatcher.matchEPersonWithGroups(eperson.getEmail(), "Anonymous")));

        getClient(token).perform(get("/api/authn/status"))
                .andExpect(status().isOk())
                .andExpect(jsonPath("$", HalMatcher.matchNoEmbeds()));

        getClient(token).perform(get("/api/authz/authorizations/" + authorization.getID()))
                        .andExpect(status().isOk())
                        .andExpect(jsonPath("$", Matchers.is(
                                AuthorizationMatcher.matchAuthorization(authorization))));

        //Logout
        getClient(token).perform(post("/api/authn/logout"))
                        .andExpect(status().isNoContent());
    }

    @Test
    public void testStatusNotAuthenticated() throws Exception {

        getClient().perform(get("/api/authn/status"))
                   .andExpect(status().isOk())
                   .andExpect(content().contentType(contentType))
                   .andExpect(jsonPath("$.okay", is(true)))
                   .andExpect(jsonPath("$.authenticated", is(false)))
                   .andExpect(jsonPath("$.authenticationMethod").doesNotExist())
                   .andExpect(jsonPath("$.type", is("status")))
                   .andExpect(header().string("WWW-Authenticate",
                           "password realm=\"DSpace REST API\""));

        getClient().perform(
                get("/api/authz/authorizations/search/object")
                        .param("embed", "feature")
                        .param("feature", feature)
                        .param("uri", utils.linkToSingleResource(ePersonRest, "self").getHref()))
                        .andExpect(status().isOk())
                        .andExpect(jsonPath("$.page.totalElements", is(0)))
                        .andExpect(jsonPath("$._embedded").doesNotExist());
    }

    @Test
    public void testStatusShibAuthenticatedWithCookie() throws Exception {
        //Enable Shibboleth login only
        configurationService.setProperty("plugin.sequence.org.dspace.authenticate.AuthenticationMethod", SHIB_ONLY);

        String uiURL = configurationService.getProperty("dspace.ui.url");

        // In order to fully simulate a Shibboleth authentication, we'll call
        // /api/authn/shibboleth?redirectUrl=[UI-URL] , with valid Shibboleth request attributes.
        // In this situation, we are mocking how Shibboleth works from our UI (see also ShibbolethLoginFilter):
        // (1) The UI sends the user to Shibboleth to login
        // (2) After a successful login, Shibboleth redirects user to /api/authn/shibboleth?redirectUrl=[url]
        // (3) That triggers generation of the auth token (JWT), and redirects the user to 'redirectUrl', sending along
        //     a temporary cookie containing the auth token.
        // In below call, we're sending a GET request (as that's what a redirect is), with a Referer of a "fake"
        // Shibboleth server to simulate this request coming back from Shibboleth (after a successful login).
        // We are then verifying the user will be redirected to the 'redirectUrl' with a single-use auth cookie
        // (NOTE: Additional tests of this /api/authn/shibboleth endpoint can be found in ShibbolethLoginFilterIT)
        Cookie authCookie = getClient().perform(get("/api/authn/shibboleth")
                .header("Referer", "https://myshib.example.com")
                .param("redirectUrl", uiURL)
                .requestAttr("SHIB-MAIL", eperson.getEmail())
                .requestAttr("SHIB-SCOPED-AFFILIATION", "faculty;staff"))
                .andExpect(status().is3xxRedirection())
                .andExpect(redirectedUrl(uiURL))
                // Verify that the CSRF token has NOT been changed. Creating the auth cookie should NOT change our CSRF
                // token. The CSRF token should only change when we call /login with the cookie (see later in this test)
                .andExpect(cookie().doesNotExist("DSPACE-XSRF-COOKIE"))
                .andExpect(header().doesNotExist("DSPACE-XSRF-TOKEN"))
                .andExpect(cookie().exists(AUTHORIZATION_COOKIE))
                .andReturn().getResponse().getCookie(AUTHORIZATION_COOKIE);

        // Verify the temporary cookie now exists & obtain its token for use below
        assertNotNull(authCookie);
        String token = authCookie.getValue();

        // This step is _not required_ to successfully authenticate, but it mocks the behavior of our UI & HAL Browser.
        // We'll send a "/status" request to the REST API with our auth cookie. This should return that we have a
        // *valid* authentication (as auth cookie is valid), however the cookie will remain. To complete the login
        // process we MUST call the "/login" endpoint (see the next step in this test).
        // (NOTE that this call has an "Origin" matching the UI, to better mock that the request came from there &
        // to verify the temporary auth cookie is valid for the UI's origin.)
        getClient().perform(get("/api/authn/status").header("Origin", uiURL)
                                                              .secure(true)
                                                              .cookie(authCookie))
                .andExpect(status().isOk())
                .andExpect(content().contentType(contentType))
                .andExpect(jsonPath("$.okay", is(true)))
                .andExpect(jsonPath("$.authenticated", is(true)))
                .andExpect(jsonPath("$.authenticationMethod", is("shibboleth")))
                .andExpect(jsonPath("$.type", is("status")))
                // Verify that the CSRF token has NOT been changed... status checks won't change the token
                // (only login/logout will)
                .andExpect(cookie().doesNotExist("DSPACE-XSRF-COOKIE"))
                .andExpect(header().doesNotExist("DSPACE-XSRF-TOKEN"));

        getClient(token).perform(
                get("/api/authz/authorizations/search/object")
                        .param("embed", "feature")
                        .param("feature", feature)
                        .param("uri", utils.linkToSingleResource(ePersonRest, "self").getHref()))
                        .andExpect(status().isOk())
                        .andExpect(jsonPath("$.page.totalElements", is(0)))
                        .andExpect(jsonPath("$._embedded").doesNotExist());

        // To complete the authentication process, we pass our auth cookie to the "/login" endpoint.
        // This is where the temporary cookie will be read, verified & destroyed. After this point, the UI will
        // only use the 'Authorization' header for all future requests.
        // (NOTE that this call has an "Origin" matching the UI, to better mock that the request came from there &
        // to verify the temporary auth cookie is valid for the UI's origin.)
        String headerToken = getClient().perform(post("/api/authn/login").header("Origin", uiURL)
                                                                                   .secure(true)
                                                                                   .cookie(authCookie))
                .andExpect(status().isOk())
                // Verify the Auth cookie has been destroyed
                .andExpect(cookie().value(AUTHORIZATION_COOKIE, ""))
                // Verify Authorization header is returned
                .andExpect(header().exists(AUTHORIZATION_HEADER))
                // Verify that the CSRF token has been changed
                // (as both cookie and header should be sent back)
                .andExpect(cookie().exists("DSPACE-XSRF-COOKIE"))
                .andExpect(header().exists("DSPACE-XSRF-TOKEN"))
                .andReturn().getResponse()
                .getHeader(AUTHORIZATION_HEADER).replace(AUTHORIZATION_TYPE, "");

        // Verify that the token in the returned header has the *same claims* as the auth Cookie token
        // NOTE: We test claim equality because the token's expiration date may change during this request. If it does
        // change, then the tokens will look different even though the claims are the same.
        assertTrue("Check tokens " + token + " and " + headerToken + " have same claims",
                   tokenClaimsEqual(token, headerToken));

        // Now that the auth cookie is cleared, all future requests (from UI)
        // should be made via the Authorization header. So, this tests the token is still valid if sent via header.
        getClient(headerToken).perform(get("/api/authn/status").header("Origin", uiURL))
                .andExpect(status().isOk())
                .andExpect(content().contentType(contentType))
                .andExpect(jsonPath("$.okay", is(true)))
                .andExpect(jsonPath("$.authenticated", is(true)))
                .andExpect(jsonPath("$.authenticationMethod", is("shibboleth")))
                .andExpect(jsonPath("$.type", is("status")));

        getClient(token).perform(
                get("/api/authz/authorizations/search/object")
                        .param("embed", "feature")
                        .param("feature", feature)
                        .param("uri", utils.linkToSingleResource(ePersonRest, "self").getHref()))
                        .andExpect(status().isOk())
                        .andExpect(jsonPath("$.page.totalElements", is(0)))
                        .andExpect(jsonPath("$._embedded").doesNotExist());

        //Logout, invalidating the token
        getClient(headerToken).perform(post("/api/authn/logout").header("Origin", uiURL))
                        .andExpect(status().isNoContent());
    }

    @Test
    public void testShibbolethEndpointCannotBeUsedWithShibDisabled() throws Exception {
        // Enable only password login
        configurationService.setProperty("plugin.sequence.org.dspace.authenticate.AuthenticationMethod", PASS_ONLY);

        String uiURL = configurationService.getProperty("dspace.ui.url");

        // Verify /api/authn/shibboleth endpoint does not work
        // NOTE: this is the same call as in testStatusShibAuthenticatedWithCookie())
        String token = getClient().perform(get("/api/authn/shibboleth")
                .header("Referer", "https://myshib.example.com")
                .param("redirectUrl", uiURL)
                .requestAttr("SHIB-MAIL", eperson.getEmail())
                .requestAttr("SHIB-SCOPED-AFFILIATION", "faculty;staff"))
                .andExpect(status().isUnauthorized())
                .andReturn().getResponse().getHeader("Authorization");

        getClient(token).perform(get("/api/authn/status"))
                        .andExpect(status().isOk())
                        .andExpect(jsonPath("$.authenticated", is(false)))
                        .andExpect(jsonPath("$.authenticationMethod").doesNotExist());

        getClient(token).perform(
                get("/api/authz/authorizations/search/object")
                        .param("embed", "feature")
                        .param("feature", feature)
                        .param("uri", utils.linkToSingleResource(ePersonRest, "self").getHref()))
                   .andExpect(status().isOk())
                   .andExpect(jsonPath("$.page.totalElements", is(0)))
                   .andExpect(jsonPath("$._embedded").doesNotExist());
    }

    // NOTE: This test is similar to testStatusShibAuthenticatedWithCookie(), but proves the same process works
    // for Password Authentication in theory (NOTE: at this time, there's no way to create an auth cookie via the
    // Password Authentication process).
    @Test
    public void testStatusPasswordAuthenticatedWithCookie() throws Exception {
        // Login via password to retrieve a valid token
        String token = getAuthToken(eperson.getEmail(), password);

        // Fake the creation of an auth cookie, just for testing. (Currently, it's not possible to create an auth cookie
        // via Password auth, but this test proves it would work if enabled)
        Cookie authCookie = new Cookie(AUTHORIZATION_COOKIE, token);

        // Now, similar to how both the UI & Hal Browser authentication works, send a "/status" request to the REST API
        // with our auth cookie. This should return that we *have a valid* authentication (in the auth cookie).
        // However, this is just a validation check, so this auth cookie will remain. To complete the login process
        // we'll need to call the "/login" endpoint (see the next step in this test).
        getClient().perform(get("/api/authn/status").secure(true).cookie(authCookie))
                   .andExpect(status().isOk())
                   .andExpect(content().contentType(contentType))
                   .andExpect(jsonPath("$.okay", is(true)))
                   .andExpect(jsonPath("$.authenticated", is(true)))
                   .andExpect(jsonPath("$.type", is("status")))
                   // Verify that the CSRF token has NOT been changed... status checks won't change the token
                   // (only login/logout will)
                   .andExpect(cookie().doesNotExist("DSPACE-XSRF-COOKIE"))
                   .andExpect(header().doesNotExist("DSPACE-XSRF-TOKEN"));

        // To complete the authentication process, we pass our auth cookie to the "/login" endpoint.
        // This is where the temporary cookie will be read, verified & destroyed. After this point, the UI will
        // only use the Authorization header for all future requests.
        String headerToken = getClient().perform(post("/api/authn/login").secure(true).cookie(authCookie))
                    .andExpect(status().isOk())
                    // Verify the Auth cookie has been destroyed
                    .andExpect(cookie().value(AUTHORIZATION_COOKIE, ""))
                    // Verify Authorization header is returned
                    .andExpect(header().exists(AUTHORIZATION_HEADER))
                    // Verify that the CSRF token has been changed
                    // (as both cookie and header should be sent back)
                    .andExpect(cookie().exists("DSPACE-XSRF-COOKIE"))
                    .andExpect(header().exists("DSPACE-XSRF-TOKEN"))
                    .andReturn().getResponse()
                    .getHeader(AUTHORIZATION_HEADER).replace(AUTHORIZATION_TYPE, "");

        // Verify that the token in the returned header has the *same claims* as the auth Cookie token
        // NOTE: We test claim equality because the token's expiration date may change during this request. If it does
        // change, then the tokens will look different even though the claims are the same.
        assertTrue("Check tokens " + token + " and " + headerToken + " have same claims",
                   tokenClaimsEqual(token, headerToken));

        // Now that the auth cookie is cleared, all future requests (from UI)
        // should be made via the Authorization header. So, this tests the token is still valid if sent via header.
        getClient(headerToken).perform(get("/api/authn/status"))
                    .andExpect(status().isOk())
                    .andExpect(content().contentType(contentType))
                    .andExpect(jsonPath("$.okay", is(true)))
                    .andExpect(jsonPath("$.authenticated", is(true)))
                    .andExpect(jsonPath("$.type", is("status")));

        // Logout, invalidating the token
        getClient(headerToken).perform(post("/api/authn/logout"))
                        .andExpect(status().isNoContent());
    }

    @Test
    public void testTwoAuthenticationTokens() throws Exception {
        String token1 = getAuthToken(eperson.getEmail(), password);

        // Sleep for >1sec ensures the tokens are different. Because expiration date in the token includes a timestamp,
        // waiting for >1sec will result in a different expiration, and therefore a slightly different token.
        sleep(1200);

        String token2 = getAuthToken(eperson.getEmail(), password);

        // Tokens should be different
        assertNotEquals(token1, token2);

        // However, tokens should contain the same claims
        assertTrue("Check tokens " + token1 + " and " + token2 + " have same claims",
                   tokenClaimsEqual(token1, token2));

        // BOTH tokens should be valid, as they represent the same authenticated user's "session".
        getClient(token1).perform(get("/api/authn/status").param("projection", "full"))

                         .andExpect(status().isOk())

                         //We expect the content type to be "application/hal+json;charset=UTF-8"
                         .andExpect(content().contentType(contentType))
                         .andExpect(jsonPath("$.okay", is(true)))
                         .andExpect(jsonPath("$.authenticated", is(true)))
                         .andExpect(jsonPath("$.type", is("status")))

                         .andExpect(jsonPath("$._links.eperson.href", startsWith(REST_SERVER_URL)))
                         .andExpect(jsonPath("$._embedded.eperson",
                                EPersonMatcher.matchEPersonOnEmail(eperson.getEmail())));

        getClient(token2).perform(get("/api/authn/status")
                         .param("projection", "full"))

                         .andExpect(status().isOk())

                         //We expect the content type to be "application/hal+json;charset=UTF-8"
                         .andExpect(content().contentType(contentType))
                         .andExpect(jsonPath("$.okay", is(true)))
                         .andExpect(jsonPath("$.authenticated", is(true)))
                         .andExpect(jsonPath("$.type", is("status")))

                         .andExpect(jsonPath("$._links.eperson.href", startsWith(REST_SERVER_URL)))
                         .andExpect(jsonPath("$._embedded.eperson",
                                EPersonMatcher.matchEPersonOnEmail(eperson.getEmail())));

        // Logout, this will invalidate both tokens
        // NOTE: invalidation of both tokens is tested in testLogoutInvalidatesAllTokens()
        getClient(token1).perform(post("/api/authn/logout"))
                .andExpect(status().isNoContent());

    }

    @Test
    public void testTamperingWithToken() throws Exception {
        //Receive a valid token
        String token = getAuthToken(eperson.getEmail(), password);

        //Check it is really valid
        getClient(token).perform(get("/api/authn/status"))
                        .andExpect(status().isOk())

                        .andExpect(jsonPath("$.okay", is(true)))
                        .andExpect(jsonPath("$.authenticated", is(true)))
                        .andExpect(jsonPath("$.type", is("status")));

        //The group we try to add to our token
        context.turnOffAuthorisationSystem();
        Group internalGroup = GroupBuilder.createGroup(context)
                                          .withName("Internal Group")
                                          .build();
        context.restoreAuthSystemState();

        //Tamper with the token, insert id of group we don't belong to
        String[] jwtSplit = token.split("\\.");

        //We try to inject a special group ID to spoof membership
        String tampered = new String(Base64.getUrlEncoder().encode(
            new String(Base64.getUrlDecoder().decode(
                token.split("\\.")[1]))
                .replaceAll("\\[]", "[\"" + internalGroup.getID() + "\"]")
                .getBytes()));

        String tamperedToken = jwtSplit[0] + "." + tampered + "." + jwtSplit[2];

        //Try to get authenticated with the tampered token
        getClient(tamperedToken).perform(get("/api/authn/status"))
                                .andExpect(status().isOk())

                                .andExpect(jsonPath("$.okay", is(true)))
                                .andExpect(jsonPath("$.authenticated", is(false)))
                                .andExpect(jsonPath("$.type", is("status")));

        // Logout, invalidating token
        getClient(token).perform(post("/api/authn/logout"))
                .andExpect(status().isNoContent());
    }

    @Test
    public void testLogout() throws Exception {
        String token = getAuthToken(eperson.getEmail(), password);

        getClient(token).perform(get("/api/authn/status"))
                        .andExpect(status().isOk())
                        .andExpect(jsonPath("$.okay", is(true)))
                        .andExpect(jsonPath("$.authenticated", is(true)))
                        .andExpect(jsonPath("$.type", is("status")));

        // Verify logout via GET does NOT work (throws a 405)
        getClient(token).perform(get("/api/authn/logout"))
                        .andExpect(status().isMethodNotAllowed())
                        // Verify CSRF token has NOT been changed (as neither the cookie nor header are sent back)
                        .andExpect(cookie().doesNotExist("DSPACE-XSRF-COOKIE"))
                        .andExpect(header().doesNotExist("DSPACE-XSRF-TOKEN"));

        // Verify we are still logged in
        getClient(token).perform(get("/api/authn/status"))
                        .andExpect(status().isOk())
                        .andExpect(jsonPath("$.okay", is(true)))
                        .andExpect(jsonPath("$.authenticated", is(true)))
                        .andExpect(jsonPath("$.type", is("status")));

        // Verify logout via POST works
        getClient(token).perform(post("/api/authn/logout"))
                        .andExpect(status().isNoContent())
                        // New/updated CSRF token should be returned (as both a cookie and header)
                        .andExpect(cookie().exists("DSPACE-XSRF-COOKIE"))
                        .andExpect(header().exists("DSPACE-XSRF-TOKEN"));

        // Verify we are now logged out (authenticated=false)
        getClient(token).perform(get("/api/authn/status"))
                        .andExpect(status().isOk())
                        .andExpect(jsonPath("$.okay", is(true)))
                        .andExpect(jsonPath("$.authenticated", is(false)))
                        .andExpect(jsonPath("$.authenticationMethod").doesNotExist())
                        .andExpect(jsonPath("$.type", is("status")));

        getClient(token).perform(
                get("/api/authz/authorizations/search/object")
                        .param("embed", "feature")
                        .param("feature", feature)
                        .param("uri", utils.linkToSingleResource(ePersonRest, "self").getHref()))
                        .andExpect(status().isOk())
                        .andExpect(jsonPath("$.page.totalElements", is(0)))
                        .andExpect(jsonPath("$._embedded").doesNotExist());
    }

    @Test
    public void testLogoutInvalidatesAllTokens() throws Exception {
        String token1 = getAuthToken(eperson.getEmail(), password);

        // Sleep for >1sec ensures the tokens are different. Because expiration date in the token includes a timestamp,
        // waiting for >1sec will result in a different expiration, and therefore a slightly different token.
        sleep(1200);

        String token2 = getAuthToken(eperson.getEmail(), password);

        assertNotEquals(token1, token2);

        getClient(token1).perform(post("/api/authn/logout"));

        getClient(token1).perform(get("/api/authn/status"))
                         .andExpect(status().isOk())

                         .andExpect(jsonPath("$.okay", is(true)))
                         .andExpect(jsonPath("$.authenticated", is(false)))
                         .andExpect(jsonPath("$.type", is("status")));


        getClient(token2).perform(get("/api/authn/status"))
                         .andExpect(status().isOk())

                         .andExpect(jsonPath("$.okay", is(true)))
                         .andExpect(jsonPath("$.authenticated", is(false)))
                         .andExpect(jsonPath("$.type", is("status")));
    }

    @Test
    public void testRefreshToken() throws Exception {
        String token = getAuthToken(eperson.getEmail(), password);

        // Sleep for >1sec ensures the tokens are different. Because expiration date in the token includes a timestamp,
        // waiting for >1sec will result in a different expiration, and therefore a slightly different token.
        sleep(1200);

        String newToken = getClient(token).perform(post("/api/authn/login"))
                                          .andExpect(status().isOk())
                                          // An auth token refresh should also refresh the CSRF token
                                          // (which should be returned in both a cookie & header).
                                          .andExpect(cookie().exists("DSPACE-XSRF-COOKIE"))
                                          .andExpect(header().exists("DSPACE-XSRF-TOKEN"))
                                          // Whenever our token is changed, we send back 2 cookies
                                          // First cookie will always be empty (removing old value)
                                          // Second cookie has the new token (but unfortunately there's no way to get
                                          // a second cookie of the same name using cookie().value())
                                          // We adopted this behavior from Spring Security's CSRFAuthenticationStrategy
                                          .andExpect(cookie().value("DSPACE-XSRF-COOKIE", ""))
                                          // CSRF Tokens generated by Spring Security are UUIDs
                                          .andExpect(header().string("DSPACE-XSRF-TOKEN", matchesPattern(REGEX_UUID)))
                                          .andReturn().getResponse()
                                          .getHeader(AUTHORIZATION_HEADER).replace(AUTHORIZATION_TYPE, "");

        // Tokens should be different
        assertNotEquals(token, newToken);

        // However, tokens should contain the same claims
        assertTrue("Check tokens " + token + " and " + newToken + " have same claims",
                   tokenClaimsEqual(token, newToken));

        // Verify new token is valid
        getClient(newToken).perform(get("/api/authn/status"))
                           .andExpect(status().isOk())

                           .andExpect(jsonPath("$.okay", is(true)))
                           .andExpect(jsonPath("$.authenticated", is(true)))
                           .andExpect(jsonPath("$.authenticationMethod", is("password")))
                           .andExpect(jsonPath("$.type", is("status")));

<<<<<<< HEAD
        getClient(newToken).perform(get("/api/authz/authorizations/" + authorization.getID()))
                        .andExpect(status().isOk())
                        .andExpect(jsonPath("$", Matchers.is(
                                AuthorizationMatcher.matchAuthorization(authorization))));

        // Logout, invalidating token
        getClient(token).perform(post("/api/authn/logout"))
=======
        // Logout, this will invalidate both tokens
        // NOTE: invalidation of both tokens is tested in testLogoutInvalidatesAllTokens()
        getClient(newToken).perform(post("/api/authn/logout"))
>>>>>>> c1d83030
                .andExpect(status().isNoContent());
    }

    @Test
    // This test is verifying that Spring Security's CSRF protection is working as we expect
    // We must test this using a simple non-GET request, as CSRF Tokens are not validated in a GET request
    public void testRefreshTokenWithInvalidCSRF() throws Exception {
        // Login via password to retrieve a valid token
        String token = getAuthToken(eperson.getEmail(), password);

        // Save token to an Authorization cookie
        Cookie[] cookies = new Cookie[1];
        cookies[0] = new Cookie(AUTHORIZATION_COOKIE, token);

        // POSTing to /login should be a valid request...it just refreshes your token (see testRefreshToken())
        // However, in this case, we are POSTing with an *INVALID* CSRF Token in Header.
        getClient().perform(post("/api/authn/login").with(csrf().useInvalidToken().asHeader())
                                                    .secure(true)
                                                    .cookie(cookies))
                   // Should return a 403 Forbidden, for an invalid CSRF token
                   .andExpect(status().isForbidden())
                   // Verify it includes our custom error reason (from DSpaceApiExceptionControllerAdvice)
                   .andExpect(status().reason(containsString("Invalid CSRF token")))
                   // And, a new/updated token should be returned (as both server-side cookie and header)
                   // This is handled by DSpaceAccessDeniedHandler
                   .andExpect(cookie().exists("DSPACE-XSRF-COOKIE"))
                   .andExpect(header().exists("DSPACE-XSRF-TOKEN"));

        //Logout
        getClient(token).perform(post("/api/authn/logout"))
                        .andExpect(status().isNoContent());
    }

    @Test
    public void testLoginChangesCSRFToken() throws Exception {
        // Login via POST, checking the response for a new CSRF Token
        String token = getClient().perform(post("/api/authn/login")
                                          .param("user", eperson.getEmail())
                                          .param("password", password))
                                      // Verify that the CSRF token has been changed
                                      // (as both cookie and header should be sent back)
                                      .andExpect(cookie().exists("DSPACE-XSRF-COOKIE"))
                                      .andExpect(header().exists("DSPACE-XSRF-TOKEN"))
                                      .andReturn().getResponse()
                                      .getHeader(AUTHORIZATION_HEADER).replace(AUTHORIZATION_TYPE, "");

        //Logout
        getClient(token).perform(post("/api/authn/logout"))
                        .andExpect(status().isNoContent());
    }

    @Test
    // This test (and next) is verifying that Spring Security's CORS settings are working as we expect
    public void testCannotReuseTokenFromUntrustedOrigin() throws Exception {
        // First, get a valid login token
        String token = getAuthToken(eperson.getEmail(), password);

        // Verify token works
        getClient(token).perform(get("/api/authn/status"))
                        .andExpect(status().isOk())
                        .andExpect(jsonPath("$.okay", is(true)))
                        .andExpect(jsonPath("$.authenticated", is(true)))
                        .andExpect(jsonPath("$.type", is("status")));

        // Test token cannot be used from an *untrusted* Origin
        // (NOTE: this Origin is NOT listed in our 'rest.cors.allowed-origins' configuration)
        getClient(token).perform(get("/api/authn/status")
                                     .header("Origin", "https://example.org"))
                        // should result in a 403 error as Spring Security returns that for untrusted origins
                        .andExpect(status().isForbidden());

        //Logout
        getClient(token).perform(post("/api/authn/logout"))
                        .andExpect(status().isNoContent());
    }

    @Test
    // This test (and previous) is verifying that Spring Security's CORS settings are working as we expect
    public void testCannotAuthenticateFromUntrustedOrigin() throws Exception {
        // Post a valid username & password from an *untrusted* Origin
        getClient().perform(post("/api/authn/login").header("Origin", "https://example.org")
                                .param("user", eperson.getEmail())
                                .param("password", password))
                   // should result in a 403 error as Spring Security returns that for untrusted origins
                   .andExpect(status().isForbidden());
    }

    @Test
    public void testReuseTokenWithDifferentIP() throws Exception {
        String token = getAuthToken(eperson.getEmail(), password);

        getClient(token).perform(get("/api/authn/status"))

                        .andExpect(status().isOk())
                        .andExpect(jsonPath("$.okay", is(true)))
                        .andExpect(jsonPath("$.authenticated", is(true)))
                        .andExpect(jsonPath("$.type", is("status")));

        // Verify a different IP address (behind a proxy, i.e. X-FORWARDED-FOR)
        // is able to authenticate with same token
        // NOTE: We allow tokens to be used across several IPs to support environments where your IP is not static.
        // Also keep in mind that if a token is used from an untrusted Origin, it will be blocked (see prior test).
        getClient(token).perform(get("/api/authn/status")
                                     .header("X-FORWARDED-FOR", "1.1.1.1"))
                        .andExpect(status().isOk())
                        .andExpect(jsonPath("$.okay", is(true)))
                        .andExpect(jsonPath("$.authenticated", is(true)))
                        .andExpect(jsonPath("$.type", is("status")));

        // Verify a different IP address is able to authenticate with same token
        getClient(token).perform(get("/api/authn/status")
                                     .with(ip("1.1.1.1")))
                        .andExpect(status().isOk())
                        .andExpect(jsonPath("$.okay", is(true)))
                        .andExpect(jsonPath("$.authenticated", is(true)))
                        .andExpect(jsonPath("$.type", is("status")));

        // Logout, invalidating token
        getClient(token).perform(post("/api/authn/logout"))
                .andExpect(status().isNoContent());
    }

    @Test
    public void testFailedLoginResponseCode() throws Exception {
        getClient().perform(post("/api/authn/login")
                                .param("user", eperson.getEmail()).param("password", "fakePassword"))

                   .andExpect(status().isUnauthorized());
    }

    @Test
    public void testLoginLogoutStatusLink() throws Exception {
        getClient().perform(get("/api/authn"))
                   .andExpect(status().isOk())
                   .andExpect(jsonPath("$._links.login.href", endsWith("login")))
                   .andExpect(jsonPath("$._links.logout.href", endsWith("logout")))
                   .andExpect(jsonPath("$._links.status.href", endsWith("status")));
    }

    /**
     * Check if we can just request a new token after we logged out
     *
     * @throws Exception
     */
    @Test
    public void testLoginAgainAfterLogout() throws Exception {
        String token = getAuthToken(eperson.getEmail(), password);

        //Check if we have a valid token
        getClient(token).perform(get("/api/authn/status"))
                        .andExpect(status().isOk())
                        .andExpect(jsonPath("$.okay", is(true)))
                        .andExpect(jsonPath("$.authenticated", is(true)))
                        .andExpect(jsonPath("$.type", is("status")));

        //Logout
        getClient(token).perform(post("/api/authn/logout"))
                        .andExpect(status().isNoContent());

        //Check if we are actually logged out
        getClient(token).perform(get("/api/authn/status"))
                        .andExpect(status().isOk())
                        .andExpect(jsonPath("$.okay", is(true)))
                        .andExpect(jsonPath("$.authenticated", is(false)))
                        .andExpect(jsonPath("$.type", is("status")));

        //request a new token
        token = getAuthToken(eperson.getEmail(), password);

        //Check if we succesfully authenticated again
        getClient(token).perform(get("/api/authn/status"))
                        .andExpect(status().isOk())
                        .andExpect(jsonPath("$.okay", is(true)))
                        .andExpect(jsonPath("$.authenticated", is(true)))
                        .andExpect(jsonPath("$.type", is("status")));

        // Logout, invalidating token
        getClient(token).perform(post("/api/authn/logout"))
                .andExpect(status().isNoContent());
    }

    @Test
    public void testLoginEmptyRequest() throws Exception {
        getClient().perform(post("/api/authn/login"))
                   .andExpect(status().isUnauthorized())
                   .andExpect(status().reason(containsString("Authentication failed")));
    }

    @Test
    public void testLoginGetRequest() throws Exception {
        getClient().perform(get("/api/authn/login")
            .param("user", eperson.getEmail())
            .param("password", password))
            .andExpect(status().isMethodNotAllowed());
    }

    @Test
    public void testShibbolethLoginURLWithDefaultLazyURL() throws Exception {
        context.turnOffAuthorisationSystem();
        //Enable Shibboleth login
        configurationService.setProperty("plugin.sequence.org.dspace.authenticate.AuthenticationMethod", SHIB_ONLY);

        //Create a reviewers group
        Group reviewersGroup = GroupBuilder.createGroup(context)
                .withName("Reviewers")
                .build();

        //Faculty members are assigned to the Reviewers group
        configurationService.setProperty("authentication-shibboleth.role.faculty", "Reviewers");
        context.restoreAuthSystemState();

        getClient().perform(post("/api/authn/login").header("Referer", "http://my.uni.edu"))
                .andExpect(status().isUnauthorized())
                .andExpect(header().string("WWW-Authenticate",
                        "shibboleth realm=\"DSpace REST API\", " +
                                "location=\"https://localhost/Shibboleth.sso/Login?" +
                                "target=http%3A%2F%2Flocalhost%2Fapi%2Fauthn%2Fshibboleth%3F" +
                                "redirectUrl%3Dhttp%3A%2F%2Fmy.uni.edu\""));
    }

    @Test
    public void testShibbolethLoginURLWithServerURLContainingPort() throws Exception {
        context.turnOffAuthorisationSystem();
        //Enable Shibboleth login
        configurationService.setProperty("plugin.sequence.org.dspace.authenticate.AuthenticationMethod", SHIB_ONLY);
        configurationService.setProperty("dspace.server.url", "http://localhost:8080/server");
        configurationService.setProperty("authentication-shibboleth.lazysession.secure", false);

        //Create a reviewers group
        Group reviewersGroup = GroupBuilder.createGroup(context)
                .withName("Reviewers")
                .build();

        //Faculty members are assigned to the Reviewers group
        configurationService.setProperty("authentication-shibboleth.role.faculty", "Reviewers");
        context.restoreAuthSystemState();

        getClient().perform(post("/api/authn/login").header("Referer", "http://my.uni.edu"))
                .andExpect(status().isUnauthorized())
                .andExpect(header().string("WWW-Authenticate",
                        "shibboleth realm=\"DSpace REST API\", " +
                                "location=\"http://localhost:8080/Shibboleth.sso/Login?" +
                                "target=http%3A%2F%2Flocalhost%3A8080%2Fserver%2Fapi%2Fauthn%2Fshibboleth%3F" +
                                "redirectUrl%3Dhttp%3A%2F%2Fmy.uni.edu\""));
    }

    @Test
    public void testShibbolethLoginURLWithConfiguredLazyURL() throws Exception {
        context.turnOffAuthorisationSystem();
        //Enable Shibboleth login
        configurationService.setProperty("plugin.sequence.org.dspace.authenticate.AuthenticationMethod", SHIB_ONLY);
        configurationService.setProperty("authentication-shibboleth.lazysession.loginurl",
                "http://shibboleth.org/Shibboleth.sso/Login");

        //Create a reviewers group
        Group reviewersGroup = GroupBuilder.createGroup(context)
                .withName("Reviewers")
                .build();

        //Faculty members are assigned to the Reviewers group
        configurationService.setProperty("authentication-shibboleth.role.faculty", "Reviewers");
        context.restoreAuthSystemState();

        getClient().perform(post("/api/authn/login").header("Referer", "http://my.uni.edu"))
                .andExpect(status().isUnauthorized())
                .andExpect(header().string("WWW-Authenticate",
                        "shibboleth realm=\"DSpace REST API\", " +
                                "location=\"http://shibboleth.org/Shibboleth.sso/Login?" +
                                "target=http%3A%2F%2Flocalhost%2Fapi%2Fauthn%2Fshibboleth%3F" +
                                "redirectUrl%3Dhttp%3A%2F%2Fmy.uni.edu\""));
    }

    @Test
    public void testShibbolethLoginURLWithConfiguredLazyURLWithPort() throws Exception {
        context.turnOffAuthorisationSystem();
        //Enable Shibboleth login
        configurationService.setProperty("plugin.sequence.org.dspace.authenticate.AuthenticationMethod", SHIB_ONLY);
        configurationService.setProperty("authentication-shibboleth.lazysession.loginurl",
                "http://shibboleth.org:8080/Shibboleth.sso/Login");

        //Create a reviewers group
        Group reviewersGroup = GroupBuilder.createGroup(context)
                .withName("Reviewers")
                .build();

        //Faculty members are assigned to the Reviewers group
        configurationService.setProperty("authentication-shibboleth.role.faculty", "Reviewers");
        context.restoreAuthSystemState();

        getClient().perform(post("/api/authn/login").header("Referer", "http://my.uni.edu"))
                .andExpect(status().isUnauthorized())
                .andExpect(header().string("WWW-Authenticate",
                        "shibboleth realm=\"DSpace REST API\", " +
                                "location=\"http://shibboleth.org:8080/Shibboleth.sso/Login?" +
                                "target=http%3A%2F%2Flocalhost%2Fapi%2Fauthn%2Fshibboleth%3F" +
                                "redirectUrl%3Dhttp%3A%2F%2Fmy.uni.edu\""));
    }

    @Test
    @Ignore
    // Ignored until an endpoint is added to return all groups
    public void testShibbolethLoginRequestAttribute() throws Exception {
        context.turnOffAuthorisationSystem();
        //Enable Shibboleth login
        configurationService.setProperty("plugin.sequence.org.dspace.authenticate.AuthenticationMethod", SHIB_ONLY);

        //Create a reviewers group
        Group reviewersGroup = GroupBuilder.createGroup(context)
                .withName("Reviewers")
                .build();

        //Faculty members are assigned to the Reviewers group
        configurationService.setProperty("authentication-shibboleth.role.faculty", "Reviewers");
        context.restoreAuthSystemState();

        getClient().perform(post("/api/authn/login").header("Referer", "http://my.uni.edu"))
                .andExpect(status().isUnauthorized())
                .andExpect(header().string("WWW-Authenticate",
                        "shibboleth realm=\"DSpace REST API\", " +
                                "location=\"https://localhost/Shibboleth.sso/Login?" +
                                "target=http%3A%2F%2Flocalhost%2Fapi%2Fauthn%2Fshibboleth%3F" +
                                "redirectUrl%3Dhttp%3A%2F%2Fmy.uni.edu\""));

        //Simulate that a shibboleth authentication has happened

        String token = getClient().perform(post("/api/authn/login")
                    .requestAttr("SHIB-MAIL", eperson.getEmail())
                    .requestAttr("SHIB-SCOPED-AFFILIATION", "faculty;staff"))
                .andExpect(status().isOk())
                .andReturn().getResponse().getHeader(AUTHORIZATION_HEADER).replace(AUTHORIZATION_TYPE, "");

        getClient(token).perform(get("/api/authn/status").param("projection", "full"))
                .andExpect(status().isOk())
                //We expect the content type to be "application/hal+json;charset=UTF-8"
                .andExpect(content().contentType(contentType))
                .andExpect(jsonPath("$.okay", is(true)))
                .andExpect(jsonPath("$.authenticated", is(true)))
                .andExpect(jsonPath("$.authenticationMethod", is("shibboleth")))
                .andExpect(jsonPath("$.type", is("status")))
                .andExpect(jsonPath("$._links.eperson.href", startsWith(REST_SERVER_URL)))
                .andExpect(jsonPath("$._embedded.eperson",
                        EPersonMatcher.matchEPersonWithGroups(eperson.getEmail(), "Anonymous", "Reviewers")));

        getClient(token).perform(
                get("/api/authz/authorizations/search/object")
                        .param("embed", "feature")
                        .param("feature", feature)
                        .param("uri", utils.linkToSingleResource(ePersonRest, "self").getHref()))
                        .andExpect(status().isOk())
                        .andExpect(jsonPath("$.page.totalElements", is(0)))
                        .andExpect(jsonPath("$._embedded").doesNotExist());
        // Logout, invalidating token
        getClient(token).perform(post("/api/authn/logout"))
                .andExpect(status().isNoContent());
    }

    @Test
    @Ignore
    // Ignored until an endpoint is added to return all groups
    public void testShibbolethLoginRequestHeaderWithIpAuthentication() throws Exception {
        configurationService.setProperty("plugin.sequence.org.dspace.authenticate.AuthenticationMethod", SHIB_AND_IP);
        configurationService.setProperty("authentication-ip.Administrator", "123.123.123.123");


        getClient().perform(post("/api/authn/login")
                            .header("Referer", "http://my.uni.edu")
                            .with(ip("123.123.123.123")))
                .andExpect(status().isUnauthorized())
                .andExpect(header().string("WWW-Authenticate",
                        "ip realm=\"DSpace REST API\", shibboleth realm=\"DSpace REST API\", " +
                                "location=\"https://localhost/Shibboleth.sso/Login?" +
                                "target=http%3A%2F%2Flocalhost%2Fapi%2Fauthn%2Fshibboleth%3F" +
                                "redirectUrl%3Dhttp%3A%2F%2Fmy.uni.edu\""));

        //Simulate that a shibboleth authentication has happened
        String token = getClient().perform(post("/api/authn/login")
                    .with(ip("123.123.123.123"))
                    .header("SHIB-MAIL", eperson.getEmail()))
                .andExpect(status().isOk())
                .andReturn().getResponse().getHeader(AUTHORIZATION_HEADER).replace(AUTHORIZATION_TYPE, "");

        getClient(token).perform(get("/api/authn/status").param("projection", "full")
                                    .with(ip("123.123.123.123")))
                .andDo(MockMvcResultHandlers.print())
                .andExpect(status().isOk())
                //We expect the content type to be "application/hal+json;charset=UTF-8"
                .andExpect(content().contentType(contentType))
                .andExpect(jsonPath("$.okay", is(true)))
                .andExpect(jsonPath("$.authenticated", is(true)))
                .andExpect(jsonPath("$.authenticationMethod", is("shibboleth")))
                .andExpect(jsonPath("$.type", is("status")))
                .andExpect(jsonPath("$._links.eperson.href", startsWith(REST_SERVER_URL)))
                .andExpect(jsonPath("$._embedded.eperson",
                        EPersonMatcher.matchEPersonWithGroups(eperson.getEmail(), "Anonymous", "Administrator")));

        //Simulate that a new shibboleth authentication has happened from another IP
        token = getClient().perform(post("/api/authn/login")
                .with(ip("234.234.234.234"))
                .header("SHIB-MAIL", eperson.getEmail()))
                .andExpect(status().isOk())
                .andReturn().getResponse().getHeader(AUTHORIZATION_HEADER).replace(AUTHORIZATION_TYPE, "");

        getClient(token).perform(get("/api/authn/status").param("projection", "full")
                .with(ip("234.234.234.234")))
                .andDo(MockMvcResultHandlers.print())
                .andExpect(status().isOk())
                //We expect the content type to be "application/hal+json;charset=UTF-8"
                .andExpect(content().contentType(contentType))
                .andExpect(jsonPath("$.okay", is(true)))
                .andExpect(jsonPath("$.authenticated", is(true)))
                .andExpect(jsonPath("$.authenticationMethod", is("shibboleth")))
                .andExpect(jsonPath("$.type", is("status")))
                .andExpect(jsonPath("$._links.eperson.href", startsWith(REST_SERVER_URL)))
                .andExpect(jsonPath("$._embedded.eperson",
                        EPersonMatcher.matchEPersonWithGroups(eperson.getEmail(), "Anonymous")));

        getClient(token).perform(
                get("/api/authz/authorizations/search/object")
                        .param("embed", "feature")
                        .param("feature", feature)
                        .param("uri", utils.linkToSingleResource(ePersonRest, "self").getHref()))
                        .andExpect(status().isOk())
                        .andExpect(jsonPath("$.page.totalElements", is(0)))
                        .andExpect(jsonPath("$._embedded").doesNotExist());

        // Logout, invalidating token
        getClient(token).perform(post("/api/authn/logout"))
                .andExpect(status().isNoContent());
    }

    @Test
    public void testShibbolethAndPasswordAuthentication() throws Exception {
        //Enable Shibboleth and password login
        configurationService.setProperty("plugin.sequence.org.dspace.authenticate.AuthenticationMethod", SHIB_AND_PASS);

        //Check if WWW-Authenticate header contains shibboleth and password
        getClient().perform(get("/api/authn/status").header("Referer", "http://my.uni.edu"))
                .andExpect(status().isOk())
                .andExpect(header().string("WWW-Authenticate",
                        "shibboleth realm=\"DSpace REST API\", " +
                                "location=\"https://localhost/Shibboleth.sso/Login?" +
                                "target=http%3A%2F%2Flocalhost%2Fapi%2Fauthn%2Fshibboleth%3F" +
                                "redirectUrl%3Dhttp%3A%2F%2Fmy.uni.edu\"" +
                                ", password realm=\"DSpace REST API\""));

        //Simulate a password authentication
        String token = getAuthToken(eperson.getEmail(), password);

        //Check if we have a valid token
        getClient(token).perform(get("/api/authn/status"))
                        .andExpect(status().isOk())
                        .andExpect(jsonPath("$.okay", is(true)))
                        .andExpect(jsonPath("$.authenticated", is(true)))
                        .andExpect(jsonPath("$.authenticationMethod", is("password")))
                        .andExpect(jsonPath("$.type", is("status")));

        getClient(token).perform(get("/api/authz/authorizations/" + authorization.getID()))
                        .andExpect(status().isOk())
                        .andExpect(jsonPath("$", Matchers.is(
                                AuthorizationMatcher.matchAuthorization(authorization))));
        //Logout
        getClient(token).perform(post("/api/authn/logout"))
                        .andExpect(status().isNoContent());

        //Check if we are actually logged out
        getClient(token).perform(get("/api/authn/status"))
                        .andExpect(status().isOk())
                        .andExpect(jsonPath("$.okay", is(true)))
                        .andExpect(jsonPath("$.authenticated", is(false)))
                        .andExpect(jsonPath("$.authenticationMethod").doesNotExist())
                        .andExpect(jsonPath("$.type", is("status")));

        //Simulate that a shibboleth authentication has happened
        token = getClient().perform(post("/api/authn/login")
                .requestAttr("SHIB-MAIL", eperson.getEmail())
                .requestAttr("SHIB-SCOPED-AFFILIATION", "faculty;staff"))
            .andExpect(status().isOk())
            .andReturn().getResponse().getHeader(AUTHORIZATION_HEADER).replace(AUTHORIZATION_TYPE, "");

        //Check if we have a valid token
        getClient(token).perform(get("/api/authn/status"))
                        .andExpect(status().isOk())
                        .andExpect(jsonPath("$.okay", is(true)))
                        .andExpect(jsonPath("$.authenticated", is(true)))
                        .andExpect(jsonPath("$.authenticationMethod", is("shibboleth")))
                        .andExpect(jsonPath("$.type", is("status")));

        //Logout
        getClient(token).perform(post("/api/authn/logout"))
                        .andExpect(status().isNoContent());

        //Check if we are actually logged out (again)
        getClient(token).perform(get("/api/authn/status"))
                        .andExpect(status().isOk())
                        .andExpect(jsonPath("$.okay", is(true)))
                        .andExpect(jsonPath("$.authenticated", is(false)))
                        .andExpect(jsonPath("$.authenticationMethod").doesNotExist())
                        .andExpect(jsonPath("$.type", is("status")));

    }

    @Test
    public void testOnlyPasswordAuthenticationWorks() throws Exception {
        //Enable only password login
        configurationService.setProperty("plugin.sequence.org.dspace.authenticate.AuthenticationMethod", PASS_ONLY);

        //Check if WWW-Authenticate header contains only
        getClient().perform(get("/api/authn/status").header("Referer", "http://my.uni.edu"))
            .andExpect(status().isOk())
            .andExpect(header().string("WWW-Authenticate",
                    "password realm=\"DSpace REST API\""));

        //Simulate a password authentication
        String token = getAuthToken(eperson.getEmail(), password);

        //Check if we have a valid token
        getClient(token).perform(get("/api/authn/status"))
                        .andExpect(status().isOk())
                        .andExpect(jsonPath("$.okay", is(true)))
                        .andExpect(jsonPath("$.authenticated", is(true)))
                        .andExpect(jsonPath("$.type", is("status")));

        //Logout
        getClient(token).perform(post("/api/authn/logout"))
                        .andExpect(status().isNoContent());

        //Check if we are actually logged out
        getClient(token).perform(get("/api/authn/status"))
                        .andExpect(status().isOk())
                        .andExpect(jsonPath("$.okay", is(true)))
                        .andExpect(jsonPath("$.authenticated", is(false)))
                        .andExpect(jsonPath("$.type", is("status")));
    }

    @Test
    public void testShibbolethAuthenticationDoesNotWorkWithPassOnly() throws Exception {
        //Enable only password login
        configurationService.setProperty("plugin.sequence.org.dspace.authenticate.AuthenticationMethod", PASS_ONLY);

        //Check if WWW-Authenticate header contains only password
        getClient().perform(get("/api/authn/status").header("Referer", "http://my.uni.edu"))
            .andExpect(status().isOk())
            .andExpect(header().string("WWW-Authenticate",
                "password realm=\"DSpace REST API\""));

        //Check if a shibboleth authentication fails
        getClient().perform(post("/api/authn/login")
                .requestAttr("SHIB-MAIL", eperson.getEmail())
                .requestAttr("SHIB-SCOPED-AFFILIATION", "faculty;staff"))
            .andExpect(status().isUnauthorized());
    }

    @Test
    public void testOnlyShibbolethAuthenticationWorks() throws Exception {
        //Enable only Shibboleth login
        configurationService.setProperty("plugin.sequence.org.dspace.authenticate.AuthenticationMethod", SHIB_ONLY);

        //Check if WWW-Authenticate header contains only shibboleth
        getClient().perform(get("/api/authn/status").header("Referer", "http://my.uni.edu"))
            .andExpect(status().isOk())
            .andExpect(header().string("WWW-Authenticate",
                    "shibboleth realm=\"DSpace REST API\", " +
                            "location=\"https://localhost/Shibboleth.sso/Login?" +
                            "target=http%3A%2F%2Flocalhost%2Fapi%2Fauthn%2Fshibboleth%3F" +
                            "redirectUrl%3Dhttp%3A%2F%2Fmy.uni.edu\""));

        //Simulate that a shibboleth authentication has happened
        String token = getClient().perform(post("/api/authn/login")
                .requestAttr("SHIB-MAIL", eperson.getEmail())
                .requestAttr("SHIB-SCOPED-AFFILIATION", "faculty;staff"))
            .andExpect(status().isOk())
            .andReturn().getResponse().getHeader(AUTHORIZATION_HEADER).replace(AUTHORIZATION_TYPE, "");

        //Logout
        getClient(token).perform(post("/api/authn/logout"))
                        .andExpect(status().isNoContent());

        //Check if we are actually logged out
        getClient(token).perform(get("/api/authn/status"))
                        .andExpect(status().isOk())
                        .andExpect(jsonPath("$.okay", is(true)))
                        .andExpect(jsonPath("$.authenticated", is(false)))
                        .andExpect(jsonPath("$.type", is("status")));
    }

    @Test
    public void testPasswordAuthenticationDoesNotWorkWithShibOnly() throws Exception {
        //Enable only Shibboleth login
        configurationService.setProperty("plugin.sequence.org.dspace.authenticate.AuthenticationMethod", SHIB_ONLY);

        getClient().perform(post("/api/authn/login")
                .param("user", eperson.getEmail())
                .param("password", password))
            .andExpect(status().isUnauthorized());

    }

    @Test
    public void testShortLivedToken() throws Exception {
        String token = getAuthToken(eperson.getEmail(), password);

        // Verify the main session salt doesn't change
        String salt = eperson.getSessionSalt();

        getClient(token).perform(post("/api/authn/shortlivedtokens"))
            .andExpect(jsonPath("$.token", notNullValue()))
            .andExpect(jsonPath("$.type", is("shortlivedtoken")))
            .andExpect(jsonPath("$._links.self.href", Matchers.containsString("/api/authn/shortlivedtokens")))
            // Verify generating short-lived token doesn't change our CSRF token
            // (so, neither the CSRF cookie nor header are sent back)
            .andExpect(cookie().doesNotExist("DSPACE-XSRF-COOKIE"))
            .andExpect(header().doesNotExist("DSPACE-XSRF-TOKEN"));

        assertEquals(salt, eperson.getSessionSalt());

        // Logout, invalidating token
        getClient(token).perform(post("/api/authn/logout"))
                .andExpect(status().isNoContent());
    }

    @Test
    public void testShortLivedTokenUsingGet() throws Exception {
        String token = getAuthToken(eperson.getEmail(), password);

        // Verify the main session salt doesn't change
        String salt = eperson.getSessionSalt();

        getClient(token).perform(
            get("/api/authn/shortlivedtokens")
                .with(ip(TRUSTED_IP))
        )
            .andExpect(status().isOk())
            .andExpect(jsonPath("$.token", notNullValue()))
            .andExpect(jsonPath("$.type", is("shortlivedtoken")))
            .andExpect(jsonPath("$._links.self.href", Matchers.containsString("/api/authn/shortlivedtokens")))
            // Verify generating short-lived token doesn't change our CSRF token
            // (so, neither the CSRF cookie nor header are sent back)
            .andExpect(cookie().doesNotExist("DSPACE-XSRF-COOKIE"))
            .andExpect(header().doesNotExist("DSPACE-XSRF-TOKEN"));

        assertEquals(salt, eperson.getSessionSalt());

        // Logout, invalidating token
        getClient(token).perform(post("/api/authn/logout"))
                .andExpect(status().isNoContent());
    }

    @Test
    public void testShortLivedTokenUsingGetFromUntrustedIpShould403() throws Exception {
        String token = getAuthToken(eperson.getEmail(), password);

        getClient(token).perform(
            get("/api/authn/shortlivedtokens")
                .with(ip(UNTRUSTED_IP))
        )
            .andExpect(status().isForbidden());

        // Logout, invalidating token
        getClient(token).perform(post("/api/authn/logout"))
                .andExpect(status().isNoContent());
    }

    @Test
    public void testShortLivedTokenUsingGetFromUntrustedIpWithForwardHeaderShould403() throws Exception {
        String token = getAuthToken(eperson.getEmail(), password);

        getClient(token).perform(
            get("/api/authn/shortlivedtokens")
                .with(ip(UNTRUSTED_IP))
                .header("X-Forwarded-For", TRUSTED_IP) // this should not affect the test result
        )
            .andExpect(status().isForbidden());

        // Logout, invalidating token
        getClient(token).perform(post("/api/authn/logout"))
                .andExpect(status().isNoContent());
    }

    @Test
    public void testShortLivedTokenWithCSRFSentViaParam() throws Exception {
        String token = getAuthToken(eperson.getEmail(), password);

        // Same request as prior method, but this time we are sending the CSRF token as a querystring param.
        // NOTE: getClient() method defaults to sending CSRF tokens as Headers, so we are overriding its behavior here
        getClient(token).perform(post("/api/authn/shortlivedtokens").with(csrf()))
            // BECAUSE we sent the CSRF token on querystring, it should be regenerated & a new token
            // is sent back (in cookie and header).
            .andExpect(cookie().exists("DSPACE-XSRF-COOKIE"))
            .andExpect(header().exists("DSPACE-XSRF-TOKEN"));

        // Logout, invalidating token
        getClient(token).perform(post("/api/authn/logout"))
                .andExpect(status().isNoContent());
    }


    @Test
    public void testShortLivedTokenNotAuthenticated() throws Exception {
        getClient().perform(post("/api/authn/shortlivedtokens"))
            .andExpect(status().isUnauthorized());
    }

    @Test
    public void testShortLivedTokenNotAuthenticatedUsingGet() throws Exception {
        getClient().perform(
            get("/api/authn/shortlivedtokens")
                .with(ip(TRUSTED_IP))
        )
            .andExpect(status().isUnauthorized());
    }

    @Test
    public void testShortLivedTokenToDownloadBitstream() throws Exception {
        Bitstream bitstream = createPrivateBitstream();
        String token = getAuthToken(eperson.getEmail(), password);
        String shortLivedToken = getShortLivedToken(token);

        getClient().perform(get("/api/core/bitstreams/" + bitstream.getID()
                + "/content?authentication-token=" + shortLivedToken))
            .andExpect(status().isOk());

        // Logout, invalidating token
        getClient(token).perform(post("/api/authn/logout"))
                .andExpect(status().isNoContent());

    }

    @Test
    public void testShortLivedTokenToDownloadBitstreamUnauthorized() throws Exception {
        Bitstream bitstream = createPrivateBitstream();

        context.turnOffAuthorisationSystem();
        EPerson testEPerson = EPersonBuilder.createEPerson(context)
            .withNameInMetadata("John", "Doe")
            .withEmail("UnauthorizedUser@example.com")
            .withPassword(password)
            .build();
        context.restoreAuthSystemState();

        String token = getAuthToken(testEPerson.getEmail(), password);
        String shortLivedToken = getShortLivedToken(token);
        getClient().perform(get("/api/core/bitstreams/" + bitstream.getID()
                + "/content?authentication-token=" + shortLivedToken))
            .andExpect(status().isForbidden());

        // Logout, invalidating token
        getClient(token).perform(post("/api/authn/logout"))
                .andExpect(status().isNoContent());
    }

    @Test
    public void testLoginTokenToDownloadBitstream() throws Exception {
        Bitstream bitstream = createPrivateBitstream();

        String loginToken = getAuthToken(eperson.getEmail(), password);
        getClient().perform(get("/api/core/bitstreams/" + bitstream.getID()
                + "/content?authentication-token=" + loginToken))
            .andExpect(status().isUnauthorized());

        // Logout, invalidating token
        getClient(loginToken).perform(post("/api/authn/logout"))
                .andExpect(status().isNoContent());
    }

    @Test
    public void testExpiredShortLivedTokenToDownloadBitstream() throws Exception {
        Bitstream bitstream = createPrivateBitstream();
        configurationService.setProperty("jwt.shortLived.token.expiration", "1");
        String token = getAuthToken(eperson.getEmail(), password);
        String shortLivedToken = getShortLivedToken(token);
        Thread.sleep(1);
        getClient().perform(get("/api/core/bitstreams/" + bitstream.getID()
                + "/content?authentication-token=" + shortLivedToken))
            .andExpect(status().isUnauthorized());

        // Logout, invalidating token
        getClient(token).perform(post("/api/authn/logout"))
                .andExpect(status().isNoContent());
    }

    @Test
    public void testShortLivedAndLoginTokenSeparation() throws Exception {
        configurationService.setProperty("jwt.shortLived.token.expiration", "1");

        String token = getAuthToken(eperson.getEmail(), password);
        Thread.sleep(2);
        getClient(token).perform(get("/api/authn/status").param("projection", "full"))
            .andExpect(status().isOk())
            .andExpect(jsonPath("$.authenticated", is(true)));

        // Logout, invalidating token
        getClient(token).perform(post("/api/authn/logout"))
                .andExpect(status().isNoContent());
    }

    // TODO: fix the exception. For now we want to verify a short lived token can't be used to login
    @Test(expected = Exception.class)
    public void testLoginWithShortLivedToken() throws Exception {
        String token = getAuthToken(eperson.getEmail(), password);
        String shortLivedToken = getShortLivedToken(token);

        getClient().perform(post("/api/authn/login?authentication-token=" + shortLivedToken))
            .andExpect(status().isInternalServerError());
        // TODO: This internal server error needs to be fixed. This should actually produce a forbidden status
        //.andExpect(status().isForbidden());

        // Logout, invalidating token
        getClient(token).perform(post("/api/authn/logout"))
                .andExpect(status().isNoContent());
    }

    @Test
    public void testGenerateShortLivedTokenWithShortLivedToken() throws Exception {
        String token = getAuthToken(eperson.getEmail(), password);
        String shortLivedToken = getShortLivedToken(token);

        getClient().perform(post("/api/authn/shortlivedtokens?authentication-token=" + shortLivedToken))
            .andExpect(status().isForbidden());

        // Logout, invalidating token
        getClient(token).perform(post("/api/authn/logout"))
                .andExpect(status().isNoContent());
    }

    @Test
    public void testGenerateShortLivedTokenWithShortLivedTokenUsingGet() throws Exception {
        String token = getAuthToken(eperson.getEmail(), password);
        String shortLivedToken = getShortLivedToken(token);

        getClient().perform(
            get("/api/authn/shortlivedtokens?authentication-token=" + shortLivedToken)
                .with(ip(TRUSTED_IP))
        )
            .andExpect(status().isForbidden());

        // Logout, invalidating token
        getClient(token).perform(post("/api/authn/logout"))
                .andExpect(status().isNoContent());
    }

    // Get a short-lived token based on an active login token
    private String getShortLivedToken(String loginToken) throws Exception {
        ObjectMapper mapper = new ObjectMapper();

        MvcResult mvcResult = getClient(loginToken).perform(post("/api/authn/shortlivedtokens"))
            .andReturn();

        String content = mvcResult.getResponse().getContentAsString();
        Map<String,Object> map = mapper.readValue(content, Map.class);
        return String.valueOf(map.get("token"));
    }

    private Bitstream createPrivateBitstream() throws Exception {
        context.turnOffAuthorisationSystem();

        //** GIVEN **
        //1. A community-collection structure with one parent community with sub-community and one collection.
        parentCommunity = CommunityBuilder.createCommunity(context)
            .withName("Parent Community")
            .build();
        Collection col1 = CollectionBuilder.createCollection(context, parentCommunity).withName("Collection 1").build();

        //2. One public items that is readable by Anonymous
        Item publicItem1 = ItemBuilder.createItem(context, col1)
            .withTitle("Test")
            .withIssueDate("2010-10-17")
            .withAuthor("Smith, Donald")
            .withSubject("ExtraEntry")
            .build();

        Bundle bundle1 = BundleBuilder.createBundle(context, publicItem1)
            .withName("TEST BUNDLE")
            .build();

        //2. An item restricted to a specific internal group
        Group staffGroup = GroupBuilder.createGroup(context)
            .withName("Staff")
            .addMember(eperson)
            .build();

        String bitstreamContent = "ThisIsSomeDummyText";
        Bitstream bitstream = null;
        try (InputStream is = IOUtils.toInputStream(bitstreamContent, CharEncoding.UTF_8)) {
            bitstream = BitstreamBuilder.
                createBitstream(context, bundle1, is)
                .withName("Bitstream")
                .withDescription("description")
                .withMimeType("text/plain")
                .withReaderGroup(staffGroup)
                .build();
        }

        context.restoreAuthSystemState();

        return bitstream;
    }

    /**
     * Check if the claims (except for expiration date) are equal between two JWTs.
     * Expiration date (exp) claim is ignored as it includes a timestamp and therefore changes every second.
     * So, this method checks to ensure token equality by comparing all other claims.
     *
     * @param token1 first token
     * @param token2 second token
     * @return True if tokens are identical or have the same claims (ignoring "exp"). False otherwise.
     */
    private boolean tokenClaimsEqual(String token1, String token2) {
        // First check for exact match tokens. These are guaranteed to have equal claims.
        if (token1.equals(token2)) {
            return true;
        }

        // Now parse the two tokens and compare the claims in each
        try {
            SignedJWT jwt1 = SignedJWT.parse(token1);
            SignedJWT jwt2 = SignedJWT.parse(token2);
            JWTClaimsSet jwt1ClaimsSet = jwt1.getJWTClaimsSet();
            JWTClaimsSet jwt2ClaimsSet = jwt2.getJWTClaimsSet();

            Map<String,Object> jwt1Claims = jwt1ClaimsSet.getClaims();
            for (String claim: jwt1Claims.keySet()) {
                // Ignore the "exp" (expiration date) claim, as it includes a timestamp and changes every second
                if (claim.equals("exp")) {
                    continue;
                }
                // If one other claim is not equal, return false
                if (!jwt1ClaimsSet.getClaim(claim).equals(jwt2ClaimsSet.getClaim(claim))) {
                    return false;
                }
            }
            // all claims (except "exp") are equal!
            return true;
        } catch (ParseException e) {
            return false;
        }
    }
}
<|MERGE_RESOLUTION|>--- conflicted
+++ resolved
@@ -647,19 +647,14 @@
                            .andExpect(jsonPath("$.authenticationMethod", is("password")))
                            .andExpect(jsonPath("$.type", is("status")));
 
-<<<<<<< HEAD
         getClient(newToken).perform(get("/api/authz/authorizations/" + authorization.getID()))
                         .andExpect(status().isOk())
                         .andExpect(jsonPath("$", Matchers.is(
                                 AuthorizationMatcher.matchAuthorization(authorization))));
 
-        // Logout, invalidating token
-        getClient(token).perform(post("/api/authn/logout"))
-=======
         // Logout, this will invalidate both tokens
         // NOTE: invalidation of both tokens is tested in testLogoutInvalidatesAllTokens()
         getClient(newToken).perform(post("/api/authn/logout"))
->>>>>>> c1d83030
                 .andExpect(status().isNoContent());
     }
 
