/**
 * The contents of this file are subject to the license and copyright
 * detailed in the LICENSE and NOTICE files at the root of the source
 * tree and available online at
 *
 * http://www.dspace.org/license/
 */
package org.dspace.app.rest.repository;

import javax.annotation.Nullable;
import javax.servlet.http.HttpServletRequest;

import org.dspace.app.rest.model.QAEventRest;
import org.dspace.app.rest.model.QATopicRest;
import org.dspace.app.rest.projection.Projection;
import org.dspace.content.QAEvent;
import org.dspace.core.Context;
import org.dspace.qaevent.QATopic;
import org.dspace.qaevent.service.QAEventService;
import org.springframework.beans.factory.annotation.Autowired;
import org.springframework.data.domain.Pageable;
import org.springframework.data.rest.webmvc.ResourceNotFoundException;
import org.springframework.security.access.prepost.PreAuthorize;
import org.springframework.stereotype.Component;

/**
 * Link repository for "topic" subresource of a qa event.
 *
 * @author Andrea Bollini (andrea.bollini at 4science.it)
 *
 */
@Component(QAEventRest.CATEGORY + "." + QAEventRest.PLURAL_NAME + "." + QAEventRest.TOPIC)
public class QAEventTopicLinkRepository extends AbstractDSpaceRestRepository implements LinkRestRepository {

    @Autowired
    private QAEventService qaEventService;

    /**
     * Returns the topic of the qa event with the given id.
     *
     * @param request    the http servlet request
     * @param id         the qa event id
     * @param pageable   the optional pageable
     * @param projection the projection object
     * @return           the qa topic rest representation
     */
    @PreAuthorize("hasPermission(#id, 'QUALITYASSURANCEEVENT', 'READ')")
    public QATopicRest getTopic(@Nullable HttpServletRequest request, String id, @Nullable Pageable pageable,
            Projection projection) {
        Context context = obtainContext();
        QAEvent qaEvent = qaEventService.findEventByEventId(context, id);
        if (qaEvent == null) {
            throw new ResourceNotFoundException("No qa event with ID: " + id);
        }
        String source = qaEvent.getSource();
        String topicName = qaEvent.getTopic();
<<<<<<< HEAD
        QATopic topic = qaEventService
                .findTopicBySourceAndNameAndTarget(context, source, topicName, null);
=======
        QATopic topic = qaEventService.findTopicBySourceAndNameAndTarget(context, source, topicName, null);
>>>>>>> ff302597
        if (topic == null) {
            throw new ResourceNotFoundException("No topic found with source: " + source + " topic: " + topicName);
        }
        return converter.toRest(topic, projection);
    }
}<|MERGE_RESOLUTION|>--- conflicted
+++ resolved
@@ -54,12 +54,8 @@
         }
         String source = qaEvent.getSource();
         String topicName = qaEvent.getTopic();
-<<<<<<< HEAD
         QATopic topic = qaEventService
                 .findTopicBySourceAndNameAndTarget(context, source, topicName, null);
-=======
-        QATopic topic = qaEventService.findTopicBySourceAndNameAndTarget(context, source, topicName, null);
->>>>>>> ff302597
         if (topic == null) {
             throw new ResourceNotFoundException("No topic found with source: " + source + " topic: " + topicName);
         }
