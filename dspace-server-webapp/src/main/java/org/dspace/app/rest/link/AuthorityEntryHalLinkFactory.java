/**
 * The contents of this file are subject to the license and copyright
 * detailed in the LICENSE and NOTICE files at the root of the source
 * tree and available online at
 *
 * http://www.dspace.org/license/
 */
package org.dspace.app.rest.link;

import static org.springframework.hateoas.mvc.ControllerLinkBuilder.linkTo;

import java.util.LinkedList;

import org.atteo.evo.inflector.English;
import org.dspace.app.rest.RestResourceController;
import org.dspace.app.rest.model.AuthorityEntryRest;
import org.dspace.app.rest.model.AuthorityRest;
import org.dspace.app.rest.model.hateoas.AuthorityEntryResource;
import org.dspace.app.rest.utils.AuthorityUtils;
import org.springframework.data.domain.Pageable;
import org.springframework.hateoas.Link;
import org.springframework.stereotype.Component;
import org.springframework.web.util.UriComponentsBuilder;

/**
 * This class' purpose is to provide a factory to add links to the AuthorityEntryResource. The addLinks factory will
 * be called
 * from the HalLinkService class addLinks method.
 */
@Component
public class AuthorityEntryHalLinkFactory extends HalLinkFactory<AuthorityEntryResource, RestResourceController> {

    protected void addLinks(final AuthorityEntryResource halResource, final Pageable pageable,
                            final LinkedList<Link> list) throws Exception {
        AuthorityEntryRest entry = halResource.getContent();

        if (entry.getOtherInformation() != null) {
            if (entry.getOtherInformation().containsKey(AuthorityUtils.RESERVED_KEYMAP_PARENT)) {
                UriComponentsBuilder uriComponentsBuilder = linkTo(
                    getMethodOn(AuthorityRest.CATEGORY, AuthorityRest.NAME)
                        .findRel(null, null, AuthorityRest.CATEGORY,
                                 English.plural(AuthorityRest.NAME),
                                 entry.getAuthorityName() + "/" + AuthorityRest.ENTRY,
                                 entry.getOtherInformation().get(AuthorityUtils.RESERVED_KEYMAP_PARENT), null, null))
                        .toUriComponentsBuilder();

                list.add(buildLink(AuthorityUtils.RESERVED_KEYMAP_PARENT, uriComponentsBuilder.build().toString()));
            }
        }
        String selfLinkString = linkTo(
<<<<<<< HEAD
            getMethodOn().findOne(entry.getCategory(), English.plural(entry.getType()), entry.getAuthorityName(), null))
=======
            getMethodOn().findOne(entry.getCategory(), English.plural(entry.getType()), entry.getAuthorityName()))
>>>>>>> c8bbe99e
            .toUriComponentsBuilder().build().toString() + "/entryValues/" + entry.getId();
        list.add(buildLink(Link.REL_SELF, selfLinkString));
    }

    protected Class<RestResourceController> getControllerClass() {
        return RestResourceController.class;
    }

    protected Class<AuthorityEntryResource> getResourceClass() {
        return AuthorityEntryResource.class;
    }

}
<|MERGE_RESOLUTION|>--- conflicted
+++ resolved
@@ -48,11 +48,7 @@
             }
         }
         String selfLinkString = linkTo(
-<<<<<<< HEAD
-            getMethodOn().findOne(entry.getCategory(), English.plural(entry.getType()), entry.getAuthorityName(), null))
-=======
             getMethodOn().findOne(entry.getCategory(), English.plural(entry.getType()), entry.getAuthorityName()))
->>>>>>> c8bbe99e
             .toUriComponentsBuilder().build().toString() + "/entryValues/" + entry.getId();
         list.add(buildLink(Link.REL_SELF, selfLinkString));
     }
