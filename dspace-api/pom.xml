<project xmlns="http://maven.apache.org/POM/4.0.0" xmlns:xsi="http://www.w3.org/2001/XMLSchema-instance" xsi:schemaLocation="http://maven.apache.org/POM/4.0.0 http://maven.apache.org/maven-v4_0_0.xsd">
    <modelVersion>4.0.0</modelVersion>
    <groupId>org.dspace</groupId>
    <artifactId>dspace-api</artifactId>
    <name>DSpace Kernel :: API and Implementation</name>
    <description>DSpace core data model and service APIs.</description>

    <!--
       A Parent POM that Maven inherits DSpace Defaults
       POM attributes from.
    -->
    <parent>
        <groupId>org.dspace</groupId>
        <artifactId>dspace-parent</artifactId>
<<<<<<< HEAD
        <version>9.0-SNAPSHOT</version>
=======
        <version>7.6</version>
>>>>>>> 4c69f0f8
        <relativePath>..</relativePath>
    </parent>

    <properties>
        <!-- This is the path to the root [dspace-src] directory. -->
        <root.basedir>${basedir}/..</root.basedir>
    </properties>

    <!--
       Runtime and Compile Time dependencies for DSpace.
    -->
    <build>
        <resources>
            <resource>
                <directory>src/main/resources</directory>
                <includes>
                    <include>maven.properties</include>
                    <include>scm.properties</include>
                </includes>
                <filtering>true</filtering>
            </resource>
            <resource>
                <directory>src/main/resources</directory>
                <excludes>
                    <exclude>maven.properties</exclude>
                    <exclude>scm.properties</exclude>
                </excludes>
                <filtering>false</filtering>
            </resource>
        </resources>
        <plugins>
            <plugin>
                <groupId>org.apache.maven.plugins</groupId>
                <artifactId>maven-compiler-plugin</artifactId>
                <configuration>
                    <debug>true</debug>
                    <showDeprecation>true</showDeprecation>
                    <annotationProcessorPaths>
                        <!-- Enable Hibernate's Metamodel Generator to generate metadata model classes
                             (ending in _ suffix) for more type-safe Criteria queries -->
                        <path>
                            <groupId>org.hibernate.orm</groupId>
                            <artifactId>hibernate-jpamodelgen</artifactId>
                            <version>${hibernate.version}</version>
                        </path>
                        <!-- Enable JAXB -->
                        <path>
                            <groupId>jakarta.xml.bind</groupId>
                            <artifactId>jakarta.xml.bind-api</artifactId>
                            <version>${jaxb-api.version}</version>
                        </path>
                        <!-- Enable Commons Annotations -->
                        <path>
                            <groupId>jakarta.annotation</groupId>
                            <artifactId>jakarta.annotation-api</artifactId>
                            <version>${jakarta-annotation.version}</version>
                        </path>
                        <!-- Enable http://errorprone.info -->
                        <path>
                            <groupId>com.google.errorprone</groupId>
                            <artifactId>error_prone_core</artifactId>
                            <version>${errorprone.version}</version>
                        </path>
                    </annotationProcessorPaths>
                </configuration>
            </plugin>
            <plugin>
                <groupId>org.apache.maven.plugins</groupId>
                <artifactId>maven-jar-plugin</artifactId>
                <configuration>
                    <archive>
                        <manifest>
                            <addDefaultImplementationEntries>true</addDefaultImplementationEntries>
                            <addDefaultSpecificationEntries>true</addDefaultSpecificationEntries>
                        </manifest>
                    </archive>
                </configuration>
                <executions>
                    <execution>
                        <goals>
                            <goal>test-jar</goal>
                        </goals>
                    </execution>
                </executions>
            </plugin>

            <plugin>
                <groupId>org.codehaus.mojo</groupId>
                <artifactId>build-helper-maven-plugin</artifactId>
                <version>3.4.0</version>
                <executions>
                    <execution>
                        <phase>validate</phase>
                        <goals>
                            <goal>maven-version</goal>
                        </goals>
                    </execution>
                </executions>
            </plugin>

            <plugin>
                <groupId>org.codehaus.mojo</groupId>
                <artifactId>buildnumber-maven-plugin</artifactId>
                <version>3.2.0</version>
                <configuration>
                    <revisionOnScmFailure>UNKNOWN_REVISION</revisionOnScmFailure>
                </configuration>
                <executions>
                    <execution>
                        <phase>validate</phase>
                        <goals>
                            <goal>create</goal>
                        </goals>
                    </execution>
                </executions>
            </plugin>

            <!-- This plugin allows us to run a Groovy script in our Maven POM
                 (see: https://groovy.github.io/gmaven/groovy-maven-plugin/execute.html )
                 We are generating a OS-agnostic version (agnostic.build.dir) of
                 the ${project.build.directory} property (full path of target dir).
                 This is needed by the Surefire & Failsafe plugins (see below)
                 to initialize the Unit Test environment's dspace.cfg file.
                 Otherwise, the Unit Test Framework will not work on Windows OS.
                 This Groovy code was mostly borrowed from:
                 http://stackoverflow.com/questions/3872355/how-to-convert-file-separator-in-maven
            -->
            <plugin>
                <groupId>org.codehaus.gmaven</groupId>
                <artifactId>groovy-maven-plugin</artifactId>
                <executions>
                    <execution>
                        <id>setproperty</id>
                        <phase>initialize</phase>
                        <goals>
                            <goal>execute</goal>
                        </goals>
                        <configuration>
                            <source>
                                project.properties['agnostic.build.dir'] = project.build.directory.replace(File.separator, '/');
                                log.info("Initializing Maven property 'agnostic.build.dir' to: {}", project.properties['agnostic.build.dir']);
                            </source>
                        </configuration>
                    </execution>
                </executions>
            </plugin>

            <plugin>
                <groupId>com.mycila</groupId>
                <artifactId>license-maven-plugin</artifactId>
                <configuration>
                    <excludes>
                        <exclude>src/test/resources/**</exclude>
                        <exclude>src/test/data/**</exclude>
                        <!-- Ignore license header requirements on Flyway upgrade scripts -->
                        <exclude>src/main/resources/org/dspace/storage/rdbms/flywayupgrade/**</exclude>
                    </excludes>
                </configuration>
            </plugin>

            <!-- Used to create/generate 'org.dspace.workflow' classes from our workflow-curation.xsd via JAXB -->
            <plugin>
                <groupId>org.codehaus.mojo</groupId>
                <artifactId>jaxb2-maven-plugin</artifactId>
                <version>3.1.0</version>
                <executions>
                    <execution>
                        <id>workflow-curation</id>
                        <goals>
                            <goal>xjc</goal>
                        </goals>
                        <configuration>
                            <sources>
                                <source>src/main/resources/org/dspace/workflow</source>
                            </sources>
                            <packageName>org.dspace.workflow</packageName>
                            <addGeneratedAnnotation>true</addGeneratedAnnotation>
                            <noPackageLevelAnnotations>true</noPackageLevelAnnotations>
                        </configuration>
                    </execution>
                </executions>
            </plugin>

        </plugins>
    </build>


    <profiles>
        <profile>
            <id>spotbugs</id>
            <activation>
                <activeByDefault>false</activeByDefault>
            </activation>
            <build>
                <plugins>
                    <plugin>
                        <groupId>com.github.spotbugs</groupId>
                        <artifactId>spotbugs-maven-plugin</artifactId>
                    </plugin>
                </plugins>
            </build>
        </profile>

        <!-- Setup the Unit Test Environment (when -DskipUnitTests=false) -->
        <profile>
            <id>unit-test-environment</id>
            <activation>
                <activeByDefault>false</activeByDefault>
                <property>
                    <name>skipUnitTests</name>
                    <value>false</value>
                </property>
            </activation>
            <build>
                <plugins>
                    <!-- Unit Testing setup: This plugin unzips the
                         'testEnvironment.zip' file (created by dspace-parent POM), into
                         the 'target/testing/' folder, to essentially create a test
                         install of DSpace, against which Tests can be run. -->
                    <plugin>
                        <artifactId>maven-dependency-plugin</artifactId>
                        <configuration>
                            <outputDirectory>${project.build.directory}/testing</outputDirectory>
                            <artifactItems>
                                <artifactItem>
                                    <groupId>org.dspace</groupId>
                                    <artifactId>dspace-parent</artifactId>
                                    <version>${project.version}</version>
                                    <type>zip</type>
                                    <classifier>testEnvironment</classifier>
                                </artifactItem>
                            </artifactItems>
                        </configuration>
                        <executions>
                            <execution>
                                <id>setupUnitTestEnvironment</id>
                                <phase>generate-test-resources</phase>
                                <goals>
                                    <goal>unpack</goal>
                                </goals>
                            </execution>
                        </executions>
                    </plugin>

                    <!-- Run Unit Testing! This plugin just kicks off the tests. -->
                    <plugin>
                        <artifactId>maven-surefire-plugin</artifactId>
                        <configuration>
                            <systemPropertyVariables>
                                <!-- Specify the dspace.dir to use for test environment -->
                                <!-- ${agnostic.build.dir} is set dynamically by groovy-maven-plugin above -->
                                <!-- This system property is loaded by AbstractDSpaceTest to initialize the test environment -->
                                <dspace.dir>${agnostic.build.dir}/testing/dspace</dspace.dir>
                                <!-- Turn off any DSpace logging -->
                                <dspace.log.init.disable>true</dspace.log.init.disable>
                                <solr.install.dir>${agnostic.build.dir}/testing/dspace/solr/</solr.install.dir>
                            </systemPropertyVariables>
                        </configuration>
                    </plugin>
                </plugins>
            </build>
        </profile>

        <!-- Setup the Integration Test Environment (when -DskipIntegrationTests=false) -->
        <profile>
            <id>integration-test-environment</id>
            <activation>
                <activeByDefault>false</activeByDefault>
                <property>
                    <name>skipIntegrationTests</name>
                    <value>false</value>
                </property>
            </activation>
            <build>
                <plugins>
                    <!-- Integration Testing setup: This plugin unzips the
                         'testEnvironment.zip' file (created by dspace-parent POM), into
                         the 'target/testing/' folder, to essentially create a test
                         install of DSpace, against which Tests can be run. -->
                    <plugin>
                        <artifactId>maven-dependency-plugin</artifactId>
                        <configuration>
                            <outputDirectory>${project.build.directory}/testing</outputDirectory>
                            <artifactItems>
                                <artifactItem>
                                    <groupId>org.dspace</groupId>
                                    <artifactId>dspace-parent</artifactId>
                                    <version>${project.version}</version>
                                    <type>zip</type>
                                    <classifier>testEnvironment</classifier>
                                </artifactItem>
                            </artifactItems>
                        </configuration>
                        <executions>
                            <execution>
                                <id>setupIntegrationTestEnvironment</id>
                                <phase>pre-integration-test</phase>
                                <goals>
                                    <goal>unpack</goal>
                                </goals>
                            </execution>
                        </executions>
                    </plugin>

                    <!-- Run Integration Testing! This plugin just kicks off the tests. -->
                    <plugin>
                        <artifactId>maven-failsafe-plugin</artifactId>
                        <configuration>
                            <systemPropertyVariables>
                                <!-- Specify the dspace.dir to use for test environment -->
                                <!-- ${agnostic.build.dir} is set dynamically by groovy-maven-plugin above -->
                                <dspace.dir>${agnostic.build.dir}/testing/dspace</dspace.dir>
                                <!-- Turn off any DSpace logging -->
                                <dspace.log.init.disable>true</dspace.log.init.disable>
                                <solr.install.dir>${agnostic.build.dir}/testing/dspace/solr/</solr.install.dir>
                            </systemPropertyVariables>
                        </configuration>
                    </plugin>
                </plugins>
            </build>
        </profile>
    </profiles>

    <dependencies>
        <dependency>
            <groupId>org.apache.logging.log4j</groupId>
            <artifactId>log4j-api</artifactId>
        </dependency>
        <dependency>
            <groupId>org.hibernate.orm</groupId>
            <artifactId>hibernate-core</artifactId>
        </dependency>
        <dependency>
            <groupId>org.hibernate.orm</groupId>
            <artifactId>hibernate-jpamodelgen</artifactId>
        </dependency>
        <dependency>
            <groupId>org.hibernate.orm</groupId>
            <artifactId>hibernate-jcache</artifactId>
        </dependency>
        <dependency>
            <groupId>org.ehcache</groupId>
            <artifactId>ehcache</artifactId>
            <version>${ehcache.version}</version>
        </dependency>
        <!-- https://mvnrepository.com/artifact/org.springframework.boot/spring-boot-starter-cache
             Caching dependencies for sherpa service. -->
        <dependency>
            <groupId>org.springframework.boot</groupId>
            <artifactId>spring-boot-starter-cache</artifactId>
            <version>${spring-boot.version}</version>
            <exclusions>
                <exclusion>
                    <groupId>org.springframework.boot</groupId>
                    <artifactId>spring-boot-starter-logging</artifactId>
                </exclusion>
            </exclusions>
        </dependency>
        <dependency>
            <groupId>com.fasterxml.jackson.datatype</groupId>
            <artifactId>jackson-datatype-jsr310</artifactId>
        </dependency>
        <dependency>
            <groupId>javax.cache</groupId>
            <artifactId>cache-api</artifactId>
        </dependency>
        <dependency>
            <groupId>org.hibernate.validator</groupId>
            <artifactId>hibernate-validator-cdi</artifactId>
            <version>${hibernate-validator.version}</version>
        </dependency>

        <dependency>
            <groupId>org.springframework</groupId>
            <artifactId>spring-orm</artifactId>
        </dependency>

        <dependency>
            <groupId>net.handle</groupId>
            <artifactId>handle</artifactId>
        </dependency>
        <!-- Only necessary to run Handle Server from commandline. This is why it is a runtime dependency. -->
        <dependency>
            <groupId>net.cnri</groupId>
            <artifactId>cnri-servlet-container</artifactId>
            <scope>runtime</scope>
            <exclusions>
                <!-- Excluded because this library is incompatible with Jakarta EE. It causes errors in DSpace during
                     startup & integration testing. Excluding doesn't seem to effect Handle Server startup. -->
                <exclusion>
                    <groupId>org.mortbay.jasper</groupId>
                    <artifactId>apache-jsp</artifactId>
                </exclusion>
            </exclusions>
        </dependency>

        <!-- Jetty is needed to run Handle Server ONLY. This is why it is a runtime dependency. -->
        <dependency>
            <groupId>org.eclipse.jetty</groupId>
            <artifactId>jetty-server</artifactId>
            <scope>runtime</scope>
        </dependency>
        <dependency>
            <groupId>org.dspace</groupId>
            <artifactId>mets</artifactId>
        </dependency>
        <dependency>
            <groupId>org.apache.jena</groupId>
            <artifactId>apache-jena-libs</artifactId>
            <type>pom</type>
        </dependency>
        <dependency>
            <groupId>commons-cli</groupId>
            <artifactId>commons-cli</artifactId>
        </dependency>
        <dependency>
            <groupId>commons-codec</groupId>
            <artifactId>commons-codec</artifactId>
        </dependency>
        <dependency>
            <groupId>org.apache.commons</groupId>
            <artifactId>commons-collections4</artifactId>
        </dependency>
        <dependency>
            <groupId>org.apache.commons</groupId>
            <artifactId>commons-dbcp2</artifactId>
        </dependency>

        <dependency>
            <groupId>commons-io</groupId>
            <artifactId>commons-io</artifactId>
        </dependency>
        <dependency>
            <groupId>org.apache.commons</groupId>
            <artifactId>commons-lang3</artifactId>
        </dependency>
        <dependency>
            <groupId>org.apache.commons</groupId>
            <artifactId>commons-pool2</artifactId>
        </dependency>
        <dependency>
            <groupId>commons-validator</groupId>
            <artifactId>commons-validator</artifactId>
        </dependency>
        <dependency>
            <groupId>jakarta.mail</groupId>
            <artifactId>jakarta.mail-api</artifactId>
            <scope>provided</scope>
        </dependency>
        <dependency>
            <groupId>org.eclipse.angus</groupId>
            <artifactId>jakarta.mail</artifactId>
        </dependency>
        <dependency>
            <groupId>jakarta.servlet</groupId>
            <artifactId>jakarta.servlet-api</artifactId>
            <scope>provided</scope>
        </dependency>
        <dependency>
            <groupId>jakarta.annotation</groupId>
            <artifactId>jakarta.annotation-api</artifactId>
        </dependency>
        <dependency>
            <groupId>jakarta.el</groupId>
            <artifactId>jakarta.el-api</artifactId>
        </dependency>
        <dependency>
            <groupId>jaxen</groupId>
            <artifactId>jaxen</artifactId>
        </dependency>
        <dependency>
            <groupId>org.jdom</groupId>
            <artifactId>jdom2</artifactId>
        </dependency>
        <dependency>
            <groupId>org.apache.pdfbox</groupId>
            <artifactId>pdfbox</artifactId>
        </dependency>
        <dependency>
            <groupId>org.apache.pdfbox</groupId>
            <artifactId>fontbox</artifactId>
        </dependency>
        <dependency>
            <groupId>com.ibm.icu</groupId>
            <artifactId>icu4j</artifactId>
        </dependency>
        <!-- Codebase at https://github.com/DSpace/oclc-harvester2 -->
        <dependency>
            <groupId>org.dspace</groupId>
            <artifactId>oclc-harvester2</artifactId>
        </dependency>
        <dependency>
            <groupId>org.dspace</groupId>
            <artifactId>dspace-services</artifactId>
        </dependency>
        <dependency>
            <groupId>junit</groupId>
            <artifactId>junit</artifactId>
            <scope>test</scope>
        </dependency>
        <dependency>
            <groupId>org.hamcrest</groupId>
            <artifactId>hamcrest</artifactId>
            <scope>test</scope>
        </dependency>
        <dependency>
            <groupId>com.h2database</groupId>
            <artifactId>h2</artifactId>
            <scope>test</scope>
        </dependency>
        <dependency>
            <groupId>org.mockito</groupId>
            <artifactId>mockito-inline</artifactId>
            <scope>test</scope>
        </dependency>
        <dependency>
            <groupId>org.springframework</groupId>
            <artifactId>spring-test</artifactId>
            <scope>test</scope>
        </dependency>
        <!-- Used for RSS / ATOM syndication feeds -->
        <dependency>
            <groupId>com.rometools</groupId>
            <artifactId>rome</artifactId>
        </dependency>
        <dependency>
            <groupId>com.rometools</groupId>
            <artifactId>rome-modules</artifactId>
        </dependency>
        <dependency>
            <groupId>org.jbibtex</groupId>
            <artifactId>jbibtex</artifactId>
            <version>1.0.20</version>
        </dependency>
        <dependency>
            <groupId>org.apache.httpcomponents</groupId>
            <artifactId>httpclient</artifactId>
        </dependency>
        <dependency>
            <groupId>org.apache.httpcomponents</groupId>
            <artifactId>httpcore</artifactId>
        </dependency>
        <dependency>
            <groupId>org.apache.httpcomponents</groupId>
            <artifactId>httpmime</artifactId>
        </dependency>

        <!-- SolrJ is used to communicate with Solr throughout the dspace-api -->
        <dependency>
            <groupId>org.apache.solr</groupId>
            <artifactId>solr-solrj</artifactId>
            <version>${solr.client.version}</version>
        </dependency>
        <!-- Solr Core is only needed for Integration Tests (to run a MockSolrServer) -->
        <!-- The following Solr / Lucene dependencies also support integration tests -->
        <dependency>
            <groupId>org.apache.solr</groupId>
            <artifactId>solr-core</artifactId>
            <scope>test</scope>
            <version>${solr.client.version}</version>
<<<<<<< HEAD
            <exclusions>
                <!-- Later version provided by Hibernate -->
                <exclusion>
                    <groupId>org.antlr</groupId>
                    <artifactId>antlr4-runtime</artifactId>
                </exclusion>
            </exclusions>
=======
>>>>>>> 4c69f0f8
        </dependency>
        <dependency>
            <groupId>org.apache.lucene</groupId>
            <artifactId>lucene-core</artifactId>
        </dependency>
        <dependency>
            <groupId>org.apache.lucene</groupId>
            <artifactId>lucene-analyzers-icu</artifactId>
            <scope>test</scope>
        </dependency>
        <dependency>
            <groupId>org.apache.lucene</groupId>
            <artifactId>lucene-analyzers-smartcn</artifactId>
            <scope>test</scope>
        </dependency>
        <dependency>
            <groupId>org.apache.lucene</groupId>
            <artifactId>lucene-analyzers-stempel</artifactId>
            <scope>test</scope>
        </dependency>

        <!-- Tika is used to extract full text from documents in order to index in Solr -->
        <dependency>
            <groupId>org.apache.tika</groupId>
            <artifactId>tika-core</artifactId>
        </dependency>
        <dependency>
            <groupId>org.apache.tika</groupId>
            <artifactId>tika-parsers-standard-package</artifactId>
        </dependency>

        <dependency>
            <groupId>com.maxmind.geoip2</groupId>
            <artifactId>geoip2</artifactId>
            <version>2.17.0</version>
        </dependency>
        <dependency>
            <groupId>org.apache.ant</groupId>
            <artifactId>ant</artifactId>
        </dependency>
        <dependency>
            <groupId>dnsjava</groupId>
            <artifactId>dnsjava</artifactId>
            <version>3.6.0</version>
        </dependency>

        <dependency>
            <groupId>com.coverity.security</groupId>
            <artifactId>coverity-escapers</artifactId>
            <version>1.1.1</version>
        </dependency>

        <dependency>
            <groupId>org.postgresql</groupId>
            <artifactId>postgresql</artifactId>
        </dependency>

        <dependency>
            <groupId>jdbm</groupId>
            <artifactId>jdbm</artifactId>
            <version>1.0</version>
        </dependency>

        <!-- For ImageMagick MediaFilters -->
        <dependency>
            <groupId>org.im4java</groupId>
            <artifactId>im4java</artifactId>
            <version>1.4.0</version>
        </dependency>

        <!-- Flyway DB API (flywaydb.org) is used to manage DB upgrades automatically. -->
        <dependency>
            <groupId>org.flywaydb</groupId>
            <artifactId>flyway-core</artifactId>
            <version>${flyway.version}</version>
        </dependency>
        <dependency>
            <groupId>org.flywaydb</groupId>
            <artifactId>flyway-database-postgresql</artifactId>
            <version>${flyway.version}</version>
        </dependency>

        <!-- Google Analytics -->
        <dependency>
            <groupId>com.google.apis</groupId>
            <artifactId>google-api-services-analytics</artifactId>
        </dependency>
        <dependency>
            <groupId>com.google.api-client</groupId>
            <artifactId>google-api-client</artifactId>
            <exclusions>
                <exclusion>
                    <groupId>com.google.guava</groupId>
                    <artifactId>guava-jdk5</artifactId>
                </exclusion>
            </exclusions>
        </dependency>
        <dependency>
            <groupId>com.google.http-client</groupId>
            <artifactId>google-http-client</artifactId>
        </dependency>
        <dependency>
            <groupId>com.google.http-client</groupId>
            <artifactId>google-http-client-jackson2</artifactId>
        </dependency>
        <dependency>
            <groupId>com.google.oauth-client</groupId>
            <artifactId>google-oauth-client</artifactId>
        </dependency>

        <!-- FindBugs -->
        <dependency>
            <groupId>com.google.code.findbugs</groupId>
            <artifactId>jsr305</artifactId>
        </dependency>
        <dependency>
            <groupId>com.google.code.findbugs</groupId>
            <artifactId>annotations</artifactId>
        </dependency>

        <dependency>
            <groupId>jakarta.inject</groupId>
            <artifactId>jakarta.inject-api</artifactId>
            <version>2.0.1</version>
        </dependency>

        <!-- JAXB API and implementation (no longer bundled as of Java 11) -->
        <dependency>
            <groupId>jakarta.xml.bind</groupId>
            <artifactId>jakarta.xml.bind-api</artifactId>
        </dependency>
        <dependency>
            <groupId>org.glassfish.jaxb</groupId>
            <artifactId>jaxb-runtime</artifactId>
        </dependency>

        <!-- Jersey / JAX-RS client (jakarta.ws.rs.*) dependencies needed to integrate with external sources/services -->
        <dependency>
            <groupId>org.glassfish.jersey.core</groupId>
            <artifactId>jersey-client</artifactId>
            <version>${jersey.version}</version>
        </dependency>
        <!-- Required because Jersey no longer includes a dependency injection provider by default.
             Needed to support PubMed API call in "PubmedImportMetadataSourceServiceImpl.GetRecord" -->
        <dependency>
            <groupId>org.glassfish.jersey.inject</groupId>
            <artifactId>jersey-hk2</artifactId>
            <version>${jersey.version}</version>
        </dependency>

        <!-- S3 -->
        <dependency>
            <groupId>com.amazonaws</groupId>
            <artifactId>aws-java-sdk-s3</artifactId>
            <version>1.12.261</version>
        </dependency>

        <!-- TODO: This may need to be replaced with the "orcid-model" artifact once this ticket is resolved:
             https://github.com/ORCID/orcid-model/issues/50 -->
        <!-- Maintained at https://github.com/DSpace/orcid-model -->
        <dependency>
            <groupId>org.dspace</groupId>
            <artifactId>orcid-model-jakarta</artifactId>
            <version>3.3.0</version>
            <exclusions>
                <exclusion>
                    <groupId>org.javassist</groupId>
                    <artifactId>javassist</artifactId>
                </exclusion>
            </exclusions>
        </dependency>

        <dependency>
            <groupId>org.json</groupId>
            <artifactId>json</artifactId>
<<<<<<< HEAD
            <version>20231013</version>
=======
            <version>20230227</version>
>>>>>>> 4c69f0f8
        </dependency>

        <!-- Useful for testing command-line tools -->
        <dependency>
            <groupId>com.github.stefanbirkner</groupId>
            <artifactId>system-rules</artifactId>
            <version>1.19.0</version>
            <scope>test</scope>
        </dependency>

        <!-- Used for Solr core export/import -->
        <dependency>
            <groupId>com.opencsv</groupId>
            <artifactId>opencsv</artifactId>
            <version>5.9</version>
        </dependency>

        <!-- Email templating -->
        <dependency>
            <groupId>org.apache.velocity</groupId>
            <artifactId>velocity-engine-core</artifactId>
        </dependency>

        <dependency>
            <groupId>org.xmlunit</groupId>
            <artifactId>xmlunit-core</artifactId>
            <scope>test</scope>
        </dependency>

        <dependency>
            <groupId>org.apache.bcel</groupId>
            <artifactId>bcel</artifactId>
<<<<<<< HEAD
            <version>6.7.0</version>
=======
            <version>6.6.0</version>
>>>>>>> 4c69f0f8
            <scope>test</scope>
        </dependency>

        <!-- required for openaire api integration -->
        <dependency>
            <groupId>eu.openaire</groupId>
            <artifactId>funders-model</artifactId>
            <version>2.0.0</version>
            <exclusions>
                <!-- Newer version pulled in via Jersey below -->
                <exclusion>
                    <groupId>org.javassist</groupId>
                    <artifactId>javassist</artifactId>
                </exclusion>
            </exclusions>
        </dependency>
        
        <dependency>
          <groupId>eu.openaire</groupId>
          <artifactId>broker-client</artifactId>
          <version>1.1.2</version>
        </dependency>

        <dependency>
            <groupId>org.mock-server</groupId>
            <artifactId>mockserver-junit-rule</artifactId>
            <version>5.11.2</version>
            <scope>test</scope>
            <exclusions>
                <!-- Exclude snakeyaml to avoid conflicts with: spring-boot-starter-cache -->
            	<exclusion>
            		<groupId>org.yaml</groupId>
            		<artifactId>snakeyaml</artifactId>
            	</exclusion>
                <exclusion>
                    <groupId>com.fasterxml.jackson.datatype</groupId>
                    <artifactId>jackson-datatype-jsr310</artifactId>
                </exclusion>
                <!-- Resolve dependency conflicts with Hibernate -->
                <exclusion>
                    <groupId>javax.xml.bind</groupId>
                    <artifactId>jaxb-api</artifactId>
                </exclusion>
                <!-- Resolve dependency conflicts with Solr -->
                <exclusion>
                    <groupId>javax.servlet</groupId>
                    <artifactId>javax.servlet-api</artifactId>
                </exclusion>
            </exclusions>
        </dependency>
        
        <dependency>
            <groupId>io.findify</groupId>
            <artifactId>s3mock_2.13</artifactId>
            <version>0.2.6</version>
            <scope>test</scope>
            <exclusions>
                <exclusion>
                    <groupId>com.amazonawsl</groupId>
                    <artifactId>aws-java-sdk-s3</artifactId>
                </exclusion>
                <exclusion>
                    <groupId>com.amazonaws</groupId>
                    <artifactId>aws-java-sdk-s3</artifactId>
                </exclusion>
            </exclusions>
        </dependency>

        <dependency>
            <groupId>com.google.inject</groupId>
            <artifactId>guice</artifactId>
        </dependency>

        <dependency>
            <groupId>com.google.code.gson</groupId>
            <artifactId>gson</artifactId>
        </dependency>

        <dependency>
            <groupId>org.apache.jclouds</groupId>
            <artifactId>jclouds-core</artifactId>
            <version>2.5.0</version>
            <exclusions>
               <exclusion>
                    <groupId>com.google.code.gson</groupId>
                    <artifactId>gson</artifactId>
                </exclusion>
                <exclusion>
                    <groupId>com.google.inject</groupId>
                    <artifactId>guice</artifactId>
                </exclusion>
                <exclusion>
                    <groupId>com.sun.xml.bind</groupId>
                    <artifactId>jaxb-impl</artifactId>
                </exclusion>
            </exclusions>
        </dependency>

        <dependency>
            <groupId>org.apache.jclouds</groupId>
            <artifactId>jclouds-blobstore</artifactId>
            <version>2.5.0</version>
        </dependency>

        <dependency>
            <groupId>org.apache.jclouds.api</groupId>
            <artifactId>filesystem</artifactId>
            <version>2.5.0</version>
        </dependency>

        <dependency>
            <groupId>org.apache.jclouds.provider</groupId>
            <artifactId>aws-s3</artifactId>
            <version>2.5.0</version>
        </dependency>

        <dependency>
            <groupId>io.findify</groupId>
            <artifactId>s3mock_2.13</artifactId>
            <version>0.2.6</version>
            <scope>test</scope>
            <exclusions>
                <exclusion>
                    <groupId>com.amazonawsl</groupId>
                    <artifactId>aws-java-sdk-s3</artifactId>
                </exclusion>
                <exclusion>
                    <groupId>com.amazonaws</groupId>
                    <artifactId>aws-java-sdk-s3</artifactId>
                </exclusion>
            </exclusions>
        </dependency>

    </dependencies>

    <dependencyManagement>
        <dependencies>
          <!-- for mockserver -->
          <!-- Solve dependency convergence issues related to Solr and
               'mockserver-junit-rule' by selecting the versions we want to use. -->
          <dependency>
            <groupId>io.netty</groupId>
            <artifactId>netty-buffer</artifactId>
            <version>4.1.106.Final</version>
          </dependency>
          <dependency>
            <groupId>io.netty</groupId>
            <artifactId>netty-transport</artifactId>
            <version>4.1.106.Final</version>
          </dependency>
          <dependency>
            <groupId>io.netty</groupId>
            <artifactId>netty-transport-native-unix-common</artifactId>
            <version>4.1.106.Final</version>
           </dependency>
          <dependency>
            <groupId>io.netty</groupId>
            <artifactId>netty-common</artifactId>
            <version>4.1.106.Final</version>
          </dependency>
          <dependency>
            <groupId>io.netty</groupId>
            <artifactId>netty-handler</artifactId>
            <version>4.1.106.Final</version>
          </dependency>
          <dependency>
            <groupId>io.netty</groupId>
            <artifactId>netty-codec</artifactId>
            <version>4.1.106.Final</version>
          </dependency>
          <dependency>
            <groupId>org.apache.velocity</groupId>
            <artifactId>velocity-engine-core</artifactId>
            <version>2.3</version>
          </dependency>
          <dependency>
              <groupId>org.xmlunit</groupId>
              <artifactId>xmlunit-core</artifactId>
              <version>2.10.0</version>
              <scope>test</scope>
          </dependency>
          <dependency>
            <groupId>com.github.java-json-tools</groupId>
            <artifactId>json-schema-validator</artifactId>
            <version>2.2.14</version>
          </dependency>
          <dependency>
            <groupId>jakarta.validation</groupId>
            <artifactId>jakarta.validation-api</artifactId>
            <version>3.0.2</version>
          </dependency>
          <dependency>
            <groupId>io.swagger</groupId>
            <artifactId>swagger-core</artifactId>
            <version>1.6.2</version>
          </dependency>
          <dependency>
            <groupId>org.scala-lang</groupId>
            <artifactId>scala-library</artifactId>
<<<<<<< HEAD
            <version>2.13.11</version>
=======
            <version>2.13.9</version>
>>>>>>> 4c69f0f8
            <scope>test</scope>
          </dependency>
        </dependencies>
    </dependencyManagement>

</project><|MERGE_RESOLUTION|>--- conflicted
+++ resolved
@@ -12,11 +12,7 @@
     <parent>
         <groupId>org.dspace</groupId>
         <artifactId>dspace-parent</artifactId>
-<<<<<<< HEAD
         <version>9.0-SNAPSHOT</version>
-=======
-        <version>7.6</version>
->>>>>>> 4c69f0f8
         <relativePath>..</relativePath>
     </parent>
 
@@ -577,7 +573,6 @@
             <artifactId>solr-core</artifactId>
             <scope>test</scope>
             <version>${solr.client.version}</version>
-<<<<<<< HEAD
             <exclusions>
                 <!-- Later version provided by Hibernate -->
                 <exclusion>
@@ -585,8 +580,6 @@
                     <artifactId>antlr4-runtime</artifactId>
                 </exclusion>
             </exclusions>
-=======
->>>>>>> 4c69f0f8
         </dependency>
         <dependency>
             <groupId>org.apache.lucene</groupId>
@@ -762,11 +755,7 @@
         <dependency>
             <groupId>org.json</groupId>
             <artifactId>json</artifactId>
-<<<<<<< HEAD
             <version>20231013</version>
-=======
-            <version>20230227</version>
->>>>>>> 4c69f0f8
         </dependency>
 
         <!-- Useful for testing command-line tools -->
@@ -799,11 +788,7 @@
         <dependency>
             <groupId>org.apache.bcel</groupId>
             <artifactId>bcel</artifactId>
-<<<<<<< HEAD
             <version>6.7.0</version>
-=======
-            <version>6.6.0</version>
->>>>>>> 4c69f0f8
             <scope>test</scope>
         </dependency>
 
@@ -820,7 +805,7 @@
                 </exclusion>
             </exclusions>
         </dependency>
-        
+
         <dependency>
           <groupId>eu.openaire</groupId>
           <artifactId>broker-client</artifactId>
@@ -854,7 +839,7 @@
                 </exclusion>
             </exclusions>
         </dependency>
-        
+
         <dependency>
             <groupId>io.findify</groupId>
             <artifactId>s3mock_2.13</artifactId>
@@ -919,24 +904,6 @@
             <artifactId>aws-s3</artifactId>
             <version>2.5.0</version>
         </dependency>
-
-        <dependency>
-            <groupId>io.findify</groupId>
-            <artifactId>s3mock_2.13</artifactId>
-            <version>0.2.6</version>
-            <scope>test</scope>
-            <exclusions>
-                <exclusion>
-                    <groupId>com.amazonawsl</groupId>
-                    <artifactId>aws-java-sdk-s3</artifactId>
-                </exclusion>
-                <exclusion>
-                    <groupId>com.amazonaws</groupId>
-                    <artifactId>aws-java-sdk-s3</artifactId>
-                </exclusion>
-            </exclusions>
-        </dependency>
-
     </dependencies>
 
     <dependencyManagement>
@@ -1003,11 +970,7 @@
           <dependency>
             <groupId>org.scala-lang</groupId>
             <artifactId>scala-library</artifactId>
-<<<<<<< HEAD
             <version>2.13.11</version>
-=======
-            <version>2.13.9</version>
->>>>>>> 4c69f0f8
             <scope>test</scope>
           </dependency>
         </dependencies>
