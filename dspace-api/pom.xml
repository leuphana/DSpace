<project xmlns="http://maven.apache.org/POM/4.0.0" xmlns:xsi="http://www.w3.org/2001/XMLSchema-instance" xsi:schemaLocation="http://maven.apache.org/POM/4.0.0 http://maven.apache.org/maven-v4_0_0.xsd">
    <modelVersion>4.0.0</modelVersion>
    <groupId>org.dspace</groupId>
    <artifactId>dspace-api</artifactId>
    <name>DSpace Kernel :: API and Implementation</name>
    <description>DSpace core data model and service APIs.</description>

    <!--
       A Parent POM that Maven inherits DSpace Defaults
       POM attributes from.
    -->
    <parent>
        <groupId>org.dspace</groupId>
        <artifactId>dspace-parent</artifactId>
        <version>4.0-SNAPSHOT</version>
        <relativePath>..</relativePath>
    </parent>

    <properties>
        <!-- This is the path to the root [dspace-src] directory. -->
        <root.basedir>${basedir}/..</root.basedir>
    </properties>

    <!--
       Runtime and Compile Time dependencies for DSpace.
    -->
    <build>
        <resources>
            <resource>
                <directory>src/main/resources</directory>
                <includes>
                    <include>maven.properties</include>
                    <include>scm.properties</include>
                </includes>
                <filtering>true</filtering>
            </resource>
            <resource>
                <directory>src/main/resources</directory>
                <excludes>
                    <exclude>maven.properties</exclude>
                    <exclude>scm.properties</exclude>
                </excludes>
                <filtering>false</filtering>
            </resource>
        </resources>
        <plugins>
            <plugin>
                <groupId>org.apache.maven.plugins</groupId>
                <artifactId>maven-compiler-plugin</artifactId>
                <configuration>
                    <debug>true</debug>
                    <showDeprecation>true</showDeprecation>
                </configuration>
            </plugin>
            <plugin>
                <groupId>org.apache.maven.plugins</groupId>
                <artifactId>maven-jar-plugin</artifactId>
                <configuration>
                    <archive>
                        <manifest>
                            <addDefaultImplementationEntries>true</addDefaultImplementationEntries>
                            <addDefaultSpecificationEntries>true</addDefaultSpecificationEntries>
                        </manifest>
                    </archive>
                </configuration>
                <executions>
                    <execution>
                        <goals>
                            <goal>test-jar</goal>
                        </goals>
                    </execution>
                </executions>
            </plugin>
            <plugin>
                <artifactId>maven-dependency-plugin</artifactId>
                <version>2.3</version>
                <executions>
                    <execution>
                        <id>setupTestEnvironment</id>
                        <phase>generate-test-resources</phase>
                        <goals>
                            <goal>unpack</goal>
                        </goals>
                        <configuration>
                            <outputDirectory>${project.build.directory}/testing</outputDirectory>
                            <artifactItems>
                                <artifactItem>
                                    <groupId>org.dspace</groupId>
                                    <artifactId>dspace-parent</artifactId>
                                    <version>${project.version}</version>
                                    <type>zip</type>
                                    <classifier>testEnvironment</classifier>
                                </artifactItem>
                            </artifactItems>
                        </configuration>
                    </execution>
                </executions>
            </plugin>
            <plugin>
                <groupId>com.mycila.maven-license-plugin</groupId>
                <artifactId>maven-license-plugin</artifactId>
                <configuration>
                    <excludes>
                        <exclude>**/src/test/resources/**</exclude>
                        <exclude>**/src/test/data/**</exclude>
                        <exclude>**/.gitignore</exclude>
                        <exclude>src/test/data/dspaceFolder/config/spiders/**</exclude>
                    </excludes>
                </configuration>
            </plugin>
            <!-- This plugin allows us to run a Groovy script in our Maven POM
                    (see: http://gmaven.codehaus.org/Executing+Groovy+Code )
                    We are generating a OS-agnostic version (agnostic.build.dir) of
                    the ${project.build.directory} property (full path of target dir).
                    This is necessary so that the FileWeaver & Surefire plugins can
                    use it to initialize the Unit Test Framework's dspace.cfg file.
                    Otherwise, the Unit Test Framework will not work on Windows OS.
                    This Groovy code was mostly borrowed from:
                    http://stackoverflow.com/questions/3872355/how-to-convert-file-separator-in-maven
            -->
            <plugin>
                <groupId>org.codehaus.gmaven</groupId>
                <artifactId>gmaven-plugin</artifactId>
                <version>1.4</version>
                <executions>
                    <execution>
                        <id>setproperty</id>
                        <phase>generate-test-resources</phase>
                        <goals>
                            <goal>execute</goal>
                        </goals>
                        <configuration>
                            <source>
                            pom.properties['agnostic.build.dir']=project.build.directory.replace('\\','/');
                            println("Initializing Maven property 'agnostic.build.dir' to: " + project.properties['agnostic.build.dir']);
                            </source>
                        </configuration>
                    </execution>
                </executions>
            </plugin>
            <!-- FileWeaver plugin is in charge of initializing & "weaving" together
                 the dspace.cfg file to be used by the Unit Testing framework -->
            <plugin>
                <groupId>edu.iu.ul.maven.plugins</groupId>
                <artifactId>fileweaver</artifactId>
                <version>1.0</version>
                <configuration>
                    <outputs>
                        <output>
                            <outputPath>${agnostic.build.dir}/testing</outputPath>
                            <name>dspace.cfg.woven</name>
                            <parts>
                                <part>
                                    <path>${agnostic.build.dir}/testing/dspace/config/dspace.cfg</path>
                                </part>
                                <part>
                                    <path>${agnostic.build.dir}/testing/dspace.cfg.more</path>
                                </part>
                            </parts>
                            <properties>
                                <dspace.install.dir>${agnostic.build.dir}/testing/dspace</dspace.install.dir>
                            </properties>
                        </output>
                    </outputs>
                </configuration>
                <executions>
                    <execution>
                        <id>edit-dspace-cfg</id>
                        <phase>process-test-resources</phase>
                        <goals>
                            <goal>weave</goal>
                        </goals>
                    </execution>
                </executions>
            </plugin>

            <!--
                The ant plugin below ensures that the dspace "woven" configuration file ends up in the dspace directory
                The dspace service manager needs this "woven" configuration file when it starts
            -->
            <plugin>
              <artifactId>maven-antrun-plugin</artifactId>
              <executions>
                <execution>
                  <phase>process-test-resources</phase>
                  <configuration>
                    <tasks>
                        <copy file="${agnostic.build.dir}/testing/dspace.cfg.woven" tofile="${agnostic.build.dir}/testing/dspace/config/dspace.cfg" />
                    </tasks>
                  </configuration>
                  <goals>
                    <goal>run</goal>
                  </goals>
                </execution>
              </executions>
            </plugin>

            <plugin>
                <artifactId>maven-surefire-plugin</artifactId>
                <configuration>
                    <systemPropertyVariables>
                        <dspace.dir>${agnostic.build.dir}/testing/dspace</dspace.dir>
                        <dspace.dir.static>${basedir}/src/test/data/dspaceFolder</dspace.dir.static>
                        <dspace.configuration>${agnostic.build.dir}/testing/dspace/config/dspace.cfg</dspace.configuration>
                        <db.schema.path>${agnostic.build.dir}/testing/dspace/etc/h2/database_schema.sql</db.schema.path>
                        <dspace.log.init.disable>true</dspace.log.init.disable>
                    </systemPropertyVariables>
                </configuration>
            </plugin>

            <plugin>
                <groupId>org.codehaus.mojo</groupId>
                <artifactId>build-helper-maven-plugin</artifactId>
                <version>1.7</version>
                <executions>
                    <execution>
                        <phase>validate</phase>
                        <goals>
                            <goal>maven-version</goal>
                        </goals>
                    </execution>
                </executions>
            </plugin>

            <plugin>
                <groupId>org.codehaus.mojo</groupId>
                <artifactId>buildnumber-maven-plugin</artifactId>
                <version>1.2</version>
                <executions>
                    <execution>
                        <phase>validate</phase>
                        <goals>
                            <goal>create</goal>
                        </goals>
                    </execution>
                </executions>
            </plugin>
        </plugins>
    </build>

    <dependencies>
        <dependency>
            <groupId>org.dspace</groupId>
            <artifactId>handle</artifactId>
        </dependency>
        <dependency>
            <groupId>org.dspace</groupId>
            <artifactId>jargon</artifactId>
        </dependency>
        <dependency>
            <groupId>org.dspace</groupId>
            <artifactId>mets</artifactId>
        </dependency>
        <dependency>
            <groupId>org.dspace.dependencies</groupId>
            <artifactId>dspace-tm-extractors</artifactId>
        </dependency>
        <dependency>
            <groupId>org.apache.lucene</groupId>
            <artifactId>lucene-core</artifactId>
        </dependency>
        <dependency>
            <groupId>org.apache.lucene</groupId>
            <artifactId>lucene-analyzers-common</artifactId>
        </dependency>
        <dependency>
            <groupId>org.apache.lucene</groupId>
            <artifactId>lucene-queryparser</artifactId>
        </dependency>
        <dependency>
            <groupId>commons-cli</groupId>
            <artifactId>commons-cli</artifactId>
        </dependency>
        <dependency>
            <groupId>commons-codec</groupId>
            <artifactId>commons-codec</artifactId>
        </dependency>
        <dependency>
            <groupId>commons-collections</groupId>
            <artifactId>commons-collections</artifactId>
        </dependency>
        <dependency>
            <groupId>commons-dbcp</groupId>
            <artifactId>commons-dbcp</artifactId>
        </dependency>
        <dependency>
            <groupId>commons-fileupload</groupId>
            <artifactId>commons-fileupload</artifactId>
        </dependency>

        <dependency>
            <groupId>commons-httpclient</groupId>
            <artifactId>commons-httpclient</artifactId>
        </dependency>

        <dependency>
            <groupId>commons-io</groupId>
            <artifactId>commons-io</artifactId>
        </dependency>
        <dependency>
            <groupId>commons-lang</groupId>
            <artifactId>commons-lang</artifactId>
        </dependency>
        <dependency>
            <groupId>commons-pool</groupId>
            <artifactId>commons-pool</artifactId>
        </dependency>
        <dependency>
            <groupId>commons-validator</groupId>
            <artifactId>commons-validator</artifactId>
        </dependency>
        <dependency>
            <groupId>javax.mail</groupId>
            <artifactId>mail</artifactId>
        </dependency>
        <dependency>
            <groupId>javax.servlet</groupId>
            <artifactId>servlet-api</artifactId>
            <scope>provided</scope>
        </dependency>
        <dependency>
            <groupId>jaxen</groupId>
            <artifactId>jaxen</artifactId>
            <exclusions>
                <exclusion>
                    <artifactId>xom</artifactId>
                    <groupId>xom</groupId>
                </exclusion>
            </exclusions>
        </dependency>
        <dependency>
            <groupId>jdom</groupId>
            <artifactId>jdom</artifactId>
        </dependency>
        <dependency>
            <groupId>log4j</groupId>
            <artifactId>log4j</artifactId>
        </dependency>
        <dependency>
            <groupId>oro</groupId>
            <artifactId>oro</artifactId>
        </dependency>
        <dependency>
            <groupId>org.apache.pdfbox</groupId>
            <artifactId>pdfbox</artifactId>
        </dependency>
        <dependency>
           <groupId>org.apache.pdfbox</groupId>
           <artifactId>fontbox</artifactId>
        </dependency>
        <dependency>
           <groupId>org.apache.pdfbox</groupId>
           <artifactId>jempbox</artifactId>
        </dependency>
        <dependency>
            <groupId>org.bouncycastle</groupId>
            <artifactId>bcprov-jdk15</artifactId>
        </dependency>
        <dependency>
            <groupId>org.bouncycastle</groupId>
            <artifactId>bcmail-jdk15</artifactId>
        </dependency>
        <dependency>
            <groupId>org.apache.poi</groupId>
            <artifactId>poi</artifactId>
        </dependency>
        <dependency>
            <groupId>org.apache.poi</groupId>
            <artifactId>poi-scratchpad</artifactId>
        </dependency>
        <dependency>
            <groupId>org.apache.poi</groupId>
            <artifactId>poi-ooxml</artifactId>
        </dependency>
        <dependency>
            <groupId>net.java.dev.rome</groupId>
            <artifactId>rome</artifactId>
        </dependency>
        <dependency>
            <groupId>rome</groupId>
            <artifactId>opensearch</artifactId>
        </dependency>
        <dependency>
            <groupId>xalan</groupId>
            <artifactId>xalan</artifactId>
        </dependency>
        <dependency>
            <groupId>xerces</groupId>
            <artifactId>xercesImpl</artifactId>
        </dependency>
        <dependency>
            <groupId>xml-apis</groupId>
            <artifactId>xmlParserAPIs</artifactId>
        </dependency>
        <dependency>
            <groupId>javax.activation</groupId>
            <artifactId>activation</artifactId>
        </dependency>
        <dependency>
            <groupId>com.ibm.icu</groupId>
            <artifactId>icu4j</artifactId>
        </dependency>
        <dependency>
            <groupId>org.dspace</groupId>
            <artifactId>oclc-harvester2</artifactId>
        </dependency>
        <dependency>
            <groupId>org.dspace</groupId>
            <artifactId>dspace-services</artifactId>
        </dependency>
        <dependency>
            <groupId>junit</groupId>
            <artifactId>junit</artifactId>
            <scope>test</scope>
        </dependency>
        <dependency>
            <groupId>org.dspace.dependencies.jmockit</groupId>
            <artifactId>dspace-jmockit</artifactId>
            <scope>test</scope>
        </dependency>
        <dependency>
            <groupId>com.h2database</groupId>
            <artifactId>h2</artifactId>
            <scope>test</scope>
        </dependency>
        <dependency>
            <groupId>org.databene</groupId>
            <artifactId>contiperf</artifactId>
            <scope>test</scope>
        </dependency>
        <dependency>
            <groupId>org.rometools</groupId>
            <artifactId>rome-modules</artifactId>
            <version>1.0</version>
        </dependency>
        <dependency>
            <groupId>gr.ekt.bte</groupId>
            <artifactId>bte-core</artifactId>
            <version>0.9.2.2</version>
        </dependency>
        <dependency>
            <groupId>gr.ekt.bte</groupId>
            <artifactId>bte-io</artifactId>
            <version>0.9.2.2</version>
        </dependency>
        <dependency>
            <groupId>org.apache.httpcomponents</groupId>
            <artifactId>httpclient</artifactId>
            <version>4.2.1</version>
        </dependency>
        <dependency>
            <groupId>org.apache.solr</groupId>
            <artifactId>solr-solrj</artifactId>
            <version>${solr.version}</version>
            <exclusions>
                <exclusion>
                    <groupId>org.slf4j</groupId>
                    <artifactId>jcl-over-slf4j</artifactId>
                </exclusion>
                <exclusion>
                    <groupId>org.slf4j</groupId>
                    <artifactId>slf4j-api</artifactId>
                </exclusion>
            </exclusions>
        </dependency>
        <dependency>
            <groupId>commons-configuration</groupId>
            <artifactId>commons-configuration</artifactId>
            <version>1.8</version>
        </dependency>
        <dependency>
            <groupId>org.dspace.dependencies</groupId>
            <artifactId>dspace-geoip</artifactId>
            <version>1.2.3</version>
        </dependency>
        <dependency>
            <groupId>org.apache.ant</groupId>
            <artifactId>ant</artifactId>
        </dependency>
        <dependency>
            <groupId>org.dspace.dnsjava</groupId>
            <artifactId>dnsjava</artifactId>
            <version>2.0.6</version>
        </dependency>

        <dependency>
            <groupId>org.elasticsearch</groupId>
            <artifactId>elasticsearch</artifactId>
            <version>0.90.3</version>
        </dependency>

        <dependency>
            <groupId>com.coverity.security</groupId>
            <artifactId>coverity-escapers</artifactId>
            <version>1.1.1</version>
        </dependency>

        <!--  Gson: Java to Json conversion -->
        <dependency>
            <groupId>com.google.code.gson</groupId>
            <artifactId>gson</artifactId>
            <scope>compile</scope>
        </dependency>

        <dependency>
            <groupId>postgresql</groupId>
            <artifactId>postgresql</artifactId>
        </dependency>

        <dependency>
            <groupId>org.slf4j</groupId>
            <artifactId>slf4j-api</artifactId>
        </dependency>

<<<<<<< HEAD
		<dependency>
	    	<groupId>backport-util-concurrent</groupId>
	    	<artifactId>backport-util-concurrent</artifactId>
	    	<version>3.1</version>
		</dependency>
		
		<dependency>
	    	<groupId>backport-util-concurrent</groupId>
	    	<artifactId>backport-util-concurrent</artifactId>
	    	<version>3.1</version>
		</dependency>
=======
	<dependency>
            <groupId>backport-util-concurrent</groupId>
            <artifactId>backport-util-concurrent</artifactId>
            <version>3.1</version>
        </dependency>

        <dependency>
            <groupId>net.sf.flexjson</groupId>
            <artifactId>flexjson</artifactId>            
        </dependency>
>>>>>>> d76ebbdb
        
    </dependencies>

</project><|MERGE_RESOLUTION|>--- conflicted
+++ resolved
@@ -506,37 +506,17 @@
             <groupId>postgresql</groupId>
             <artifactId>postgresql</artifactId>
         </dependency>
-
+		
         <dependency>
             <groupId>org.slf4j</groupId>
             <artifactId>slf4j-api</artifactId>
         </dependency>
-
-<<<<<<< HEAD
-		<dependency>
-	    	<groupId>backport-util-concurrent</groupId>
-	    	<artifactId>backport-util-concurrent</artifactId>
-	    	<version>3.1</version>
-		</dependency>
 		
 		<dependency>
 	    	<groupId>backport-util-concurrent</groupId>
 	    	<artifactId>backport-util-concurrent</artifactId>
 	    	<version>3.1</version>
 		</dependency>
-=======
-	<dependency>
-            <groupId>backport-util-concurrent</groupId>
-            <artifactId>backport-util-concurrent</artifactId>
-            <version>3.1</version>
-        </dependency>
-
-        <dependency>
-            <groupId>net.sf.flexjson</groupId>
-            <artifactId>flexjson</artifactId>            
-        </dependency>
->>>>>>> d76ebbdb
-        
     </dependencies>
 
 </project>