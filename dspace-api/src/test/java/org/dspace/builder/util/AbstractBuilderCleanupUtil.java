/**
 * The contents of this file are subject to the license and copyright
 * detailed in the LICENSE and NOTICE files at the root of the source
 * tree and available online at
 *
 * http://www.dspace.org/license/
 */
package org.dspace.builder.util;

import java.util.ArrayList;
import java.util.LinkedHashMap;
import java.util.List;
import java.util.Map;

import org.dspace.builder.AbstractBuilder;
import org.dspace.builder.BitstreamBuilder;
import org.dspace.builder.BitstreamFormatBuilder;
import org.dspace.builder.BundleBuilder;
import org.dspace.builder.ClaimedTaskBuilder;
import org.dspace.builder.CollectionBuilder;
import org.dspace.builder.CommunityBuilder;
import org.dspace.builder.EPersonBuilder;
import org.dspace.builder.EntityTypeBuilder;
import org.dspace.builder.GroupBuilder;
import org.dspace.builder.ItemBuilder;
import org.dspace.builder.MetadataFieldBuilder;
import org.dspace.builder.MetadataSchemaBuilder;
<<<<<<< HEAD
import org.dspace.builder.OrcidHistoryBuilder;
import org.dspace.builder.OrcidQueueBuilder;
=======
import org.dspace.builder.OrcidTokenBuilder;
>>>>>>> ad4f1d8b
import org.dspace.builder.PoolTaskBuilder;
import org.dspace.builder.ProcessBuilder;
import org.dspace.builder.RelationshipBuilder;
import org.dspace.builder.RelationshipTypeBuilder;
import org.dspace.builder.RequestItemBuilder;
import org.dspace.builder.ResourcePolicyBuilder;
import org.dspace.builder.SiteBuilder;
import org.dspace.builder.WorkflowItemBuilder;
import org.dspace.builder.WorkspaceItemBuilder;

/**
 * This class will ensure that all the builders that are registered will be cleaned up in the order as defined
 * in the constructor. This will ensure foreign-key constraint safe deletion of the objects made with these
 * builders.
 */
public class AbstractBuilderCleanupUtil {

    private final LinkedHashMap<String, List<AbstractBuilder>> map
            = new LinkedHashMap<>();

    /**
     * Constructor that will initialize the Map with a predefined order for deletion.
     * <P>
     * Objects are deleted top-to-bottom in this Map. Objects that need to be removed *first*
     * should appear at the top. Objects that may be deleted later, appear at the bottom.
     */
    public AbstractBuilderCleanupUtil() {
        initMap();
    }

    private void initMap() {
<<<<<<< HEAD
        map.put(OrcidQueueBuilder.class.getName(), new ArrayList<>());
        map.put(OrcidHistoryBuilder.class.getName(), new ArrayList<>());
=======
        map.put(OrcidTokenBuilder.class.getName(), new ArrayList<>());
>>>>>>> ad4f1d8b
        map.put(ResourcePolicyBuilder.class.getName(), new ArrayList<>());
        map.put(RelationshipBuilder.class.getName(), new ArrayList<>());
        map.put(RequestItemBuilder.class.getName(), new ArrayList<>());
        map.put(PoolTaskBuilder.class.getName(), new ArrayList<>());
        map.put(WorkflowItemBuilder.class.getName(), new ArrayList<>());
        map.put(WorkspaceItemBuilder.class.getName(), new ArrayList<>());
        map.put(BitstreamBuilder.class.getName(), new ArrayList<>());
        map.put(BitstreamFormatBuilder.class.getName(), new ArrayList<>());
        map.put(ClaimedTaskBuilder.class.getName(), new ArrayList<>());
        map.put(BundleBuilder.class.getName(), new ArrayList<>());
        map.put(ItemBuilder.class.getName(), new ArrayList<>());
        map.put(CollectionBuilder.class.getName(), new ArrayList<>());
        map.put(CommunityBuilder.class.getName(), new ArrayList<>());
        map.put(GroupBuilder.class.getName(), new ArrayList<>());
        map.put(EPersonBuilder.class.getName(), new ArrayList<>());
        map.put(RelationshipTypeBuilder.class.getName(), new ArrayList<>());
        map.put(EntityTypeBuilder.class.getName(), new ArrayList<>());
        map.put(MetadataFieldBuilder.class.getName(), new ArrayList<>());
        map.put(MetadataSchemaBuilder.class.getName(), new ArrayList<>());
        map.put(SiteBuilder.class.getName(), new ArrayList<>());
        map.put(ProcessBuilder.class.getName(), new ArrayList<>());
    }

    /**
     * Adds a builder to the map.
     * This will make a new linkedList if the name doesn't exist yet as a key in the map with a list, if it already
     * exists it will simply add the AbstractBuilder to that list.
     * @param abstractBuilder   The AbstractBuilder to be added
     */
    public void addToMap(AbstractBuilder abstractBuilder) {
        map.computeIfAbsent(abstractBuilder.getClass().getName(), k -> new ArrayList<>()).add(abstractBuilder);
    }

    /**
     * This method takes care of iterating over all the AbstractBuilders in the predefined order and calls
     * the cleanup method to delete the objects from the database.
     * @throws Exception    If something goes wrong
     */
    public void cleanupBuilders() throws Exception {
        for (Map.Entry<String, List<AbstractBuilder>> entry : map.entrySet()) {
            List<AbstractBuilder> list = entry.getValue();
            for (AbstractBuilder abstractBuilder : list) {
                abstractBuilder.cleanup();
            }
        }
    }

    /**
     * Clears and re-initialises the map of builders
     */
    public void cleanupMap() {
        this.map.clear();
        initMap();
    }
}<|MERGE_RESOLUTION|>--- conflicted
+++ resolved
@@ -25,12 +25,9 @@
 import org.dspace.builder.ItemBuilder;
 import org.dspace.builder.MetadataFieldBuilder;
 import org.dspace.builder.MetadataSchemaBuilder;
-<<<<<<< HEAD
 import org.dspace.builder.OrcidHistoryBuilder;
 import org.dspace.builder.OrcidQueueBuilder;
-=======
 import org.dspace.builder.OrcidTokenBuilder;
->>>>>>> ad4f1d8b
 import org.dspace.builder.PoolTaskBuilder;
 import org.dspace.builder.ProcessBuilder;
 import org.dspace.builder.RelationshipBuilder;
@@ -62,12 +59,9 @@
     }
 
     private void initMap() {
-<<<<<<< HEAD
         map.put(OrcidQueueBuilder.class.getName(), new ArrayList<>());
         map.put(OrcidHistoryBuilder.class.getName(), new ArrayList<>());
-=======
         map.put(OrcidTokenBuilder.class.getName(), new ArrayList<>());
->>>>>>> ad4f1d8b
         map.put(ResourcePolicyBuilder.class.getName(), new ArrayList<>());
         map.put(RelationshipBuilder.class.getName(), new ArrayList<>());
         map.put(RequestItemBuilder.class.getName(), new ArrayList<>());
