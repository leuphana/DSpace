/**
 * The contents of this file are subject to the license and copyright
 * detailed in the LICENSE and NOTICE files at the root of the source
 * tree and available online at
 *
 * http://www.dspace.org/license/
 */
package org.dspace.content;

import static org.junit.Assert.assertEquals;
import static org.mockito.Matchers.any;
import static org.mockito.Mockito.mock;
import static org.mockito.Mockito.when;

import java.util.ArrayList;
import java.util.LinkedList;
import java.util.List;
import java.util.UUID;

import org.dspace.content.dao.RelationshipTypeDAO;
import org.dspace.content.service.EntityTypeService;
import org.dspace.content.service.ItemService;
import org.dspace.content.service.RelationshipService;
import org.dspace.content.service.RelationshipTypeService;
import org.dspace.core.Context;
import org.junit.Test;
import org.junit.runner.RunWith;
import org.mockito.InjectMocks;
import org.mockito.Mock;
import org.mockito.runners.MockitoJUnitRunner;

@RunWith(MockitoJUnitRunner.class)
public class EntityServiceImplTest  {

    @InjectMocks
    private EntityServiceImpl entityService;

    @Mock
    private Context context;

    @Mock
    private ItemService itemService;

    @Mock
    private RelationshipService relationshipService;

    @Mock
    private RelationshipTypeService relationshipTypeService;

    @Mock
    private EntityTypeService entityTypeService;

    @Mock
    private EntityType leftType;

    @Mock
    private EntityType rightType;

    @Test
    public void testfindByItemId() throws Exception {
        // Declare objects utilized in unit test
        Item item = mock(Item.class);
        List<Relationship> relationshipList = new ArrayList<>();
        Relationship relationship = mock(Relationship.class);
        relationship.setId(9);
        relationshipList.add(relationship);

        // Mock the state of objects utilized in findByItemId() to meet the success criteria of an invocation
        when(itemService.find(any(), any())).thenReturn(item);
        when(item.getName()).thenReturn("ItemName");
        when(relationshipService.findByItem(any(), any())).thenReturn(relationshipList);

        // The returned Entity's item should match the mocked item's name
        assertEquals("TestFindByItem 0", "ItemName",
                entityService.findByItemId(context, item.getID()).getItem().getName());
    }

    @Test
    public void testGetType() throws Exception {
        // Declare objects utilized in unit test
        Entity entity = mock(Entity.class);
        EntityTypeService entityTypeService = mock(EntityTypeService.class);
        Item item = mock(Item.class);
        List<MetadataValue> list = new ArrayList<>();
        MetadataValue metadataValue = mock(MetadataValue.class);
        list.add(metadataValue);
        EntityType entityType = entityTypeService.findByEntityType(context, "testType");

        // The returned EntityType should equal our defined entityType case
        assertEquals("TestGetType 0", entityType, entityService.getType(context, entity));
    }

    @Test
    public void testGetLeftRelation() {
        // Declare objects utilized in unit test
        Item item = mock(Item.class);
        UUID uuid = UUID.randomUUID();
        Relationship relationship = mock(Relationship.class);
        List<Relationship> relationshipList = new ArrayList<>();
        relationshipList.add(relationship);
        Entity entity = mock(Entity.class);

        // Mock the state of objects utilized in getLeftRelation() to meet the success criteria of an invocation
        when(entity.getItem()).thenReturn(item);
        when(relationship.getLeftItem()).thenReturn(item);
        when(item.getID()).thenReturn(uuid);
        when(entity.getRelationships()).thenReturn(relationshipList);

        // The left relation(s) reported from our mocked Entity should match our relationshipList
        assertEquals("TestGetLeftRelations 0", relationshipList, entityService.getLeftRelations(context, entity));
    }

    @Test
    public void testGetRightRelation() {
        // Declare objects utilized in unit test
        Item item = mock(Item.class);
        UUID uuid = UUID.randomUUID();
        Relationship relationship = mock(Relationship.class);
        List<Relationship> relationshipList = new ArrayList<>();
        relationshipList.add(relationship);
        Entity entity = mock(Entity.class);

        // Mock the state of objects utilized in getRightRelation() to meet the success criteria of an invocation
        when(entity.getItem()).thenReturn(item);
        when(relationship.getRightItem()).thenReturn(item);
        when(item.getID()).thenReturn(uuid);
        when(entity.getRelationships()).thenReturn(relationshipList);

        // The right relation(s) reported from our mocked Entity should match our relationshipList
        assertEquals("TestGetLeftRelations 0", relationshipList, entityService.getRightRelations(context, entity));
    }

    @Test
    public void testGetRelationsByTypeName() throws Exception {
        // Declare objects utilized in unit test
        Relationship relationship = mock(Relationship.class);
        RelationshipType relationshipType = mock(RelationshipType.class);
        relationship.setRelationshipType(relationshipType);

        // Currently this unit test will only test one case with one relationship
        List<Relationship> relationshipList = new ArrayList<>();
        relationshipList.add(relationship);

        // Mock the state of objects utilized in getRelationsByType() to meet the success criteria of an invocation
        when(relationshipService.findAll(context, -1, -1)).thenReturn(relationshipList);
        when(relationship.getRelationshipType()).thenReturn(relationshipType);
<<<<<<< HEAD
        when(relationshipType.getLeftLabel()).thenReturn("leftLabel");
=======
        when(relationshipType.getLeftwardType()).thenReturn("leftwardType");
        when(relationshipType.getRightwardType()).thenReturn("rightwardType");
        when(relationshipService.findByTypeName(context, "leftwardType", -1, -1)).thenReturn(relationshipList);
>>>>>>> dd0ab630

        // The relation(s) reported from our defined type should match our relationshipList
        assertEquals("TestGetRelationsByLabel 0", relationshipList,
                entityService.getRelationsByTypeName(context, "leftwardType"));
    }

    @Test
    public void testGetAllRelationshipTypes() throws Exception {
        // Declare objects utilized for this test
        List<MetadataValue> list = new ArrayList<>();
        MetadataValue metadataValue = mock(MetadataValue.class);
        list.add(metadataValue);
        Item item = mock(Item.class);
        RelationshipTypeDAO relationshipTypeDAO = mock(RelationshipTypeDAO.class);
        Entity entity = mock(Entity.class);
        RelationshipType relationshipType = mock(RelationshipType.class);
        relationshipType.setLeftType(leftType);
        relationshipType.setLeftType(rightType);

        // Currently this unit test will only test one case with one relationshipType
        List<RelationshipType> relationshipTypeList = new ArrayList<>();
        relationshipTypeList.add(relationshipType);

        // Mock the state of objects utilized in getAllRelationshipTypes()
        // to meet the success criteria of the invocation
        when(metadataValue.getValue()).thenReturn("testType");
        when(entity.getItem()).thenReturn(item);
        when(itemService.getMetadata(item, "relationship", "type", null, Item.ANY)).thenReturn(list);
<<<<<<< HEAD
        when(relationshipTypeService.findAll(context)).thenReturn(relationshipTypeList);
=======
        when(relationshipTypeDAO.findAll(context, RelationshipType.class, -1, -1)).thenReturn(relationshipTypeList);
        when(relationshipTypeService.findAll(context, -1, -1)).thenReturn(relationshipTypeList);
>>>>>>> dd0ab630
        when(relationshipType.getLeftType()).thenReturn(leftType);
        when(leftType.getID()).thenReturn(0);
        when(entityService.getType(context, entity)).thenReturn(leftType); // Mock
        when(relationshipTypeService.findByEntityType(context, entityService.getType(context, entity), -1, -1))
                .thenReturn(relationshipTypeList);

        // The relation(s) reported from our mocked Entity should match our relationshipList
        assertEquals("TestGetAllRelationshipTypes 0", relationshipTypeList,
                entityService.getAllRelationshipTypes(context, entity));
    }

    @Test
    public void testGetLeftRelationshipTypes() throws Exception {
        // Declare objects utilized in unit test
        Item item = mock(Item.class);
        Entity entity = mock(Entity.class);
        EntityType entityType = mock(EntityType.class);
        RelationshipType relationshipType = mock(RelationshipType.class);

        // Currently this unit test will only test one case with one relationshipType
        List<RelationshipType> relationshipTypeList = new LinkedList<>();
        relationshipTypeList.add(relationshipType);
        List<MetadataValue> metsList = new ArrayList<>();
        MetadataValue metadataValue = mock(MetadataValue.class);
        metsList.add(metadataValue);

        // Mock the state of objects utilized in getLeftRelationshipTypes()
        // to meet the success criteria of the invocation
        when(itemService.getMetadata(any(), any(), any(), any(), any())).thenReturn(metsList);
        when(entity.getItem()).thenReturn(item);
        when(entityType.getID()).thenReturn(0);
        when(relationshipTypeService.findAll(context, -1, -1)).thenReturn(relationshipTypeList);
        when(relationshipType.getLeftType()).thenReturn(entityType);
        when(entityService.getType(context, entity)).thenReturn(entityType);
        when(entityTypeService.findByEntityType(any(), any())).thenReturn(entityType);
        when(relationshipTypeService.findByEntityType(context, entityService.getType(context, entity), true, -1, -1))
                .thenReturn(relationshipTypeList);

        // The left relationshipType(s) reported from our mocked Entity should match our relationshipList
        assertEquals("TestGetLeftRelationshipTypes 0", relationshipTypeList,
                entityService.getLeftRelationshipTypes(context, entity));
    }

    @Test
    public void testGetRightRelationshipTypes() throws Exception {
        // Declare objects utilized in unit test
        Item item = mock(Item.class);
        Entity entity = mock(Entity.class);
        EntityType entityType = mock(EntityType.class);
        RelationshipType relationshipType = mock(RelationshipType.class);

        // Currently this unit test will only test one case with one relationshipType
        List<RelationshipType> relationshipTypeList = new LinkedList<>();
        relationshipTypeList.add(relationshipType);
        List<MetadataValue> metsList = new ArrayList<>();
        MetadataValue metadataValue = mock(MetadataValue.class);
        metsList.add(metadataValue);

        // Mock the state of objects utilized in getRightRelationshipTypes()
        // to meet the success criteria of the invocation
        when(itemService.getMetadata(any(), any(), any(), any(), any())).thenReturn(metsList);
        when(entity.getItem()).thenReturn(item);
        when(entityType.getID()).thenReturn(0);
        when(relationshipTypeService.findAll(context, -1, -1)).thenReturn(relationshipTypeList);
        when(relationshipType.getRightType()).thenReturn(entityType);
        when(entityService.getType(context, entity)).thenReturn(entityType);
        when(entityTypeService.findByEntityType(any(), any())).thenReturn(entityType);
        when(relationshipTypeService.findByEntityType(context, entityService.getType(context, entity), false, -1, -1))
                .thenReturn(relationshipTypeList);

        // The right relationshipType(s) reported from our mocked Entity should match our relationshipList
        assertEquals("TestGetRightRelationshipTypes 0", relationshipTypeList,
                entityService.getRightRelationshipTypes(context, entity));
    }


    @Test
    public void testGetRelationshipTypesByTypeName() throws Exception {
        // Declare objects utilized in unit test
        List<RelationshipType> list = new LinkedList<>();
        RelationshipType relationshipType = mock(RelationshipType.class);
        list.add(relationshipType);

        // Mock the state of objects utilized in getRelationshipTypesByTypeName()
        // to meet the success criteria of the invocation
<<<<<<< HEAD
        when(relationshipTypeService.findAll(context)).thenReturn(list);
        when(relationshipType.getLeftLabel()).thenReturn("leftLabel");
=======
        when(relationshipTypeService.findAll(context, -1, -1)).thenReturn(list);
        when(relationshipType.getLeftwardType()).thenReturn("leftwardType");
        when(relationshipType.getRightwardType()).thenReturn("rightwardType");
        when(relationshipTypeService.findByLeftwardOrRightwardTypeName(context, "leftwardType", -1, -1))
                .thenReturn(list);
>>>>>>> dd0ab630

        // The RelationshipType(s) reported from our mocked Entity should match our list
        assertEquals("TestGetRelationshipTypesByLabel 0", list,
                entityService.getRelationshipTypesByTypeName(context, "leftwardType"));
    }




}<|MERGE_RESOLUTION|>--- conflicted
+++ resolved
@@ -144,13 +144,8 @@
         // Mock the state of objects utilized in getRelationsByType() to meet the success criteria of an invocation
         when(relationshipService.findAll(context, -1, -1)).thenReturn(relationshipList);
         when(relationship.getRelationshipType()).thenReturn(relationshipType);
-<<<<<<< HEAD
-        when(relationshipType.getLeftLabel()).thenReturn("leftLabel");
-=======
         when(relationshipType.getLeftwardType()).thenReturn("leftwardType");
-        when(relationshipType.getRightwardType()).thenReturn("rightwardType");
         when(relationshipService.findByTypeName(context, "leftwardType", -1, -1)).thenReturn(relationshipList);
->>>>>>> dd0ab630
 
         // The relation(s) reported from our defined type should match our relationshipList
         assertEquals("TestGetRelationsByLabel 0", relationshipList,
@@ -179,12 +174,8 @@
         when(metadataValue.getValue()).thenReturn("testType");
         when(entity.getItem()).thenReturn(item);
         when(itemService.getMetadata(item, "relationship", "type", null, Item.ANY)).thenReturn(list);
-<<<<<<< HEAD
-        when(relationshipTypeService.findAll(context)).thenReturn(relationshipTypeList);
-=======
         when(relationshipTypeDAO.findAll(context, RelationshipType.class, -1, -1)).thenReturn(relationshipTypeList);
         when(relationshipTypeService.findAll(context, -1, -1)).thenReturn(relationshipTypeList);
->>>>>>> dd0ab630
         when(relationshipType.getLeftType()).thenReturn(leftType);
         when(leftType.getID()).thenReturn(0);
         when(entityService.getType(context, entity)).thenReturn(leftType); // Mock
@@ -270,16 +261,11 @@
 
         // Mock the state of objects utilized in getRelationshipTypesByTypeName()
         // to meet the success criteria of the invocation
-<<<<<<< HEAD
-        when(relationshipTypeService.findAll(context)).thenReturn(list);
-        when(relationshipType.getLeftLabel()).thenReturn("leftLabel");
-=======
         when(relationshipTypeService.findAll(context, -1, -1)).thenReturn(list);
         when(relationshipType.getLeftwardType()).thenReturn("leftwardType");
         when(relationshipType.getRightwardType()).thenReturn("rightwardType");
         when(relationshipTypeService.findByLeftwardOrRightwardTypeName(context, "leftwardType", -1, -1))
                 .thenReturn(list);
->>>>>>> dd0ab630
 
         // The RelationshipType(s) reported from our mocked Entity should match our list
         assertEquals("TestGetRelationshipTypesByLabel 0", list,
