<?xml version="1.0" encoding="utf-8" ?>
<!DOCTYPE item-submission SYSTEM "item-submission.dtd">

<!-- Configurable Submission configuration file -->

<!-- This XML configuration file allows you to configure the ordering -->
<!-- and number of the steps that occur in the Item Submission Process. -->
<item-submission>

    <!-- The process-map maps collection handles to a particular Item -->
    <!-- Submission Process. This requires that a collection's name be -->
    <!-- unique, even within a community. DSpace does however ensure that each -->
    <!-- collection's handle is unique. Process-map provides the means to -->
    <!-- associate a unique collection name with an Item Submission process. -->
    <!-- The process-map also provides the special handle "default" (which is -->
    <!-- never a collection), here mapped to "traditional". Any collection -->
    <!-- which does not appear in this map will be associated with the mapping -->
    <!-- for handle "default". -->
    <submission-map>
        <name-map collection-handle="default" submission-name="traditional"/>
        <name-map collection-handle="123456789/language-test-1" submission-name="languagetestprocess"/>
        <name-map collection-handle="123456789/extraction-test" submission-name="extractiontestprocess"/>
        <name-map collection-handle="123456789/qualdrop-test" submission-name="qualdroptest"/>
        <name-map collection-handle="123456789/typebind-test" submission-name="typebindtest"/>
        <name-map collection-handle="123456789/accessCondition-not-discoverable" submission-name="accessConditionNotDiscoverable"/>
        <name-map collection-handle="123456789/test-hidden" submission-name="test-hidden"/>
        <name-map community-handle="123456789/topcommunity-test" submission-name="topcommunitytest"/>
        <name-map community-handle="123456789/subcommunity-test" submission-name="subcommunitytest"/>
        <name-map collection-handle="123456789/collection-test" submission-name="collectiontest"/>
        <name-map collection-entity-type="CustomEntityType" submission-name="entitytypetest"/>
        <name-map collection-handle="123456789/test-duplicate-detection" submission-name="test-duplicate-detection"/>
<<<<<<< HEAD
        <name-map collection-handle="123456789/enforced-relation" submission-name="enforcedRelation"/>
=======
        <name-map collection-handle="123456789/collection-test-patch" submission-name="publicationTestPatch"/>
>>>>>>> 3fddd1f1
    </submission-map>


    <!-- The 'step-definitions' allows you to define steps which you may wish -->
    <!-- to "share" amongst multiple submission-item definitions. In order to -->
    <!-- share the same step definition, you can refer to it by its unique id -->
    <!-- defined in this section. EVERY 'step' in this section MUST have a -->
    <!-- unique identifier in the 'id' attribute! -->
    <!-- -->
    <!-- Each <step-definition> REQUIRES the following attributes (@) and properties: -->
    <!-- @id - The unique identifier for this step -->
    <!-- -->
    <!-- <processing-class> - The class which will process all information for -->
    <!-- this step. The class must implement -->
    <!-- 'org.dspace.app.rest.submit.RestProcessingStep' -->
    <!-- (or one of the org.dspace.rest.submit.step.* classes) -->
    <!-- This property should reference the full path of the class -->
    <!-- (e.g. org.dspace.app.rest.submit.step.MyCustomStep) -->
    <!-- -->
    <!-- The following properties are OPTIONAL for each <step-definition>: -->
    <!-- <heading> - References the message key, from the -->
    <!-- Messages.properties -->
    <!-- -->
    <step-definitions>
        <!-- The "collection" step is a "special step" which is *REQUIRED* -->
        <!-- In DSpace, all submitted items must be immediately assigned -->
        <!-- to a collection. This step ensures that a collection is always selected. -->
        <step-definition id="collection">
            <heading></heading>
            <processing-class>org.dspace.app.rest.submit.step.CollectionStep</processing-class>
            <type>collection</type>
        </step-definition>
        <step-definition id="traditionalpageone" mandatory="true">
            <heading>submit.progressbar.describe.stepone</heading>
            <processing-class>org.dspace.app.rest.submit.step.DescribeStep</processing-class>
            <type>submission-form</type>
        </step-definition>
        <step-definition id="traditionalpagetwo" mandatory="true">
            <heading>submit.progressbar.describe.steptwo</heading>
            <processing-class>org.dspace.app.rest.submit.step.DescribeStep</processing-class>
            <type>submission-form</type>
        </step-definition>
        <step-definition id="upload">
            <heading>submit.progressbar.upload</heading>
            <processing-class>org.dspace.app.rest.submit.step.UploadStep</processing-class>
            <type>upload</type>
        </step-definition>
        <step-definition id="license">
            <heading>submit.progressbar.license</heading>
            <processing-class>org.dspace.app.rest.submit.step.LicenseStep</processing-class>
            <type>license</type>
            <scope visibilityOutside="read-only">submission</scope>
        </step-definition>

        <step-definition id="qualdroptest">
            <processing-class>org.dspace.app.rest.submit.step.DescribeStep</processing-class>
            <type>submission-form</type>
        </step-definition>

        <step-definition id="typebindtest">
            <processing-class>org.dspace.app.rest.submit.step.DescribeStep</processing-class>
            <type>submission-form</type>
        </step-definition>

        <step-definition id="defaultAC">
            <heading>submit.progressbar.accessCondition</heading>
            <processing-class>org.dspace.app.rest.submit.step.AccessConditionStep</processing-class>
            <type>accessCondition</type>
        </step-definition>

        <step-definition id="notDiscoverable">
            <heading>submit.progressbar.accessCondition</heading>
            <processing-class>org.dspace.app.rest.submit.step.AccessConditionStep</processing-class>
            <type>accessCondition</type>
        </step-definition>

        <!-- Step Upload Item with Embargo Features to enable this step, please
            make sure to comment-out the previous step "UploadStep" <step-definition id="upload-with-embargo">
            <heading>submit.progressbar.upload</heading> <processing-class>org.dspace.submit.step.UploadWithEmbargoStep</processing-class>
            <type>uploadWithEmbargo</type> </step-definition> -->


        <!--Step will be to select a Creative Commons License -->
        <step-definition id="cclicense"> <heading>submit.progressbar.CClicense</heading>
            <processing-class>org.dspace.app.rest.submit.step.CCLicenseStep</processing-class>
            <type>cclicense</type> 
        </step-definition>

        <step-definition id="extractionstep"> 
            <heading>submit.progressbar.ExtractMetadataStep</heading>
            <processing-class>org.dspace.app.rest.submit.step.ExtractMetadataStep</processing-class>
            <type>extract</type>
        </step-definition>

        <!-- Fake Steps to test parsing of all options -->
        <!-- <step-definition mandatory="false"> <heading>fake.submission.readonly</heading>
            <processing-class>org.dspace.submit.step.SampleStep</processing-class> <type>sample</type>
            <scope visibility="read-only">submission</scope> </step-definition> <step-definition mandatory="false">
            <heading>fake.workflow.readonly</heading> <processing-class>org.dspace.submit.step.SampleStep</processing-class>
            <type>sample</type> <scope visibility="read-only">workflow</scope> </step-definition> -->

        <!-- This is the Sample Step which utilizes the JSPSampleStep class -->
        <step-definition id="sample">
            <heading>Sample</heading>
            <processing-class>org.dspace.submit.step.SampleStep</processing-class>
            <type>sample</type>
        </step-definition>

        <step-definition id="languagetest" mandatory="true">
            <heading>submit.progressbar.describe.stepone</heading>
            <processing-class>org.dspace.app.rest.submit.step.DescribeStep</processing-class>
            <type>submission-form</type>
        </step-definition>

        <step-definition id="sherpaPolicies" mandatory="true">
            <heading>submit.progressbar.sherpapolicy</heading>
            <processing-class>org.dspace.app.rest.submit.step.SherpaPolicyStep</processing-class>
            <type>sherpaPolicy</type>
        </step-definition>

        <step-definition id="identifiers">
            <heading>submit.progressbar.identifiers</heading>
            <processing-class>org.dspace.app.rest.submit.step.ShowIdentifiersStep</processing-class>
            <type>identifiers</type>
        </step-definition>

        <step-definition id="test-outside-workflow-hidden" mandatory="true">
            <heading>submit.progressbar.describe.stepone</heading>
            <processing-class>org.dspace.app.rest.submit.step.DescribeStep</processing-class>
            <type>submission-form</type>
            <scope visibilityOutside="hidden">workflow</scope>
        </step-definition>

        <step-definition id="test-outside-submission-hidden" mandatory="true">
            <heading>submit.progressbar.describe.stepone</heading>
            <processing-class>org.dspace.app.rest.submit.step.DescribeStep</processing-class>
            <type>submission-form</type>
            <scope visibilityOutside="hidden">submission</scope>
        </step-definition>

        <step-definition id="test-never-hidden" mandatory="true">
            <heading></heading>
            <processing-class>org.dspace.app.rest.submit.step.CollectionStep</processing-class>
            <type>collection</type>
        </step-definition>

        <step-definition id="test-always-hidden" mandatory="true">
            <heading></heading>
            <processing-class>org.dspace.app.rest.submit.step.CollectionStep</processing-class>
            <type>collection</type>
            <scope visibility="hidden" visibilityOutside="hidden">submission</scope>
        </step-definition>

        <!-- Detect duplicates step -->
        <step-definition id="duplicates">
            <heading>submit.progressbar.duplicates</heading>
            <processing-class>org.dspace.app.rest.submit.step.DuplicateDetectionStep</processing-class>
            <type>duplicates</type>
        </step-definition>

        <step-definition id="coarnotify">
            <heading>submit.progressbar.coarnotify</heading>
            <processing-class>org.dspace.app.rest.submit.step.NotifyStep</processing-class>
            <type>coarnotify</type>
        </step-definition>
<<<<<<< HEAD

        <step-definition id="publicationStep" mandatory="true">
            <heading>submit.progressbar.describe.stepone</heading>
            <processing-class>org.dspace.app.rest.submit.step.DescribeStep</processing-class>
            <type>submission-form</type>
        </step-definition>

=======
        <step-definition id="upload-no-required-metadata" mandatory="true">
            <heading>submit.progressbar.upload-no-required-metadata</heading>
            <processing-class>org.dspace.app.rest.submit.step.UploadStep</processing-class>
            <type>upload</type>
        </step-definition>
>>>>>>> 3fddd1f1
    </step-definitions>

    <!-- The submission-definitions map lays out the detailed definition of -->
    <!-- all the Item Submission Processes (and the ordering of their steps). -->
    <!-- Each separate "submission-process" has a unique name as an attribute, -->
    <!-- which matches one of the names in the process-map. One named -->
    <!-- "submit-process" has the name "traditional"; as this name suggests, -->
    <!-- it is the default item submission process, which gets used when -->
    <!-- the specified collection has no correspondingly named submit-process. -->
    <!-- -->
    <!-- Each submit-process contains an ordered set of steps; each step -->
    <!-- defines one "step" occurring during the process of submitting an -->
    <!-- item. A step MUST be referenced by 'id' (it must -->
    <!-- be defined in <step-definitions> above). -->
    <!-- -->
    <!-- -->
    <submission-definitions>

        <!--This "traditional" process defines the DEFAULT item submission process -->
        <submission-process name="traditional">

            <!--Uncommment to display the SAMPLE step as your first step -->
            <!--<step id="sample"/> -->

            <step id="collection"/>

            <step id="identifiers"/>

            <!--Step will be to Describe the item. -->
            <step id="traditionalpageone"/>
            <step id="traditionalpagetwo"/>

            <!--Step will be COAR Notify services to the item -->
            <step id="coarnotify"/>

            <!--Step will be to Upload the item -->
            <step id="upload"/>
            <!-- <step id="upload-with-embargo"/> -->
            <!-- <step id="extractionstep"/> -->
            <step id="defaultAC"/>
            <step id="sherpaPolicies"/>

            <!--Step will be to Sign off on the License -->
            <step id="license"/>
            <step id="cclicense"/>
        </submission-process>

        <submission-process name="languagetestprocess">
            <step id="collection"/>
            <step id="languagetest"/>
        </submission-process>

        <submission-process name="extractiontestprocess">
            <step id="collection"/>
            <step id="traditionalpageone"/>
            <step id="traditionalpagetwo"/>
            <step id="upload"/>
            <step id="extractionstep"/>
            <step id="license"/>
            <step id="cclicense"/>
        </submission-process>

        <submission-process name="qualdroptest">
            <step id="qualdroptest" />
        </submission-process>

        <submission-process name="typebindtest">
            <step id="typebindtest" />
        </submission-process>

        <submission-process name="accessConditionNotDiscoverable">
            <step id="collection"/>
            <step id="traditionalpageone"/>
            <step id="notDiscoverable"/>
        </submission-process>

        <submission-process name="test-hidden">
            <step id="test-outside-workflow-hidden"/>
            <step id="test-outside-submission-hidden"/>
            <step id="test-never-hidden"/>
            <step id="test-always-hidden"/>
        </submission-process>

        <submission-process name="topcommunitytest">
            <step id="collection"/>
        </submission-process>

        <submission-process name="subcommunitytest">
            <step id="collection"/>
        </submission-process>

        <submission-process name="collectiontest">
            <step id="collection"/>
        </submission-process>

        <submission-process name="entitytypetest">
            <step id="collection"/>
        </submission-process>

        <submission-process name="test-duplicate-detection">
            <step id="collection"/>
            <step id="duplicates"/>
            <step id="traditionalpageone"/>
        </submission-process>

<<<<<<< HEAD
        <submission-process name="enforcedRelation">
            <step id="publicationStep"></step>
        </submission-process>

=======
        <submission-process name="publicationTestPatch">
            <step id="collection" />
            <step id="traditionalpageone" />
            <step id="upload-no-required-metadata" />
            <step id="license" />
        </submission-process>
>>>>>>> 3fddd1f1
    </submission-definitions>

</item-submission><|MERGE_RESOLUTION|>--- conflicted
+++ resolved
@@ -29,11 +29,8 @@
         <name-map collection-handle="123456789/collection-test" submission-name="collectiontest"/>
         <name-map collection-entity-type="CustomEntityType" submission-name="entitytypetest"/>
         <name-map collection-handle="123456789/test-duplicate-detection" submission-name="test-duplicate-detection"/>
-<<<<<<< HEAD
+        <name-map collection-handle="123456789/collection-test-patch" submission-name="publicationTestPatch"/>
         <name-map collection-handle="123456789/enforced-relation" submission-name="enforcedRelation"/>
-=======
-        <name-map collection-handle="123456789/collection-test-patch" submission-name="publicationTestPatch"/>
->>>>>>> 3fddd1f1
     </submission-map>
 
 
@@ -199,21 +196,18 @@
             <processing-class>org.dspace.app.rest.submit.step.NotifyStep</processing-class>
             <type>coarnotify</type>
         </step-definition>
-<<<<<<< HEAD
-
-        <step-definition id="publicationStep" mandatory="true">
-            <heading>submit.progressbar.describe.stepone</heading>
-            <processing-class>org.dspace.app.rest.submit.step.DescribeStep</processing-class>
-            <type>submission-form</type>
-        </step-definition>
-
-=======
         <step-definition id="upload-no-required-metadata" mandatory="true">
             <heading>submit.progressbar.upload-no-required-metadata</heading>
             <processing-class>org.dspace.app.rest.submit.step.UploadStep</processing-class>
             <type>upload</type>
         </step-definition>
->>>>>>> 3fddd1f1
+
+        <step-definition id="publicationStep" mandatory="true">
+            <heading>submit.progressbar.describe.stepone</heading>
+            <processing-class>org.dspace.app.rest.submit.step.DescribeStep</processing-class>
+            <type>submission-form</type>
+        </step-definition>
+
     </step-definitions>
 
     <!-- The submission-definitions map lays out the detailed definition of -->
@@ -319,19 +313,16 @@
             <step id="traditionalpageone"/>
         </submission-process>
 
-<<<<<<< HEAD
         <submission-process name="enforcedRelation">
             <step id="publicationStep"></step>
         </submission-process>
 
-=======
         <submission-process name="publicationTestPatch">
             <step id="collection" />
             <step id="traditionalpageone" />
             <step id="upload-no-required-metadata" />
             <step id="license" />
         </submission-process>
->>>>>>> 3fddd1f1
     </submission-definitions>
 
 </item-submission>