--- conflicted
+++ resolved
@@ -145,12 +145,9 @@
 proxies.trusted.ipranges = 7.7.7.7
 proxies.trusted.include_ui_ip = true
 
-<<<<<<< HEAD
-=======
 # For the tests we have to disable this health indicator because there isn't a mock server and the calculated status was DOWN
 management.health.solrOai.enabled = false
 
->>>>>>> f9a38cab
 researcher-profile.entity-type = Person
 
 # Configuration settings required for Researcher Profiles
