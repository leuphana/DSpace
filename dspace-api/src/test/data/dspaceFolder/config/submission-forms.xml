<?xml version="1.0"?>
<!DOCTYPE input-forms SYSTEM "submission-forms.dtd">


<input-forms>

 <!-- The form-definitions map lays out the detailed definition of all the -->
 <!-- submission forms. Each separate form set has a unique name as an     -->
 <!-- attribute. This name matches one of the names in the form-map. One   -->
 <!-- named form set has the name "traditional"; as this name suggests,    -->
 <!-- it is the old style and is also the default, which gets used when    -->
 <!-- the specified collection has no correspondingly-named form set.      -->
 <!--                                                                      -->
 <!-- Each form set contains an ordered set of pages; each page defines    -->
 <!-- one submission metadata entry screen. Each page has an ordered list  -->
 <!-- of field definitions, Each field definition corresponds to one       -->
 <!-- metadata entry (a so-called row), which has a DC element name, a     -->
 <!-- displayed label, a text string prompt which is called a hint, and    -->
 <!-- an input-type. Each field also may hold optional elements: DC        -->
 <!-- qualifier name, a repeatable flag, an optional name-variants allowed -->
 <!-- flag, and a text string whose presence serves as a                   -->
 <!-- 'this field is required' flag.                                       -->

 <form-definitions>
    <form name="bitstream-metadata">
	<row>
	       <field>
	         <dc-schema>dc</dc-schema>
	         <dc-element>title</dc-element>
	         <dc-qualifier></dc-qualifier>
	         <repeatable>false</repeatable>
	         <label>Title</label>
	         <input-type>onebox</input-type>
	         <hint>Enter the name of the file.</hint>
	         <required>You must enter a main title for this item.</required>
	       </field>
	</row>
	<row>
	       <field>
	         <dc-schema>dc</dc-schema>
	         <dc-element>description</dc-element>
	         <repeatable>true</repeatable>
	         <label>Description</label>
	         <input-type>textarea</input-type>
	         <hint>Enter a description for the file</hint>
	         <required></required>
	       </field>
       </row>
   </form>

   <form name="traditionalpageone">
            <!-- NOTE: this Author <row> is customized from the default submission-forms.xml in order to make it
                 easier to test Entity functionality -->
            <row>
                <relation-field>
                    <relationship-type>isAuthorOfPublication</relationship-type>
                    <search-configuration>person</search-configuration>
                    <repeatable>true</repeatable>
                    <name-variants>true</name-variants>
                    <label>Author</label>
                    <hint>Add an author</hint>
                    <linked-metadata-field>
                        <dc-schema>dc</dc-schema>
                        <dc-element>contributor</dc-element>
                        <dc-qualifier>author</dc-qualifier>
                        <input-type>name</input-type>
                    </linked-metadata-field>
                    <externalsources>orcid,my_staff_db</externalsources>
                    <required></required>
                </relation-field>
            </row>
     <row>
       <field>
         <dc-schema>dc</dc-schema>
         <dc-element>title</dc-element>
         <dc-qualifier></dc-qualifier>
         <repeatable>false</repeatable>
         <label>Title</label>
         <input-type>onebox</input-type>
         <hint>Enter the main title of the item.</hint>
         <required>You must enter a main title for this item.</required>
         <!--    <language value-pairs-name="common_iso_languages">true</language> -->
       </field>
     </row>
     <row>
       <field>
         <dc-schema>dc</dc-schema>
         <dc-element>title</dc-element>
         <dc-qualifier>alternative</dc-qualifier>
         <repeatable>true</repeatable>
         <label>Other Titles</label>
         <input-type>onebox</input-type>
         <hint>If the item has any alternative titles, please enter them here.</hint>
         <required></required>
       </field>
     </row>
     <row>
       <field>
         <dc-schema>dc</dc-schema>
         <dc-element>date</dc-element>
         <dc-qualifier>issued</dc-qualifier>
         <repeatable>false</repeatable>
         <label>Date of Issue</label>
         <style>col-sm-4</style>
         <input-type>date</input-type>
         <hint>Please give the date of previous publication or public distribution.
                        You can leave out the day and/or month if they aren't
                        applicable.</hint>
         <required>You must enter at least the year.</required>
       </field>

       <field>
         <dc-schema>dc</dc-schema>
         <dc-element>publisher</dc-element>
         <dc-qualifier></dc-qualifier>
         <repeatable>false</repeatable>
         <label>Publisher</label>
         <style>col-sm-8</style>
         <input-type>onebox</input-type>
         <hint>Enter the name of the publisher of the previously issued instance of this item.</hint>
         <required></required>
       </field>
     </row>
     <row>
       <field>
         <dc-schema>dc</dc-schema>
         <dc-element>identifier</dc-element>
         <dc-qualifier>citation</dc-qualifier>
         <repeatable>false</repeatable>
         <label>Citation</label>
         <input-type>onebox</input-type>
         <hint>Enter the standard citation for the previously issued instance of this item.</hint>
         <required></required>
       </field>
     </row>
     <row>
       <field>
         <dc-schema>dc</dc-schema>
         <dc-element>relation</dc-element>
         <dc-qualifier>ispartofseries</dc-qualifier>
         <repeatable>true</repeatable>
         <label>Series/Report No.</label>
         <type-bind>Technical Report</type-bind>
         <input-type>series</input-type>
         <hint>Enter the series and number assigned to this item by your community.</hint>
         <required></required>
       </field>
     </row>
     <row>
       <field>
         <dc-schema>dc</dc-schema>
         <dc-element>identifier</dc-element>
         <dc-qualifier></dc-qualifier>
         <!-- An input-type of qualdrop_value MUST be marked as repeatable -->
         <repeatable>true</repeatable>
         <label>Identifiers</label>
         <input-type value-pairs-name="common_identifiers">qualdrop_value</input-type>
         <hint>If the item has any identification numbers or codes associated with
it, please enter the types and the actual numbers or codes.</hint>
         <required></required>
       </field>
     </row>
     <row>
       <field>
         <dc-schema>dc</dc-schema>
         <dc-element>type</dc-element>
         <dc-qualifier></dc-qualifier>
         <repeatable>true</repeatable>
         <label>Type</label>
         <input-type value-pairs-name="common_types">dropdown</input-type>
         <hint>Select the type(s) of content of the item. To select more than one value in the list, you may have to hold down the "CTRL" or "Shift" key.</hint>
         <required></required>
       </field>
     </row>
     <row>
       <field>
         <dc-schema>dc</dc-schema>
         <dc-element>language</dc-element>
         <dc-qualifier>iso</dc-qualifier>
         <repeatable>false</repeatable>
         <label>Language</label>
         <input-type value-pairs-name="common_iso_languages">dropdown</input-type>
         <hint>Select the language of the main content of the item.  If the language does not appear in the list, please select 'Other'.  If the content does not really have a language (for example, if it is a dataset or an image) please select 'N/A'.</hint>
         <required></required>
       </field>
     </row>
	</form>

	<form name="traditionalpagetwo">
     <row>
       <field>
         <dc-schema>dc</dc-schema>
         <dc-element>subject</dc-element>
         <dc-qualifier></dc-qualifier>
         <!-- An input-type of twobox MUST be marked as repeatable -->
         <repeatable>true</repeatable>
         <label>Subject Keywords</label>
         <input-type>twobox</input-type>
         <hint>Enter appropriate subject keywords or phrases. </hint>
         <required></required>
         <vocabulary>srsc</vocabulary>
       </field>
     </row>
     <row>
       <field>
         <dc-schema>dc</dc-schema>
         <dc-element>description</dc-element>
         <dc-qualifier>abstract</dc-qualifier>
         <repeatable>false</repeatable>
         <label>Abstract</label>
         <input-type>textarea</input-type>
         <hint>Enter the abstract of the item. </hint>
         <required></required>
       </field>
     </row>
     <row>
       <field>
         <dc-schema>dc</dc-schema>
         <dc-element>description</dc-element>
         <dc-qualifier>sponsorship</dc-qualifier>
         <repeatable>false</repeatable>
         <label>Sponsors</label>
         <input-type>textarea</input-type>
         <hint>Enter the names of any sponsors and/or funding codes in the box. </hint>
         <required></required>
       </field>
     </row>
     <row>
       <field>
         <dc-schema>dc</dc-schema>
         <dc-element>description</dc-element>
         <dc-qualifier></dc-qualifier>
         <repeatable>false</repeatable>
         <label>Description</label>
         <input-type>textarea</input-type>
         <hint>Enter any other description or comments in this box. </hint>
         <required></required>
       </field>
     </row>
   </form>
   <form name="journalVolumeStep">
     <row>
       <relation-field>
         <relationship-type>isJournalOfVolume</relationship-type>
         <search-configuration>periodical</search-configuration>
         <filter>creativework.publisher:somepublishername</filter>
         <label>Journal</label>
         <hint>Select the journal related to this volume.</hint>
         <externalsources></externalsources>
       </relation-field>
     </row>
     <row>
       <field>
         <dc-schema>dc</dc-schema>
         <dc-element>title</dc-element>
         <label>Name</label>
         <input-type>onebox</input-type>
         <hint>Enter the name of the journal volume</hint>
       </field>
     </row>
     <row>
       <field>
         <dc-schema>publicationVolume</dc-schema>
         <dc-element>volumeNumber</dc-element>
         <label>Volume</label>
         <input-type>onebox</input-type>
         <hint>Enter the volume of the journal volume</hint>
       </field>
     </row>
     <row>
       <field>
         <dc-schema>creativework</dc-schema>
         <dc-element>datePublished</dc-element>
         <label>Issue date</label>
         <input-type>date</input-type>
         <hint>Enter the issue date of the journal volume</hint>
       </field>
     </row>
     <row>
       <field>
         <dc-schema>dc</dc-schema>
         <dc-element>description</dc-element>
         <label>Description</label>
         <input-type>textarea</input-type>
         <hint>Enter the description of the journal volume</hint>
       </field>
     </row>
   </form>

   <form name="qualdroptest">
     <row>
       <field>
         <dc-schema>dc</dc-schema>
         <dc-element>identifier</dc-element>
         <dc-qualifier></dc-qualifier>
         <repeatable>true</repeatable>
         <label>Identifiers</label>
         <input-type value-pairs-name="common_identifiers">qualdrop_value</input-type>
         <hint>If the item has any identification numbers or codes associated with
           it, please enter the types and the actual numbers or codes.</hint>
         <required>please give an identifier</required>
       </field>
     </row>
   </form>

<<<<<<< HEAD
=======
   <form name="typebindtest">
     <row>
       <field>
         <dc-schema>dc</dc-schema>
         <dc-element>title</dc-element>
         <dc-qualifier></dc-qualifier>
         <repeatable>false</repeatable>
         <label>Title</label>
         <input-type>onebox</input-type>
         <hint>Enter the main title of the item.</hint>
         <required>You must enter a main title for this item.</required>
         <!--    <language value-pairs-name="common_iso_languages">true</language> -->
       </field>
     </row>
     <row>
       <field>
         <dc-schema>dc</dc-schema>
         <dc-element>date</dc-element>
         <dc-qualifier>issued</dc-qualifier>
         <repeatable>false</repeatable>
         <label>Date of Issue</label>
         <style>col-sm-4</style>
         <input-type>date</input-type>
         <hint>Please give the date of previous publication or public distribution.
           You can leave out the day and/or month if they aren't
           applicable.</hint>
         <required>You must enter at least the year.</required>
       </field>
     </row>
     <row>
       <field>
         <dc-schema>dc</dc-schema>
         <dc-element>type</dc-element>
         <dc-qualifier></dc-qualifier>
         <repeatable>true</repeatable>
         <label>Type</label>
         <input-type value-pairs-name="common_types">dropdown</input-type>
         <hint>Select the type(s) of content of the item. To select more than one value in the list, you may have to hold down the "CTRL" or "Shift" key.</hint>
         <required></required>
       </field>
     </row>
     <row>
       <!-- ISBN bound to type Book and required -->
       <field>
         <dc-schema>dc</dc-schema>
         <dc-element>identifier</dc-element>
         <dc-qualifier>isbn</dc-qualifier>
         <repeatable>true</repeatable>
         <label>ISBN</label>
         <type-bind>Book</type-bind>
         <input-type>onebox</input-type>
         <hint>Enter the ISBN of the book.</hint>
         <required>An ISBN is required.</required>
       </field>
       <!-- ISBN bound to type Book chapter and NOT required and NOT repeatable -->
       <field>
         <dc-schema>dc</dc-schema>
         <dc-element>identifier</dc-element>
         <dc-qualifier>isbn</dc-qualifier>
         <repeatable>true</repeatable>
         <label>ISBN of Book</label>
         <type-bind>Book chapter</type-bind>
         <input-type>onebox</input-type>
         <hint>Enter the ISBN of the book in which this chapter appears.</hint>
         <required></required>
       </field>
     </row>
   </form>

>>>>>>> ec0853dd
   <form name="languagetest">
      <row>
        <field>
          <dc-schema>dc</dc-schema>
          <dc-element>contributor</dc-element>
          <dc-qualifier>author</dc-qualifier>
          <label>Author</label>
          <input-type>name</input-type>
          <repeatable>false</repeatable>
          <required>You must enter at least the author.</required>
          <hint>Enter the names of the authors of this item in the form Lastname, Firstname [i.e. Smith, Josh or Smith, J].</hint>
        </field>
      </row>
      <row>
        <field>
          <dc-schema>person</dc-schema>
          <dc-element>affiliation</dc-element>
          <dc-qualifier>name</dc-qualifier>
          <label>Affiliation</label>
          <input-type>onebox</input-type>
          <repeatable>false</repeatable>
          <required />
          <hint>Enter the affiliation of the author as stated on the publication.</hint>
        </field>
      </row>
   </form>

   <form name="sampleauthority">
     <row>
		<field>
			<dc-schema>dc</dc-schema>
			<dc-element>contributor</dc-element>
			<dc-qualifier>author</dc-qualifier>
			<repeatable>true</repeatable>
			<label>Author</label>
			<input-type>onebox</input-type>
			<hint>Author field that can be associated with an authority providing suggestion</hint>
			<required></required>
		</field>
     </row>
     <row>
        <field>
            <dc-schema>dc</dc-schema>
            <dc-element>contributor</dc-element>
            <dc-qualifier>editor</dc-qualifier>
            <repeatable>false</repeatable>
            <label>Editor</label>
            <input-type>name</input-type>
            <hint>Editor field that can be associated with an authority providing the special name lookup</hint>
            <required></required>
        </field>
     </row>
     <row>
        <field>
            <dc-schema>dc</dc-schema>
            <dc-element>subject</dc-element>
            <repeatable>true</repeatable>
            <label>Subject</label>
            <input-type>onebox</input-type>
            <hint>Subject field that can be associated with an authority providing lookup</hint>
            <required></required>
        </field>
     </row>
  </form>
 </form-definitions>


 <!-- form-value-pairs populate dropdown and qualdrop-value lists.          -->
 <!-- The form-value-pairs element holds child elements named 'value-pairs' -->
 <!-- A 'value-pairs' element has a value-pairs-name and a dc-term          -->
 <!-- attribute. The dc-term attribute specifies which to which Dublin Core -->
 <!-- Term this set of value-pairs applies.                                 -->
 <!--     Current dc-terms are: identifier-pairs, type-pairs, and           -->
 <!--     language_iso-pairs. The name attribute matches a name             -->
 <!--     in the form-map, above.                                           -->
 <!-- A value-pair contains one 'pair' for each value displayed in the list -->
 <!-- Each pair contains a 'displayed-value' element and a 'stored-value'   -->
 <!-- element. A UI list displays the displayed-values, but the program     -->
 <!-- stores the associated stored-values in the database.                  -->

 <form-value-pairs>
   <value-pairs value-pairs-name="common_identifiers" dc-term="identifier">
     <pair>
       <displayed-value>ISSN</displayed-value>
       <stored-value>issn</stored-value>
     </pair>
     <pair>
       <displayed-value>Other</displayed-value>
       <stored-value>other</stored-value>
     </pair>
     <pair>
       <displayed-value>ISMN</displayed-value>
       <stored-value>ismn</stored-value>
     </pair>
     <pair>
       <displayed-value>Gov't Doc #</displayed-value>
       <stored-value>govdoc</stored-value>
     </pair>
     <pair>
       <displayed-value>URI</displayed-value>
       <stored-value>uri</stored-value>
     </pair>
     <pair>
       <displayed-value>ISBN</displayed-value>
       <stored-value>isbn</stored-value>
     </pair>
   </value-pairs>

   <value-pairs value-pairs-name="common_types" dc-term="type">
     <pair>
       <displayed-value>Animation</displayed-value>
       <stored-value>Animation</stored-value>
     </pair>
     <pair>
       <displayed-value>Article</displayed-value>
       <stored-value>Article</stored-value>
     </pair>
     <pair>
       <displayed-value>Book</displayed-value>
       <stored-value>Book</stored-value>
     </pair>
     <pair>
       <displayed-value>Book chapter</displayed-value>
       <stored-value>Book chapter</stored-value>
     </pair>
     <pair>
       <displayed-value>Dataset</displayed-value>
       <stored-value>Dataset</stored-value>
     </pair>
     <pair>
       <displayed-value>Learning Object</displayed-value>
       <stored-value>Learning Object</stored-value>
     </pair>
     <pair>
       <displayed-value>Image</displayed-value>
       <stored-value>Image</stored-value>
     </pair>
     <pair>
       <displayed-value>Image, 3-D</displayed-value>
       <stored-value>Image, 3-D</stored-value>
     </pair>
     <pair>
       <displayed-value>Map</displayed-value>
       <stored-value>Map</stored-value>
     </pair>
     <pair>
       <displayed-value>Musical Score</displayed-value>
       <stored-value>Musical Score</stored-value>
     </pair>
     <pair>
       <displayed-value>Plan or blueprint</displayed-value>
       <stored-value>Plan or blueprint</stored-value>
     </pair>
     <pair>
       <displayed-value>Preprint</displayed-value>
       <stored-value>Preprint</stored-value>
     </pair>
     <pair>
       <displayed-value>Presentation</displayed-value>
       <stored-value>Presentation</stored-value>
     </pair>
     <pair>
       <displayed-value>Recording, acoustical</displayed-value>
       <stored-value>Recording, acoustical</stored-value>
     </pair>
     <pair>
       <displayed-value>Recording, musical</displayed-value>
       <stored-value>Recording, musical</stored-value>
     </pair>
     <pair>
       <displayed-value>Recording, oral</displayed-value>
       <stored-value>Recording, oral</stored-value>
     </pair>
     <pair>
       <displayed-value>Software</displayed-value>
       <stored-value>Software</stored-value>
     </pair>
     <pair>
       <displayed-value>Technical Report</displayed-value>
       <stored-value>Technical Report</stored-value>
     </pair>
     <pair>
       <displayed-value>Thesis</displayed-value>
       <stored-value>Thesis</stored-value>
     </pair>
     <pair>
       <displayed-value>Video</displayed-value>
       <stored-value>Video</stored-value>
     </pair>
     <pair>
       <displayed-value>Working Paper</displayed-value>
       <stored-value>Working Paper</stored-value>
     </pair>
     <pair>
       <displayed-value>Other</displayed-value>
       <stored-value>Other</stored-value>
     </pair>
   </value-pairs>

   <!-- default language order: (from dspace 1.2.1)
        "en_US", "en", "es", "de", "fr", "it", "ja", "zh", "other", ""
     -->
   <value-pairs value-pairs-name="common_iso_languages" dc-term="language_iso">
     <pair>
       <displayed-value>N/A</displayed-value>
       <stored-value></stored-value>
     </pair>
     <pair>
       <displayed-value>English (United States)</displayed-value>
       <stored-value>en_US</stored-value>
      </pair>
     <pair>
       <displayed-value>English</displayed-value>
       <stored-value>en</stored-value>
     </pair>
     <pair>
       <displayed-value>Spanish</displayed-value>
       <stored-value>es</stored-value>
     </pair>
     <pair>
       <displayed-value>German</displayed-value>
       <stored-value>de</stored-value>
     </pair>
     <pair>
       <displayed-value>French</displayed-value>
       <stored-value>fr</stored-value>
     </pair>
     <pair>
       <displayed-value>Italian</displayed-value>
       <stored-value>it</stored-value>
     </pair>
     <pair>
       <displayed-value>Japanese</displayed-value>
       <stored-value>ja</stored-value>
     </pair>
     <pair>
       <displayed-value>Chinese</displayed-value>
       <stored-value>zh</stored-value>
     </pair>
     <pair>
       <displayed-value>Turkish</displayed-value>
       <stored-value>tr</stored-value>
     </pair>
     <pair>
       <displayed-value>(Other)</displayed-value>
       <stored-value>other</stored-value>
     </pair>
   </value-pairs>

 </form-value-pairs>

</input-forms><|MERGE_RESOLUTION|>--- conflicted
+++ resolved
@@ -303,8 +303,6 @@
      </row>
    </form>
 
-<<<<<<< HEAD
-=======
    <form name="typebindtest">
      <row>
        <field>
@@ -374,7 +372,6 @@
      </row>
    </form>
 
->>>>>>> ec0853dd
    <form name="languagetest">
       <row>
         <field>
