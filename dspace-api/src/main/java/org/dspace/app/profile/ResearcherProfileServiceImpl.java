/**
 * The contents of this file are subject to the license and copyright
 * detailed in the LICENSE and NOTICE files at the root of the source
 * tree and available online at
 *
 * http://www.dspace.org/license/
 */
package org.dspace.app.profile;

import static java.util.Optional.empty;
import static java.util.Optional.of;
import static java.util.Optional.ofNullable;
import static org.dspace.content.authority.Choices.CF_ACCEPTED;
import static org.dspace.core.Constants.READ;
import static org.dspace.eperson.Group.ANONYMOUS;

import java.io.IOException;
import java.net.URI;
import java.sql.SQLException;
import java.util.Collections;
import java.util.Iterator;
import java.util.List;
import java.util.Optional;
import java.util.UUID;
import javax.annotation.PostConstruct;

import org.apache.commons.collections4.CollectionUtils;
import org.apache.commons.lang.StringUtils;
import org.dspace.app.exception.ResourceAlreadyExistsException;
import org.dspace.app.profile.service.AfterResearcherProfileCreationAction;
import org.dspace.app.profile.service.ResearcherProfileService;
import org.dspace.authorize.AuthorizeException;
import org.dspace.authorize.service.AuthorizeService;
import org.dspace.content.Collection;
import org.dspace.content.Item;
import org.dspace.content.MetadataValue;
import org.dspace.content.WorkspaceItem;
import org.dspace.content.service.CollectionService;
import org.dspace.content.service.InstallItemService;
import org.dspace.content.service.ItemService;
import org.dspace.content.service.WorkspaceItemService;
import org.dspace.core.Context;
import org.dspace.discovery.DiscoverQuery;
import org.dspace.discovery.DiscoverResult;
import org.dspace.discovery.IndexableObject;
import org.dspace.discovery.SearchService;
import org.dspace.discovery.SearchServiceException;
import org.dspace.discovery.indexobject.IndexableCollection;
import org.dspace.eperson.EPerson;
import org.dspace.eperson.Group;
import org.dspace.eperson.service.GroupService;
import org.dspace.services.ConfigurationService;
import org.dspace.util.UUIDUtils;
import org.slf4j.Logger;
import org.slf4j.LoggerFactory;
import org.springframework.beans.factory.annotation.Autowired;
import org.springframework.util.Assert;

/**
 * Implementation of {@link ResearcherProfileService}.
 *
 * @author Luca Giamminonni (luca.giamminonni at 4science.it)
 *
 */
public class ResearcherProfileServiceImpl implements ResearcherProfileService {

    private static Logger log = LoggerFactory.getLogger(ResearcherProfileServiceImpl.class);

    @Autowired
    private ItemService itemService;

    @Autowired
    private WorkspaceItemService workspaceItemService;

    @Autowired
    private InstallItemService installItemService;

    @Autowired
    private ConfigurationService configurationService;

    @Autowired
    private CollectionService collectionService;

    @Autowired
    private SearchService searchService;

    @Autowired
    private GroupService groupService;

    @Autowired
    private AuthorizeService authorizeService;

    @Autowired(required = false)
    private List<AfterResearcherProfileCreationAction> afterCreationActions;

    @PostConstruct
    public void postConstruct() {

        if (afterCreationActions == null) {
            afterCreationActions = Collections.emptyList();
        }

    }

    @Override
    public ResearcherProfile findById(Context context, UUID id) throws SQLException, AuthorizeException {
        Assert.notNull(id, "An id must be provided to find a researcher profile");

        Item profileItem = findResearcherProfileItemById(context, id);
        if (profileItem == null) {
            return null;
        }

        return new ResearcherProfile(profileItem);
    }

    @Override
    public ResearcherProfile createAndReturn(Context context, EPerson ePerson)
            throws AuthorizeException, SQLException, SearchServiceException {

        Item profileItem = findResearcherProfileItemById(context, ePerson.getID());
        if (profileItem != null) {
            throw new ResourceAlreadyExistsException("A profile is already linked to the provided User");
        }

        Collection collection = findProfileCollection(context)
            .orElseThrow(() -> new IllegalStateException("No collection found for researcher profiles"));

        context.turnOffAuthorisationSystem();
        Item item = createProfileItem(context, ePerson, collection);
        context.restoreAuthSystemState();

        ResearcherProfile researcherProfile = new ResearcherProfile(item);

        for (AfterResearcherProfileCreationAction afterCreationAction : afterCreationActions) {
            afterCreationAction.perform(context, researcherProfile, ePerson);
        }

        return researcherProfile;
    }

    @Override
    public void deleteById(Context context, UUID id) throws SQLException, AuthorizeException {
        Assert.notNull(id, "An id must be provided to find a researcher profile");

        Item profileItem = findResearcherProfileItemById(context, id);
        if (profileItem == null) {
            return;
        }

        if (isHardDeleteEnabled()) {
            deleteItem(context, profileItem);
        } else {
            removeOwnerMetadata(context, profileItem);
        }

    }

    @Override
    public void changeVisibility(Context context, ResearcherProfile profile, boolean visible)
            throws AuthorizeException, SQLException {

        if (profile.isVisible() == visible) {
            return;
        }

        Item item = profile.getItem();
        Group anonymous = groupService.findByName(context, ANONYMOUS);

        if (visible) {
            authorizeService.addPolicy(context, item, READ, anonymous);
        } else {
            authorizeService.removeGroupPolicies(context, item, anonymous);
        }

    }

    @Override
    public ResearcherProfile claim(Context context, EPerson ePerson, URI uri)
            throws SQLException, AuthorizeException, SearchServiceException {

        Item profileItem = findResearcherProfileItemById(context, ePerson.getID());
        if (profileItem != null) {
            throw new ResourceAlreadyExistsException("A profile is already linked to the provided User");
        }

        Item item = findItemByURI(context, uri)
            .orElseThrow(() -> new IllegalArgumentException("No item found by URI " + uri));

        if (!item.isArchived() || item.isWithdrawn()) {
            throw new IllegalArgumentException(
                "Only archived items can be claimed to create a researcher profile. Item ID: " + item.getID());
        }

        if (!hasProfileType(item)) {
            throw new IllegalArgumentException("The provided item has not a profile type. Item ID: " + item.getID());
        }

        String existingOwner = itemService.getMetadataFirstValue(item, "dspace", "object", "owner", Item.ANY);

        if (StringUtils.isNotBlank(existingOwner)) {
            throw new IllegalArgumentException("Item with provided uri has already an owner - ID: " + existingOwner);
        }

        context.turnOffAuthorisationSystem();
        itemService.addMetadata(context, item, "dspace", "object", "owner", null,
                                ePerson.getName(), ePerson.getID().toString(), CF_ACCEPTED);
        context.restoreAuthSystemState();

        return new ResearcherProfile(item);
    }

    @Override
    public boolean hasProfileType(Item item) {
        String profileType = getProfileType();
        if (StringUtils.isBlank(profileType)) {
            return false;
        }
        return profileType.equals(itemService.getEntityType(item));
    }

    @Override
    public String getProfileType() {
        return configurationService.getProperty("researcher-profile.entity-type", "Person");
    }

    private Optional<Item> findItemByURI(final Context context, final URI uri) throws SQLException {
        String path = uri.getPath();
        UUID uuid = UUIDUtils.fromString(path.substring(path.lastIndexOf("/") + 1));
        return ofNullable(itemService.find(context, uuid));
    }

    /**
     * Search for an profile item owned by an eperson with the given id.
     */
    private Item findResearcherProfileItemById(Context context, UUID id) throws SQLException, AuthorizeException {

        String profileType = getProfileType();

        Iterator<Item> items = itemService.findByAuthorityValue(context, "dspace", "object", "owner", id.toString());
        while (items.hasNext()) {
            Item item = items.next();
            String entityType = itemService.getEntityType(item);
            if (profileType.equals(entityType)) {
                return item;
            }
        }

        return null;
    }

    /**
     * Returns a Profile collection based on a configuration or searching for a
     * collection of researcher profile type.
     */
    private Optional<Collection> findProfileCollection(Context context) throws SQLException, SearchServiceException {
<<<<<<< HEAD
        UUID uuid = UUIDUtils.fromString(configurationService.getProperty("researcher-profile.collection.uuid"));
        if (uuid != null) {
            return ofNullable(collectionService.find(context, uuid))
                .filter(this::isProfileCollection);
        }

        String profileType = getProfileType();

        DiscoverQuery discoverQuery = new DiscoverQuery();
        discoverQuery.setDSpaceObjectFilter(IndexableCollection.TYPE);
        discoverQuery.addFilterQueries("dspace.entity.type:" + profileType);

        DiscoverResult discoverResult = searchService.search(context, discoverQuery);
        List<IndexableObject> indexableObjects = discoverResult.getIndexableObjects();

        if (CollectionUtils.isEmpty(indexableObjects)) {
            return empty();
        }

        return ofNullable((Collection) indexableObjects.get(0).getIndexedObject());
=======
        return findConfiguredProfileCollection(context)
            .or(() -> findFirstCollectionByProfileEntityType(context));
>>>>>>> d532829e
    }

    /**
     * Create a new profile item for the given ePerson in the provided collection.
     */
    private Item createProfileItem(Context context, EPerson ePerson, Collection collection)
            throws AuthorizeException, SQLException {

        String id = ePerson.getID().toString();
        String fullName = ePerson.getFullName();

        WorkspaceItem workspaceItem = workspaceItemService.create(context, collection, true);
        Item item = workspaceItem.getItem();
        itemService.addMetadata(context, item, "dc", "title", null, null, fullName);
        itemService.addMetadata(context, item, "dspace", "object", "owner", null, fullName, id, CF_ACCEPTED);

        item = installItemService.installItem(context, workspaceItem);

        if (isNewProfileNotVisibleByDefault()) {
            Group anonymous = groupService.findByName(context, ANONYMOUS);
            authorizeService.removeGroupPolicies(context, item, anonymous);
        }

        authorizeService.addPolicy(context, item, READ, ePerson);

        return reloadItem(context, item);
    }

<<<<<<< HEAD
    private boolean isProfileCollection(Collection collection) {
        String entityType = collectionService.getMetadataFirstValue(collection, "dspace", "entity", "type", Item.ANY);
        return entityType != null && entityType.equals(getProfileType());
=======
    private Optional<Collection> findConfiguredProfileCollection(Context context) throws SQLException {
        UUID uuid = UUIDUtils.fromString(configurationService.getProperty("researcher-profile.collection.uuid"));
        if (uuid == null) {
            return Optional.empty();
        }

        Collection collection = collectionService.find(context, uuid);
        if (collection == null) {
            return Optional.empty();
        }

        if (isNotProfileCollection(collection)) {
            log.warn("The configured researcher-profile.collection.uuid "
                + "has an invalid entity type, expected " + getProfileType());
            return Optional.empty();
        }

        return of(collection);
    }

    @SuppressWarnings("rawtypes")
    private Optional<Collection> findFirstCollectionByProfileEntityType(Context context) {

        String profileType = getProfileType();

        DiscoverQuery discoverQuery = new DiscoverQuery();
        discoverQuery.setDSpaceObjectFilter(IndexableCollection.TYPE);
        discoverQuery.addFilterQueries("dspace.entity.type:" + profileType);

        DiscoverResult discoverResult = search(context, discoverQuery);
        List<IndexableObject> indexableObjects = discoverResult.getIndexableObjects();

        if (CollectionUtils.isEmpty(indexableObjects)) {
            return empty();
        }

        return ofNullable((Collection) indexableObjects.get(0).getIndexedObject());
>>>>>>> d532829e
    }

    private boolean isHardDeleteEnabled() {
        return configurationService.getBooleanProperty("researcher-profile.hard-delete.enabled");
    }

    private boolean isNewProfileNotVisibleByDefault() {
        return !configurationService.getBooleanProperty("researcher-profile.set-new-profile-visible");
    }

    private boolean isNotProfileCollection(Collection collection) {
        String entityType = collectionService.getMetadataFirstValue(collection, "dspace", "entity", "type", Item.ANY);
        return entityType == null || !entityType.equals(getProfileType());
    }

    private void removeOwnerMetadata(Context context, Item profileItem) throws SQLException {
        List<MetadataValue> metadata = itemService.getMetadata(profileItem, "dspace", "object", "owner", Item.ANY);
        itemService.removeMetadataValues(context, profileItem, metadata);
    }

    private Item reloadItem(Context context, Item item) throws SQLException {
        context.uncacheEntity(item);
        return context.reloadEntity(item);
    }

    private void deleteItem(Context context, Item profileItem) throws SQLException, AuthorizeException {
        try {
            context.turnOffAuthorisationSystem();
            itemService.delete(context, profileItem);
        } catch (IOException e) {
            throw new RuntimeException(e);
        } finally {
            context.restoreAuthSystemState();
        }
    }

    private DiscoverResult search(Context context, DiscoverQuery discoverQuery) {
        try {
            return searchService.search(context, discoverQuery);
        } catch (SearchServiceException e) {
            throw new RuntimeException(e);
        }
    }

}<|MERGE_RESOLUTION|>--- conflicted
+++ resolved
@@ -254,31 +254,8 @@
      * collection of researcher profile type.
      */
     private Optional<Collection> findProfileCollection(Context context) throws SQLException, SearchServiceException {
-<<<<<<< HEAD
-        UUID uuid = UUIDUtils.fromString(configurationService.getProperty("researcher-profile.collection.uuid"));
-        if (uuid != null) {
-            return ofNullable(collectionService.find(context, uuid))
-                .filter(this::isProfileCollection);
-        }
-
-        String profileType = getProfileType();
-
-        DiscoverQuery discoverQuery = new DiscoverQuery();
-        discoverQuery.setDSpaceObjectFilter(IndexableCollection.TYPE);
-        discoverQuery.addFilterQueries("dspace.entity.type:" + profileType);
-
-        DiscoverResult discoverResult = searchService.search(context, discoverQuery);
-        List<IndexableObject> indexableObjects = discoverResult.getIndexableObjects();
-
-        if (CollectionUtils.isEmpty(indexableObjects)) {
-            return empty();
-        }
-
-        return ofNullable((Collection) indexableObjects.get(0).getIndexedObject());
-=======
         return findConfiguredProfileCollection(context)
             .or(() -> findFirstCollectionByProfileEntityType(context));
->>>>>>> d532829e
     }
 
     /**
@@ -307,11 +284,6 @@
         return reloadItem(context, item);
     }
 
-<<<<<<< HEAD
-    private boolean isProfileCollection(Collection collection) {
-        String entityType = collectionService.getMetadataFirstValue(collection, "dspace", "entity", "type", Item.ANY);
-        return entityType != null && entityType.equals(getProfileType());
-=======
     private Optional<Collection> findConfiguredProfileCollection(Context context) throws SQLException {
         UUID uuid = UUIDUtils.fromString(configurationService.getProperty("researcher-profile.collection.uuid"));
         if (uuid == null) {
@@ -349,7 +321,6 @@
         }
 
         return ofNullable((Collection) indexableObjects.get(0).getIndexedObject());
->>>>>>> d532829e
     }
 
     private boolean isHardDeleteEnabled() {
