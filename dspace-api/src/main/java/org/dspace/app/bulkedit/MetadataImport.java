/**
 * The contents of this file are subject to the license and copyright
 * detailed in the LICENSE and NOTICE files at the root of the source
 * tree and available online at
 *
 * http://www.dspace.org/license/
 */
package org.dspace.app.bulkedit;

import java.io.IOException;
import java.io.InputStream;
import java.sql.SQLException;
import java.util.ArrayList;
import java.util.Enumeration;
import java.util.HashMap;
import java.util.HashSet;
import java.util.Iterator;
import java.util.List;
import java.util.Map;
import java.util.Set;
import java.util.UUID;
import javax.annotation.Nullable;

import org.apache.commons.cli.Options;
import org.apache.commons.cli.ParseException;
import org.apache.commons.lang3.StringUtils;
import org.apache.logging.log4j.Logger;
import org.dspace.authority.AuthorityValue;
import org.dspace.authority.service.AuthorityValueService;
import org.dspace.authorize.AuthorizeException;
import org.dspace.content.Collection;
import org.dspace.content.DSpaceObject;
import org.dspace.content.Entity;
import org.dspace.content.Item;
import org.dspace.content.MetadataField;
import org.dspace.content.MetadataSchemaEnum;
import org.dspace.content.MetadataValue;
import org.dspace.content.Relationship;
import org.dspace.content.RelationshipType;
import org.dspace.content.WorkspaceItem;
import org.dspace.content.authority.Choices;
import org.dspace.content.factory.ContentServiceFactory;
import org.dspace.content.service.CollectionService;
import org.dspace.content.service.EntityService;
import org.dspace.content.service.EntityTypeService;
import org.dspace.content.service.InstallItemService;
import org.dspace.content.service.ItemService;
import org.dspace.content.service.MetadataFieldService;
import org.dspace.content.service.MetadataValueService;
import org.dspace.content.service.RelationshipService;
import org.dspace.content.service.RelationshipTypeService;
import org.dspace.content.service.WorkspaceItemService;
import org.dspace.core.ConfigurationManager;
import org.dspace.core.Constants;
import org.dspace.core.Context;
import org.dspace.core.LogManager;
import org.dspace.eperson.EPerson;
import org.dspace.eperson.factory.EPersonServiceFactory;
import org.dspace.handle.service.HandleService;
<<<<<<< HEAD
import org.dspace.scripts.DSpaceRunnable;
import org.dspace.workflow.WorkflowException;
=======
>>>>>>> d99ccc6b
import org.dspace.workflow.WorkflowItem;
import org.dspace.workflow.WorkflowService;
import org.dspace.workflow.factory.WorkflowServiceFactory;
import org.springframework.beans.factory.InitializingBean;
import org.springframework.beans.factory.annotation.Autowired;

public class MetadataImport extends DSpaceRunnable implements InitializingBean {

    private static final Logger log = org.apache.logging.log4j.LogManager.getLogger(MetadataImport.class);


    /**
     * The authority controlled fields
     */
    protected Set<String> authorityControlled;

    @Autowired
    protected ItemService itemService;
    @Autowired
    protected InstallItemService installItemService;
    @Autowired
    protected CollectionService collectionService;
    @Autowired
    protected HandleService handleService;
    @Autowired
    protected WorkspaceItemService workspaceItemService;
    @Autowired
    protected RelationshipTypeService relationshipTypeService;
    @Autowired
    protected RelationshipService relationshipService;
    @Autowired
    protected EntityTypeService entityTypeService;
    @Autowired
    protected EntityService entityService;
    @Autowired
    protected AuthorityValueService authorityValueService;

    /**
     * The prefix of the authority controlled field
     */
    protected final String AC_PREFIX = "authority.controlled.";


    private boolean useTemplate = false;
    private String filename = null;
    private boolean useWorkflow = false;
    private boolean workflowNotify = false;
    private boolean change = false;

    /**
     * The Context
     */
    private Context c;

    /**
     * The DSpaceCSV object we're processing
     */
    private DSpaceCSV csv;

    /**
     * The lines to import
     */
    private List<DSpaceCSVLine> toImport;

    private boolean help = false;

    /**
     * Map of field:value to csv row number, used to resolve indirect entity target references.
     *
     * @see #populateRefAndRowMap(DSpaceCSVLine, UUID)
     */
    protected Map<String, Set<Integer>> csvRefMap = new HashMap<>();

    /**
     * Map of csv row number to UUID, used to resolve indirect entity target references.
     *
     * @see #populateRefAndRowMap(DSpaceCSVLine, UUID)
     */
    protected HashMap<Integer, UUID> csvRowMap = new HashMap<>();

    /**
     * Map of UUIDs to their entity types.
     *
     * @see #populateRefAndRowMap(DSpaceCSVLine, UUID)
     */
    protected static HashMap<UUID, String> entityTypeMap = new HashMap<>();

    /**
     * Map of UUIDs to their relations that are referenced within any import with their referers.
     *
     * @see #populateEntityRelationMap(String, String, String)
     */
    protected static HashMap<String, HashMap<String, ArrayList<String>>> entityRelationMap = new HashMap<>();


    /**
<<<<<<< HEAD
     * Collection of errors generated during relation validation process.
=======
     * Map of field:value to csv row number, used to resolve indirect entity target references.
     *
     * @see #populateRefAndRowMap(DSpaceCSVLine, UUID)
     */
    protected Map<String, Set<Integer>> csvRefMap = new HashMap<>();

    /**
     * Map of csv row number to UUID, used to resolve indirect entity target references.
     *
     * @see #populateRefAndRowMap(DSpaceCSVLine, UUID)
     */
    protected HashMap<Integer, UUID> csvRowMap = new HashMap<>();

    /**
     * Map of UUIDs to their entity types.
     *
     * @see #populateRefAndRowMap(DSpaceCSVLine, UUID)
     */
    protected static HashMap<UUID, String> entityTypeMap = new HashMap<>();

    /**
     * Map of UUIDs to their relations that are referenced within any import with their referers.
     *
     * @see #populateEntityRelationMap(String, String, String)
     */
    protected static HashMap<String, HashMap<String, ArrayList<String>>> entityRelationMap = new HashMap<>();


    /**
     * Collection of errors generated during relation validation process.
     */
    protected ArrayList<String> relationValidationErrors = new ArrayList<>();

    /**
     * Counter of rows proccssed in a CSV.
     */
    protected Integer rowCount = 1;

    /**
     * Logger
>>>>>>> d99ccc6b
     */
    protected ArrayList<String> relationValidationErrors = new ArrayList<>();

    /**
     * Counter of rows proccssed in a CSV.
     */
    protected Integer rowCount = 1;

    protected boolean validateOnly;

    /**
     * Create an instance of the metadata importer. Requires a context and an array of CSV lines
     * to examine.
     *
     * @param c        The context
     * @param toImport An array of CSV lines to examine
     */
    public void initMetadataImport(Context c, DSpaceCSV toImport) {
        // Store the import settings
        this.c = c;
        csv = toImport;
        this.toImport = toImport.getCSVLines();
    }

<<<<<<< HEAD
    @Override
    public void internalRun() throws Exception {
        if (help) {
            printHelp();
            return;
        }
        // Read commandLines from the CSV file
=======
    /**
     * Run an import. The import can either be read-only to detect changes, or
     * can write changes as it goes.
     *
     * @param change         Whether or not to write the changes to the database
     * @param useWorkflow    Whether the workflows should be used when creating new items
     * @param workflowNotify If the workflows should be used, whether to send notifications or not
     * @param useTemplate    Use collection template if create new item
     * @return An array of BulkEditChange elements representing the items that have changed
     * @throws MetadataImportException  if something goes wrong
     */
    public List<BulkEditChange> runImport(boolean change,
                                          boolean useWorkflow,
                                          boolean workflowNotify,
                                          boolean useTemplate) throws MetadataImportException {
        // Store the changes
        ArrayList<BulkEditChange> changes = new ArrayList<BulkEditChange>();

        // Make the changes
>>>>>>> d99ccc6b
        try {

<<<<<<< HEAD
            csv = new DSpaceCSV(handler.getFileStream(c, filename), c);
        } catch (MetadataImportInvalidHeadingException miihe) {
            throw miihe;
        } catch (Exception e) {
            throw new Exception("Error reading file: " + e.getMessage(), e);
        }
=======
            // Process each change
            rowCount = 1;
            for (DSpaceCSVLine line : toImport) {
                // Resolve target references to other items
                populateRefAndRowMap(line, line.getID());
                line = resolveEntityRefs(line);
                // Get the DSpace item to compare with
                UUID id = line.getID();
>>>>>>> d99ccc6b

        // Perform the first import - just highlight differences
        initMetadataImport(c, csv);
        List<BulkEditChange> changes;

        if (!commandLine.hasOption('s') || validateOnly) {
            // See what has changed
            try {
                changes = runImport(false, useWorkflow, workflowNotify, useTemplate);
            } catch (MetadataImportException mie) {
                throw mie;
            }

<<<<<<< HEAD
            // Display the changes
            int changeCounter = displayChanges(changes, false);
=======
                // Is this an existing item?
                if (id != null) {
                    // Get the item
                    item = itemService.find(c, id);
                    if (item == null) {
                        throw new MetadataImportException("Unknown item ID " + id);
                    }
>>>>>>> d99ccc6b

            // If there were changes, ask if we should execute them
            if (!validateOnly && changeCounter > 0) {
                try {
                    // Ask the user if they want to make the changes
                    handler.logInfo("\n" + changeCounter + " item(s) will be changed\n");
                    change = handler.getUserValidation();

                } catch (IOException ioe) {
                    throw new IOException("Error: " + ioe.getMessage() + ", No changes have been made", ioe);
                }
            } else {
                handler.logInfo("There were no changes detected");
            }
        } else {
            change = true;
        }

<<<<<<< HEAD
        try {
            // If required, make the change
            if (change && !validateOnly) {
                try {
                    // Make the changes
                    changes = runImport(true, useWorkflow, workflowNotify, useTemplate);
                } catch (MetadataImportException mie) {
                    throw mie;
                }

                // Display the changes
                displayChanges(changes, true);
            }
=======
                    // Iterate through each metadata element in the csv line
                    for (String md : line.keys()) {
                        // Get the values we already have
                        if (!"id".equals(md)) {
                            // Get the values from the CSV
                            String[] fromCSV = line.get(md).toArray(new String[line.get(md).size()]);
                            // Remove authority unless the md is not authority controlled
                            if (!isAuthorityControlledField(md)) {
                                for (int i = 0; i < fromCSV.length; i++) {
                                    int pos = fromCSV[i].indexOf(csv.getAuthoritySeparator());
                                    if (pos > -1) {
                                        fromCSV[i] = fromCSV[i].substring(0, pos);
                                    }
                                }
                            }
                            // Compare
                            compareAndUpdate(item, fromCSV, change, md, whatHasChanged, line);
                        }
                    }
>>>>>>> d99ccc6b

            // Finsh off and tidy up
            c.restoreAuthSystemState();
            c.complete();
        } catch (Exception e) {
            c.abort();
            throw new Exception(
                "Error committing changes to database: " + e.getMessage() + ", aborting most recent changes", e);
        }

    }

    public void setup() throws ParseException {
        useTemplate = false;
        filename = null;
        useWorkflow = false;
        workflowNotify = false;

        if (commandLine.hasOption('h')) {
            help = true;
        }

        // Check a filename is given
        if (!commandLine.hasOption('f')) {
            throw new ParseException("Required parameter -f missing!");
        }
        filename = commandLine.getOptionValue('f');

        // Option to apply template to new items
        if (commandLine.hasOption('t')) {
            useTemplate = true;
        }

<<<<<<< HEAD
        // Options for workflows, and workflow notifications for new items
        if (commandLine.hasOption('w')) {
            useWorkflow = true;
            if (commandLine.hasOption('n')) {
                workflowNotify = true;
            }
        } else if (commandLine.hasOption('n')) {
            throw new ParseException(
                "Invalid option 'n': (notify) can only be specified with the 'w' (workflow) option.");
        }
        validateOnly = commandLine.hasOption('v');
=======
                    // Iterate through each metadata element in the csv line
                    BulkEditChange whatHasChanged = new BulkEditChange();
                    for (String md : line.keys()) {
                        // Get the values we already have
                        if (!"id".equals(md) && !"rowName".equals(md)) {
                            // Get the values from the CSV
                            String[] fromCSV = line.get(md).toArray(new String[line.get(md).size()]);
>>>>>>> d99ccc6b


        // Create a context
        try {
            c = new Context();
            c.turnOffAuthorisationSystem();
        } catch (Exception e) {
            throw new ParseException("Unable to create a new DSpace Context: " + e.getMessage());
        }

        // Find the EPerson, assign to context
        try {
            if (commandLine.hasOption('e')) {
                EPerson eperson;
                String e = commandLine.getOptionValue('e');
                if (e.indexOf('@') != -1) {
                    eperson = EPersonServiceFactory.getInstance().getEPersonService().findByEmail(c, e);
                } else {
                    eperson = EPersonServiceFactory.getInstance().getEPersonService().find(c, UUID.fromString(e));
                }

                if (eperson == null) {
                    throw new ParseException("Error, eperson cannot be found: " + e);
                }
                c.setCurrentUser(eperson);
            }
        } catch (Exception e) {
            throw new ParseException("Unable to find DSpace user: " + e.getMessage());
        }

        // Is this a silent run?
        change = false;
    }

    private MetadataImport() {
        Options options = constructOptions();
        this.options = options;
    }

    private Options constructOptions() {
        Options options = new Options();

        options.addOption("f", "file", true, "source file");
        options.getOption("f").setType(InputStream.class);
        options.getOption("f").setRequired(true);
        options.addOption("e", "email", true, "email address or user id of user (required if adding new items)");
        options.getOption("e").setType(String.class);
        options.getOption("e").setRequired(true);
        options.addOption("s", "silent", false,
                          "silent operation - doesn't request confirmation of changes USE WITH CAUTION");
        options.getOption("s").setType(boolean.class);
        options.addOption("w", "workflow", false, "workflow - when adding new items, use collection workflow");
        options.getOption("w").setType(boolean.class);
        options.addOption("n", "notify", false,
                          "notify - when adding new items using a workflow, send notification emails");
        options.getOption("n").setType(boolean.class);
        options.addOption("v", "validate-only", false,
                          "validate - just validate the csv, don't run the import");
        options.getOption("v").setType(boolean.class);
        options.addOption("t", "template", false,
                          "template - when adding new items, use the collection template (if it exists)");
        options.getOption("t").setType(boolean.class);
        options.addOption("h", "help", false, "help");
        options.getOption("h").setType(boolean.class);

        return options;
    }

    /**
     * Display the changes that have been detected, or that have been made
     *
     * @param changes The changes detected
     * @param changed Whether or not the changes have been made
     * @return The number of items that have changed
     */
    private int displayChanges(List<BulkEditChange> changes, boolean changed) {
        // Display the changes
        int changeCounter = 0;
        for (BulkEditChange change : changes) {
            // Get the changes
            List<BulkEditMetadataValue> adds = change.getAdds();
            List<BulkEditMetadataValue> removes = change.getRemoves();
            List<Collection> newCollections = change.getNewMappedCollections();
            List<Collection> oldCollections = change.getOldMappedCollections();
            if ((adds.size() > 0) || (removes.size() > 0) ||
                (newCollections.size() > 0) || (oldCollections.size() > 0) ||
                (change.getNewOwningCollection() != null) || (change.getOldOwningCollection() != null) ||
                (change.isDeleted()) || (change.isWithdrawn()) || (change.isReinstated())) {
                // Show the item
                Item i = change.getItem();

                handler.logInfo("-----------------------------------------------------------");
                if (!change.isNewItem()) {
                    handler.logInfo("Changes for item: " + i.getID() + " (" + i.getHandle() + ")");
                } else {
                    handler.logInfo("New item: ");
                    if (i != null) {
                        if (i.getHandle() != null) {
                            handler.logInfo(i.getID() + " (" + i.getHandle() + ")");
                        } else {
                            handler.logInfo(i.getID() + " (in workflow)");
                        }
                    }
                }
                changeCounter++;
            }

            // Show actions
            if (change.isDeleted()) {
                if (changed) {
                    handler.logInfo(" - EXPUNGED!");
                } else {
                    handler.logInfo(" - EXPUNGE!");
                }
            }
            if (change.isWithdrawn()) {
                if (changed) {
                    handler.logInfo(" - WITHDRAWN!");
                } else {
                    handler.logInfo(" - WITHDRAW!");
                }
            }
            if (change.isReinstated()) {
                if (changed) {
                    handler.logInfo(" - REINSTATED!");
                } else {
                    handler.logInfo(" - REINSTATE!");
                }
            }

            if (change.getNewOwningCollection() != null) {
                Collection c = change.getNewOwningCollection();
                if (c != null) {
                    String cHandle = c.getHandle();
                    String cName = c.getName();
                    if (!changed) {
                        handler.logInfo(" + New owning collection (" + cHandle + "): ");
                    } else {
                        handler.logInfo(" + New owning collection  (" + cHandle + "): ");
                    }
                    handler.logInfo(cName);
                }

                c = change.getOldOwningCollection();
                if (c != null) {
                    String cHandle = c.getHandle();
                    String cName = c.getName();
                    if (!changed) {
                        handler.logInfo(" + Old owning collection (" + cHandle + "): ");
                    } else {
                        handler.logInfo(" + Old owning collection  (" + cHandle + "): ");
                    }
                    handler.logInfo(cName);
                }
            }

            // Show new mapped collections
            for (Collection c : newCollections) {
                String cHandle = c.getHandle();
                String cName = c.getName();
                if (!changed) {
                    handler.logInfo(" + Map to collection (" + cHandle + "): ");
                } else {
                    handler.logInfo(" + Mapped to collection  (" + cHandle + "): ");
                }
                handler.logInfo(cName);
            }

            // Show old mapped collections
            for (Collection c : oldCollections) {
                String cHandle = c.getHandle();
                String cName = c.getName();
                if (!changed) {
                    handler.logInfo(" + Un-map from collection (" + cHandle + "): ");
                } else {
                    handler.logInfo(" + Un-mapped from collection  (" + cHandle + "): ");
                }
                handler.logInfo(cName);
            }

            // Show additions
            for (BulkEditMetadataValue metadataValue : adds) {
                String md = metadataValue.getSchema() + "." + metadataValue.getElement();
                if (metadataValue.getQualifier() != null) {
                    md += "." + metadataValue.getQualifier();
                }
                if (metadataValue.getLanguage() != null) {
                    md += "[" + metadataValue.getLanguage() + "]";
                }
                if (!changed) {
                    handler.logInfo(" + Add    (" + md + "): ");
                } else {
                    handler.logInfo(" + Added   (" + md + "): ");
                }
                handler.logInfo(metadataValue.getValue());
                if (isAuthorityControlledField(md)) {
                    handler.logInfo(", authority = " + metadataValue.getAuthority());
                    handler.logInfo(", confidence = " + metadataValue.getConfidence());
                }
                handler.logInfo("");
            }

            // Show removals
            for (BulkEditMetadataValue metadataValue : removes) {
                String md = metadataValue.getSchema() + "." + metadataValue.getElement();
                if (metadataValue.getQualifier() != null) {
                    md += "." + metadataValue.getQualifier();
                }
                if (metadataValue.getLanguage() != null) {
                    md += "[" + metadataValue.getLanguage() + "]";
                }
                if (!changed) {
                    handler.logInfo(" - Remove (" + md + "): ");
                } else {
                    handler.logInfo(" - Removed (" + md + "): ");
                }
                handler.logInfo(metadataValue.getValue());
                if (isAuthorityControlledField(md)) {
                    handler.logInfo(", authority = " + metadataValue.getAuthority());
                    handler.logInfo(", confidence = " + metadataValue.getConfidence());
                }
                handler.logInfo("");
            }
        }
        return changeCounter;
    }

    /**
     * is the field is defined as authority controlled
     */
    private boolean isAuthorityControlledField(String md) {
        String mdf = StringUtils.substringAfter(md, ":");
        mdf = StringUtils.substringBefore(mdf, "[");
        return authorityControlled.contains(mdf);
    }


    /**
     * Set authority controlled fields
     */
    private void setAuthorizedMetadataFields() {
        authorityControlled = new HashSet<String>();
        Enumeration propertyNames = ConfigurationManager.getProperties().propertyNames();
        while (propertyNames.hasMoreElements()) {
            String key = ((String) propertyNames.nextElement()).trim();
            if (key.startsWith(AC_PREFIX)
                && ConfigurationManager.getBooleanProperty(key, false)) {
                authorityControlled.add(key.substring(AC_PREFIX.length()));
            }
        }
    }

    /**
     * Run an import. The import can either be read-only to detect changes, or
     * can write changes as it goes.
     *
     * @param change         Whether or not to write the changes to the database
     * @param useWorkflow    Whether the workflows should be used when creating new items
     * @param workflowNotify If the workflows should be used, whether to send notifications or not
     * @param useTemplate    Use collection template if create new item
     * @return An array of BulkEditChange elements representing the items that have changed
     * @throws MetadataImportException if something goes wrong
     */
    public List<BulkEditChange> runImport(boolean change,
                                          boolean useWorkflow,
                                          boolean workflowNotify,
                                          boolean useTemplate)
        throws MetadataImportException, SQLException, AuthorizeException, WorkflowException, IOException {
        // Store the changes
        ArrayList<BulkEditChange> changes = new ArrayList<BulkEditChange>();

        // Make the changes
        try {
            Context.Mode originalMode = c.getCurrentMode();
            c.setMode(Context.Mode.BATCH_EDIT);

            // Process each change
            rowCount = 1;
            for (DSpaceCSVLine line : toImport) {
                // Resolve target references to other items
                populateRefAndRowMap(line, line.getID());
                line = resolveEntityRefs(line);
                // Get the DSpace item to compare with
                UUID id = line.getID();

                // Is there an action column?
                if (csv.hasActions() && (!"".equals(line.getAction())) && (id == null)) {
                    throw new MetadataImportException("'action' not allowed for new items!");
                }

                WorkspaceItem wsItem = null;
                WorkflowItem wfItem = null;
                Item item = null;

                // Is this an existing item?
                if (id != null) {
                    // Get the item
                    item = itemService.find(c, id);
                    if (item == null) {
                        throw new MetadataImportException("Unknown item ID " + id);
                    }

                    // Record changes
                    BulkEditChange whatHasChanged = new BulkEditChange(item);

                    // Has it moved collection?
                    List<String> collections = line.get("collection");
                    if (collections != null) {
                        // Sanity check we're not orphaning it
                        if (collections.size() == 0) {
                            throw new MetadataImportException("Missing collection from item " + item.getHandle());
                        }
                        List<Collection> actualCollections = item.getCollections();
                        compare(item, collections, actualCollections, whatHasChanged, change);
                    }

                    // Iterate through each metadata element in the csv line
                    for (String md : line.keys()) {
                        // Get the values we already have
                        if (!"id".equals(md)) {
                            // Get the values from the CSV
                            String[] fromCSV = line.get(md).toArray(new String[line.get(md).size()]);
                            // Remove authority unless the md is not authority controlled
                            if (!isAuthorityControlledField(md)) {
                                for (int i = 0; i < fromCSV.length; i++) {
                                    int pos = fromCSV[i].indexOf(csv.getAuthoritySeparator());
                                    if (pos > -1) {
                                        fromCSV[i] = fromCSV[i].substring(0, pos);
                                    }
                                }
                            }
                            // Compare
                            compareAndUpdate(item, fromCSV, change, md, whatHasChanged, line);
                        }
                    }

                    if (csv.hasActions()) {
                        // Perform the action
                        String action = line.getAction();
                        if ("".equals(action)) {
                            // Do nothing
                        } else if ("expunge".equals(action)) {
                            // Does the configuration allow deletes?
                            if (!ConfigurationManager.getBooleanProperty("bulkedit", "allowexpunge", false)) {
                                throw new MetadataImportException("'expunge' action denied by configuration");
                            }

                            // Remove the item

                            if (change) {
                                itemService.delete(c, item);
                            }

                            whatHasChanged.setDeleted();
                        } else if ("withdraw".equals(action)) {
                            // Withdraw the item
                            if (!item.isWithdrawn()) {
                                if (change) {
                                    itemService.withdraw(c, item);
                                }
                                whatHasChanged.setWithdrawn();
                            }
                        } else if ("reinstate".equals(action)) {
                            // Reinstate the item
                            if (item.isWithdrawn()) {
                                if (change) {
                                    itemService.reinstate(c, item);
                                }
                                whatHasChanged.setReinstated();
                            }
                        } else {
                            // Unknown action!
                            throw new MetadataImportException("Unknown action: " + action);
                        }
                    }

                    // Only record if changes have been made
                    if (whatHasChanged.hasChanges()) {
                        changes.add(whatHasChanged);
                    }
                } else {
                    // This is marked as a new item, so no need to compare

                    // First check a user is set, otherwise this can't happen
                    if (c.getCurrentUser() == null) {
                        throw new MetadataImportException(
                            "When adding new items, a user must be specified with the -e option");
                    }

                    // Iterate through each metadata element in the csv line
                    BulkEditChange whatHasChanged = new BulkEditChange();
                    for (String md : line.keys()) {
                        // Get the values we already have
                        if (!"id".equals(md) && !"rowName".equals(md)) {
                            // Get the values from the CSV
                            String[] fromCSV = line.get(md).toArray(new String[line.get(md).size()]);

                            // Remove authority unless the md is not authority controlled
                            if (!isAuthorityControlledField(md)) {
                                for (int i = 0; i < fromCSV.length; i++) {
                                    int pos = fromCSV[i].indexOf(csv.getAuthoritySeparator());
                                    if (pos > -1) {
                                        fromCSV[i] = fromCSV[i].substring(0, pos);
                                    }
                                }
                            }

                            // Add all the values from the CSV line
                            add(fromCSV, md, whatHasChanged);
                        }
                    }

                    // Check it has an owning collection
                    List<String> collections = line.get("collection");
                    if (collections == null) {
                        throw new MetadataImportException(
                            "New items must have a 'collection' assigned in the form of a handle");
                    }

                    // Check collections are really collections
                    ArrayList<Collection> check = new ArrayList<Collection>();
                    Collection collection;
                    for (String handle : collections) {
                        try {
                            // Resolve the handle to the collection
                            collection = (Collection) handleService.resolveToObject(c, handle);

                            // Check it resolved OK
                            if (collection == null) {
                                throw new MetadataImportException(
                                    "'" + handle + "' is not a Collection! You must specify a valid collection for " +
                                        "new items");
                            }

                            // Check for duplicate
                            if (check.contains(collection)) {
                                throw new MetadataImportException(
                                    "Duplicate collection assignment detected in new item! " + handle);
                            } else {
                                check.add(collection);
                            }
                        } catch (Exception ex) {
                            throw new MetadataImportException(
                                "'" + handle + "' is not a Collection! You must specify a valid collection for new " +
                                    "items",
                                ex);
                        }
                    }

                    // Record the addition to collections
                    boolean first = true;
                    for (String handle : collections) {
                        Collection extra = (Collection) handleService.resolveToObject(c, handle);
                        if (first) {
                            whatHasChanged.setOwningCollection(extra);
                        } else {
                            whatHasChanged.registerNewMappedCollection(extra);
                        }
                        first = false;
                    }

                    // Create the new item?
                    if (change) {
                        // Create the item
                        String collectionHandle = line.get("collection").get(0);
                        collection = (Collection) handleService.resolveToObject(c, collectionHandle);
                        wsItem = workspaceItemService.create(c, collection, useTemplate);
                        item = wsItem.getItem();

                        // Add the metadata to the item
<<<<<<< HEAD
                        for (BulkEditMetadataValue dcv : whatHasChanged.getAdds()) {
                            itemService.addMetadata(c, item, dcv.getSchema(),
                                                    dcv.getElement(),
                                                    dcv.getQualifier(),
                                                    dcv.getLanguage(),
                                                    dcv.getValue(),
                                                    dcv.getAuthority(),
                                                    dcv.getConfidence());
                        }
                        //Add relations after all metadata has been processed
                        for (BulkEditMetadataValue dcv : whatHasChanged.getAdds()) {
                            if (StringUtils.equals(dcv.getSchema(), MetadataSchemaEnum.RELATION.getName())) {
                                addRelationship(c, item, dcv.getElement(), dcv.getValue());
                            }
                        }
=======
                        for (BulkEditMetadataValue dcv : whatHasChanged.getAdds()) {
                            if (!StringUtils.equals(dcv.getSchema(), MetadataSchemaEnum.RELATION.getName())) {
                                itemService.addMetadata(c, item, dcv.getSchema(),
                                        dcv.getElement(),
                                        dcv.getQualifier(),
                                        dcv.getLanguage(),
                                        dcv.getValue(),
                                        dcv.getAuthority(),
                                        dcv.getConfidence());
                            }
                        }
                        //Add relations after all metadata has been processed
                        for (BulkEditMetadataValue dcv : whatHasChanged.getAdds()) {
                            if (StringUtils.equals(dcv.getSchema(), MetadataSchemaEnum.RELATION.getName())) {
                                addRelationship(c, item, dcv.getElement(), dcv.getValue());
                            }
                        }
>>>>>>> d99ccc6b


                        // Should the workflow be used?
                        if (useWorkflow) {
                            WorkflowService workflowService = WorkflowServiceFactory.getInstance().getWorkflowService();
                            if (workflowNotify) {
                                wfItem = workflowService.start(c, wsItem);
                            } else {
                                wfItem = workflowService.startWithoutNotify(c, wsItem);
                            }
                        } else {
                            // Install the item
                            installItemService.installItem(c, wsItem);
                        }

                        // Add to extra collections
                        if (line.get("collection").size() > 0) {
                            for (int i = 1; i < collections.size(); i++) {
                                String handle = collections.get(i);
                                Collection extra = (Collection) handleService.resolveToObject(c, handle);
                                collectionService.addItem(c, extra, item);
                            }
                        }

                        whatHasChanged.setItem(item);
                    }

                    // Record the changes
                    changes.add(whatHasChanged);
                }

                if (change) {
                    //only clear cache if changes have been made.
                    c.uncacheEntity(wsItem);
                    c.uncacheEntity(wfItem);
                    c.uncacheEntity(item);
                }
                populateRefAndRowMap(line, item == null ? null : item.getID());
                // keep track of current rows processed
                rowCount++;
            }

            c.setMode(originalMode);
        } catch (MetadataImportException mie) {
            throw mie;
        }

        // Return the changes
<<<<<<< HEAD
        if (!change) {
=======
        if (!change ) {
>>>>>>> d99ccc6b
            validateExpressedRelations();
        }
        return changes;
    }

    /**
     * Compare an item metadata with a line from CSV, and optionally update the item.
     *
     * @param item    The current item metadata
     * @param fromCSV The metadata from the CSV file
     * @param change  Whether or not to make the update
     * @param md      The element to compare
     * @param changes The changes object to populate
     * @param line    line in CSV file
     * @throws SQLException       if there is a problem accessing a Collection from the database, from its handle
     * @throws AuthorizeException if there is an authorization problem with permissions
     * @throws MetadataImportException custom exception for error handling within metadataimport
     */
    protected void compareAndUpdate(Item item, String[] fromCSV, boolean change,
                                    String md, BulkEditChange changes, DSpaceCSVLine line)
        throws SQLException, AuthorizeException, MetadataImportException {
        // Log what metadata element we're looking at
        String all = "";
        for (String part : fromCSV) {
            all += part + ",";
        }
        all = all.substring(0, all.length());
        log.debug(LogManager.getHeader(c, "metadata_import",
                                       "item_id=" + item.getID() + ",fromCSV=" + all));

        // Don't compare collections or actions or rowNames
        if (("collection".equals(md)) || ("action".equals(md)) || ("rowName".equals(md))) {
            return;
        }

        // Make a String array of the current values stored in this element
        // First, strip of language if it is there
        String language = null;
        if (md.contains("[")) {
            String[] bits = md.split("\\[");
            language = bits[1].substring(0, bits[1].length() - 1);
        }

        AuthorityValue fromAuthority = authorityValueService.getAuthorityValueType(md);
        if (md.indexOf(':') > 0) {
            md = md.substring(md.indexOf(':') + 1);
        }

        String[] bits = md.split("\\.");
        String schema = bits[0];
        String element = bits[1];
        // If there is a language on the element, strip if off
        if (element.contains("[")) {
            element = element.substring(0, element.indexOf('['));
        }
        String qualifier = null;
        if (bits.length > 2) {
            qualifier = bits[2];

            // If there is a language, strip if off
            if (qualifier.contains("[")) {
                qualifier = qualifier.substring(0, qualifier.indexOf('['));
            }
        }
        log.debug(LogManager.getHeader(c, "metadata_import",
                                       "item_id=" + item.getID() + ",fromCSV=" + all +
                                           ",looking_for_schema=" + schema +
                                           ",looking_for_element=" + element +
                                           ",looking_for_qualifier=" + qualifier +
                                           ",looking_for_language=" + language));
        String[] dcvalues;
        if (fromAuthority == null) {
            List<MetadataValue> current = itemService.getMetadata(item, schema, element, qualifier, language);
            dcvalues = new String[current.size()];
            int i = 0;
            for (MetadataValue dcv : current) {
                if (dcv.getAuthority() == null || !isAuthorityControlledField(md)) {
                    dcvalues[i] = dcv.getValue();
                } else {
                    dcvalues[i] = dcv.getValue() + csv.getAuthoritySeparator() + dcv.getAuthority();
                    dcvalues[i] += csv.getAuthoritySeparator() + (dcv.getConfidence() != -1 ? dcv
                        .getConfidence() : Choices.CF_ACCEPTED);
                }
                i++;
                log.debug(LogManager.getHeader(c, "metadata_import",
                                               "item_id=" + item.getID() + ",fromCSV=" + all +
                                                   ",found=" + dcv.getValue()));
            }
        } else {
            dcvalues = line.get(md).toArray(new String[line.get(md).size()]);
        }


        // Compare from current->csv
        for (int v = 0; v < fromCSV.length; v++) {
            String value = fromCSV[v];
            BulkEditMetadataValue dcv = getBulkEditValueFromCSV(language, schema, element, qualifier, value,
                                                                fromAuthority);
            if (fromAuthority != null) {
                value = dcv.getValue() + csv.getAuthoritySeparator() + dcv.getAuthority() + csv
                    .getAuthoritySeparator() + dcv.getConfidence();
                fromCSV[v] = value;
            }

            if ((value != null) && (!"".equals(value)) && (!contains(value, dcvalues))) {
                changes.registerAdd(dcv);
            } else {
                // Keep it
                changes.registerConstant(dcv);
            }
        }

        // Compare from csv->current
        for (String value : dcvalues) {
            // Look to see if it should be removed
            BulkEditMetadataValue dcv = new BulkEditMetadataValue();
            dcv.setSchema(schema);
            dcv.setElement(element);
            dcv.setQualifier(qualifier);
            dcv.setLanguage(language);
            if (value == null || !value.contains(csv.getAuthoritySeparator())) {
                simplyCopyValue(value, dcv);
            } else {
                String[] parts = value.split(csv.getAuthoritySeparator());
                dcv.setValue(parts[0]);
                dcv.setAuthority(parts[1]);
                dcv.setConfidence((parts.length > 2 ? Integer.valueOf(parts[2]) : Choices.CF_ACCEPTED));
            }

            // fromAuthority==null: with the current implementation metadata values from external authority sources
            // can only be used to add metadata, not to change or remove them
            // because e.g. an author that is not in the column "ORCID:dc.contributor.author" could still be in the
            // column "dc.contributor.author" so don't remove it
            if ((value != null) && (!"".equals(value)) && (!contains(value, fromCSV)) && fromAuthority == null) {
                // Remove it
                log.debug(LogManager.getHeader(c, "metadata_import",
                                               "item_id=" + item.getID() + ",fromCSV=" + all +
                                                   ",removing_schema=" + schema +
                                                   ",removing_element=" + element +
                                                   ",removing_qualifier=" + qualifier +
                                                   ",removing_language=" + language));
                changes.registerRemove(dcv);
            }
        }

        // Update the item if it has changed
        if ((change) &&
            ((changes.getAdds().size() > 0) || (changes.getRemoves().size() > 0))) {
            // Get the complete list of what values should now be in that element
            List<BulkEditMetadataValue> list = changes.getComplete();
            List<String> values = new ArrayList<String>();
            List<String> authorities = new ArrayList<String>();
            List<Integer> confidences = new ArrayList<Integer>();
            for (BulkEditMetadataValue value : list) {
                if ((qualifier == null) && (language == null)) {
                    if ((schema.equals(value.getSchema())) &&
                        (element.equals(value.getElement())) &&
                        (value.getQualifier() == null) &&
                        (value.getLanguage() == null)) {
                        values.add(value.getValue());
                        authorities.add(value.getAuthority());
                        confidences.add(value.getConfidence());
                    }
                } else if (qualifier == null) {
                    if ((schema.equals(value.getSchema())) &&
                        (element.equals(value.getElement())) &&
                        (language.equals(value.getLanguage())) &&
                        (value.getQualifier() == null)) {
                        values.add(value.getValue());
                        authorities.add(value.getAuthority());
                        confidences.add(value.getConfidence());
                    }
                } else if (language == null) {
                    if ((schema.equals(value.getSchema())) &&
                        (element.equals(value.getElement())) &&
                        (qualifier.equals(value.getQualifier())) &&
                        (value.getLanguage() == null)) {
                        values.add(value.getValue());
                        authorities.add(value.getAuthority());
                        confidences.add(value.getConfidence());
                    }
                } else {
                    if ((schema.equals(value.getSchema())) &&
                        (element.equals(value.getElement())) &&
                        (qualifier.equals(value.getQualifier())) &&
                        (language.equals(value.getLanguage()))) {
                        values.add(value.getValue());
                        authorities.add(value.getAuthority());
                        confidences.add(value.getConfidence());
<<<<<<< HEAD
=======
                    }
                }
            }

            if (StringUtils.equals(schema, MetadataSchemaEnum.RELATION.getName())) {
                List<RelationshipType> relationshipTypeList = relationshipTypeService
                    .findByLeftwardOrRightwardTypeName(c, element);
                for (RelationshipType relationshipType : relationshipTypeList) {
                    for (Relationship relationship : relationshipService
                        .findByItemAndRelationshipType(c, item, relationshipType)) {
                        relationshipService.delete(c, relationship);
                        relationshipService.update(c, relationship);
                    }
                }
                addRelationships(c, item, element, values);
            } else {
                itemService.clearMetadata(c, item, schema, element, qualifier, language);
                itemService.addMetadata(c, item, schema, element, qualifier,
                                        language, values, authorities, confidences);
                itemService.update(c, item);
            }
        }
    }

    /**
     *
     * Adds multiple relationships with a matching typeName to an item.
     *
     * @param c             The relevant DSpace context
     * @param item          The item to which this metadatavalue belongs to
     * @param typeName       The element for the metadatavalue
     * @param values to iterate over
     * @throws SQLException If something goes wrong
     * @throws AuthorizeException   If something goes wrong
     */
    private void addRelationships(Context c, Item item, String typeName, List<String> values)
            throws SQLException, AuthorizeException,
                                        MetadataImportException {
        for (String value : values) {
            addRelationship(c, item, typeName, value);
        }
    }

    /**
     * Gets an existing entity from a target reference.
     *
     * @param context the context to use.
     * @param targetReference the target reference which may be a UUID, metadata reference, or rowName reference.
     * @return the entity, which is guaranteed to exist.
     * @throws MetadataImportException if the target reference is badly formed or refers to a non-existing item.
     */
    private Entity getEntity(Context context, String targetReference) throws MetadataImportException {
        Entity entity = null;
        UUID uuid = resolveEntityRef(context, targetReference);
        // At this point, we have a uuid, so we can get an entity
        try {
            entity = entityService.findByItemId(context, uuid);
            if (entity.getItem() == null) {
                throw new IllegalArgumentException("No item found in repository with uuid: " + uuid);
            }
            return entity;
        } catch (SQLException sqle) {
            throw new MetadataImportException("Unable to find entity using reference: " + targetReference, sqle);
        }
    }

    /**
     *
     * Creates a relationship for the given item
     *
     * @param c         The relevant DSpace context
     * @param item      The item that the relationships will be made for
     * @param typeName     The relationship typeName
     * @param value    The value for the relationship
     * @throws SQLException If something goes wrong
     * @throws AuthorizeException   If something goes wrong
     */
    private void addRelationship(Context c, Item item, String typeName, String value)
        throws SQLException, AuthorizeException, MetadataImportException {
        if (value.isEmpty()) {
            return;
        }
        boolean left = false;

        // Get entity from target reference
        Entity relationEntity = getEntity(c, value);
        // Get relationship type of entity and item
        String relationEntityRelationshipType = itemService.getMetadata(relationEntity.getItem(),
                "relationship", "type",
                null, Item.ANY).get(0).getValue();
        String itemRelationshipType = itemService.getMetadata(item, "relationship", "type",
                null, Item.ANY).get(0).getValue();

        // Get the correct RelationshipType based on typeName
        List<RelationshipType> relType = relationshipTypeService.findByLeftwardOrRightwardTypeName(c, typeName);
        RelationshipType foundRelationshipType = matchRelationshipType(relType,
                relationEntityRelationshipType, itemRelationshipType, typeName);

        if (foundRelationshipType == null) {
            throw new MetadataImportException("Error on CSV row " + rowCount + ":" + "\n" +
                    "No Relationship type found for:\n" +
                    "Target type: " + relationEntityRelationshipType + "\n" +
                    "Origin referer type: " + itemRelationshipType + "\n" +
                    "with typeName: " + typeName);
        }

        if (foundRelationshipType.getLeftwardType().equalsIgnoreCase(typeName)) {
            left = true;
        }

        // Placeholder items for relation placing
        Item leftItem = null;
        Item rightItem = null;
        if (left) {
            leftItem = item;
            rightItem = relationEntity.getItem();
        } else {
            leftItem = relationEntity.getItem();
            rightItem = item;
        }

        // Create the relationship
        int leftPlace = relationshipService.findNextLeftPlaceByLeftItem(c, leftItem);
        int rightPlace = relationshipService.findNextRightPlaceByRightItem(c, rightItem);
        Relationship persistedRelationship = relationshipService.create(c, leftItem, rightItem,
                foundRelationshipType, leftPlace, rightPlace);
        relationshipService.update(c, persistedRelationship);
    }

    /**
     * Compare changes between an items owning collection and mapped collections
     * and what is in the CSV file
     *
     * @param item              The item in question
     * @param collections       The collection handles from the CSV file
     * @param actualCollections The Collections from the actual item
     * @param bechange          The bulkedit change object for this item
     * @param change            Whether or not to actuate a change
     * @throws SQLException            if there is a problem accessing a Collection from the database, from its handle
     * @throws AuthorizeException      if there is an authorization problem with permissions
     * @throws IOException             Can be thrown when moving items in communities
     * @throws MetadataImportException If something goes wrong to be reported back to the user
     */
    protected void compare(Item item,
                           List<String> collections,
                           List<Collection> actualCollections,
                           BulkEditChange bechange,
                           boolean change)
        throws SQLException, AuthorizeException, IOException, MetadataImportException {
        // First, check the owning collection (as opposed to mapped collections) is the same of changed
        String oldOwner = item.getOwningCollection().getHandle();
        String newOwner = collections.get(0);
        // Resolve the handle to the collection
        Collection newCollection = (Collection) handleService.resolveToObject(c, newOwner);

        // Check it resolved OK
        if (newCollection == null) {
            throw new MetadataImportException(
                "'" + newOwner + "' is not a Collection! You must specify a valid collection ID");
        }

        if (!oldOwner.equals(newOwner)) {
            // Register the old and new owning collections
            bechange.changeOwningCollection(item.getOwningCollection(),
                                            (Collection) handleService.resolveToObject(c, newOwner));
        }

        // Second, loop through the strings from the CSV of mapped collections
        boolean first = true;
        for (String csvcollection : collections) {
            // Ignore the first collection as this is the owning collection
            if (!first) {
                // Look for it in the actual list of Collections
                boolean found = false;
                for (Collection collection : actualCollections) {
                    if (collection.getID() != item.getOwningCollection().getID()) {
                        // Is it there?
                        if (csvcollection.equals(collection.getHandle())) {
                            found = true;
                        }
                    }
                }

                // Was it found?
                DSpaceObject dso = handleService.resolveToObject(c, csvcollection);
                if ((dso == null) || (dso.getType() != Constants.COLLECTION)) {
                    throw new MetadataImportException("Collection defined for item " + item.getID() +
                                                          " (" + item.getHandle() + ") is not a collection");
                }
                if (!found) {
                    // Register the new mapped collection
                    Collection col = (Collection) dso;
                    bechange.registerNewMappedCollection(col);
                }
            }
            first = false;
        }

        // Third, loop through the strings from the current item
        for (Collection collection : actualCollections) {
            // Look for it in the actual list of Collections
            boolean found = false;
            first = true;
            for (String csvcollection : collections) {
                // Don't check the owning collection
                if ((first) && (collection.getID().equals(item.getOwningCollection().getID()))) {
                    found = true;
                } else {
                    // Is it there?
                    if (!first && collection.getHandle().equals(csvcollection)) {
                        found = true;
>>>>>>> d99ccc6b
                    }
                }
            }

            if (StringUtils.equals(schema, MetadataSchemaEnum.RELATION.getName())) {
                List<RelationshipType> relationshipTypeList = relationshipTypeService
                    .findByLeftwardOrRightwardTypeName(c, element);
                for (RelationshipType relationshipType : relationshipTypeList) {
                    for (Relationship relationship : relationshipService
                        .findByItemAndRelationshipType(c, item, relationshipType)) {
                        relationshipService.delete(c, relationship);
                        relationshipService.update(c, relationship);
                    }
                }
                addRelationships(c, item, element, values);
            } else {
                itemService.clearMetadata(c, item, schema, element, qualifier, language);
                itemService.addMetadata(c, item, schema, element, qualifier,
                                        language, values, authorities, confidences);
                itemService.update(c, item);
            }
        }
    }

    /**
     * Add an item metadata with a line from CSV, and optionally update the item
     *
     * @param fromCSV The metadata from the CSV file
     * @param md      The element to compare
     * @param changes The changes object to populate
     * @throws SQLException       when an SQL error has occurred (querying DSpace)
     * @throws AuthorizeException If the user can't make the changes
     */
    protected void add(String[] fromCSV, String md, BulkEditChange changes)
        throws SQLException, AuthorizeException {
        // Don't add owning collection or action
        if (("collection".equals(md)) || ("action".equals(md))) {
            return;
        }

        // Make a String array of the values
        // First, strip of language if it is there
        String language = null;
        if (md.contains("[")) {
            String[] bits = md.split("\\[");
            language = bits[1].substring(0, bits[1].length() - 1);
        }
        AuthorityValue fromAuthority = authorityValueService.getAuthorityValueType(md);
        if (md.indexOf(':') > 0) {
            md = md.substring(md.indexOf(':') + 1);
        }

        String[] bits = md.split("\\.");
        String schema = bits[0];
        String element = bits[1];
        // If there is a language on the element, strip if off
        if (element.contains("[")) {
            element = element.substring(0, element.indexOf('['));
        }
        String qualifier = null;
        if (bits.length > 2) {
            qualifier = bits[2];

            // If there is a language, strip if off
            if (qualifier.contains("[")) {
                qualifier = qualifier.substring(0, qualifier.indexOf('['));
            }
        }

        // Add all the values
        for (String value : fromCSV) {
            BulkEditMetadataValue dcv = getBulkEditValueFromCSV(language, schema, element, qualifier, value,
                                                                fromAuthority);
            if (fromAuthority != null) {
                value = dcv.getValue() + csv.getAuthoritySeparator() + dcv.getAuthority() + csv
                    .getAuthoritySeparator() + dcv.getConfidence();
            }

            // Add it
            if ((value != null) && (!"".equals(value))) {
                changes.registerAdd(dcv);
            }
        }
    }

    protected BulkEditMetadataValue getBulkEditValueFromCSV(String language, String schema, String element,
                                                            String qualifier, String value,
                                                            AuthorityValue fromAuthority) {
        // Look to see if it should be removed
        BulkEditMetadataValue dcv = new BulkEditMetadataValue();
        dcv.setSchema(schema);
        dcv.setElement(element);
        dcv.setQualifier(qualifier);
        dcv.setLanguage(language);
        if (fromAuthority != null) {
            if (value.indexOf(':') > 0) {
                value = value.substring(0, value.indexOf(':'));
            }

            // look up the value and authority in solr
            List<AuthorityValue> byValue = authorityValueService.findByValue(c, schema, element, qualifier, value);
            AuthorityValue authorityValue = null;
            if (byValue.isEmpty()) {
                String toGenerate = fromAuthority.generateString() + value;
                String field = schema + "_" + element + (StringUtils.isNotBlank(qualifier) ? "_" + qualifier : "");
                authorityValue = authorityValueService.generate(c, toGenerate, value, field);
                dcv.setAuthority(toGenerate);
            } else {
                authorityValue = byValue.get(0);
                dcv.setAuthority(authorityValue.getId());
            }

            dcv.setValue(authorityValue.getValue());
            dcv.setConfidence(Choices.CF_ACCEPTED);
        } else if (value == null || !value.contains(csv.getAuthoritySeparator())) {
            simplyCopyValue(value, dcv);
        } else {
            String[] parts = value.split(csv.getEscapedAuthoritySeparator());
            dcv.setValue(parts[0]);
            dcv.setAuthority(parts[1]);
            dcv.setConfidence((parts.length > 2 ? Integer.valueOf(parts[2]) : Choices.CF_ACCEPTED));
        }
        return dcv;
    }

    protected void simplyCopyValue(String value, BulkEditMetadataValue dcv) {
        dcv.setValue(value);
        dcv.setAuthority(null);
        dcv.setConfidence(Choices.CF_UNSET);
    }

    /**
     *
     * Adds multiple relationships with a matching typeName to an item.
     *
     * @param c             The relevant DSpace context
     * @param item          The item to which this metadatavalue belongs to
     * @param typeName       The element for the metadatavalue
     * @param values to iterate over
     * @throws SQLException If something goes wrong
     * @throws AuthorizeException   If something goes wrong
     */
    private void addRelationships(Context c, Item item, String typeName, List<String> values)
        throws SQLException, AuthorizeException,
        MetadataImportException {
        for (String value : values) {
            addRelationship(c, item, typeName, value);
        }
    }

    /**
     * Gets an existing entity from a target reference.
     *
     * @param context the context to use.
     * @param targetReference the target reference which may be a UUID, metadata reference, or rowName reference.
     * @return the entity, which is guaranteed to exist.
     * @throws MetadataImportException if the target reference is badly formed or refers to a non-existing item.
     */
    private Entity getEntity(Context context, String targetReference) throws MetadataImportException {
        Entity entity = null;
        UUID uuid = resolveEntityRef(context, targetReference);
        // At this point, we have a uuid, so we can get an entity
        try {
            entity = entityService.findByItemId(context, uuid);
            if (entity.getItem() == null) {
                throw new IllegalArgumentException("No item found in repository with uuid: " + uuid);
            }
            return entity;
        } catch (SQLException sqle) {
            throw new MetadataImportException("Unable to find entity using reference: " + targetReference, sqle);
        }
    }

    /**
     *
     * Creates a relationship for the given item
     *
     * @param c         The relevant DSpace context
     * @param item      The item that the relationships will be made for
     * @param typeName     The relationship typeName
     * @param value    The value for the relationship
     * @throws SQLException If something goes wrong
     * @throws AuthorizeException   If something goes wrong
     */
    private void addRelationship(Context c, Item item, String typeName, String value)
        throws SQLException, AuthorizeException, MetadataImportException {
        if (value.isEmpty()) {
            return;
        }
        boolean left = false;

        // Get entity from target reference
        Entity relationEntity = getEntity(c, value);
        // Get relationship type of entity and item
        String relationEntityRelationshipType = itemService.getMetadata(relationEntity.getItem(),
                                                                        "relationship", "type",
                                                                        null, Item.ANY).get(0).getValue();
        String itemRelationshipType = itemService.getMetadata(item, "relationship", "type",
                                                              null, Item.ANY).get(0).getValue();

        // Get the correct RelationshipType based on typeName
        List<RelationshipType> relType = relationshipTypeService.findByLeftwardOrRightwardTypeName(c, typeName);
        RelationshipType foundRelationshipType = matchRelationshipType(relType, relationEntityRelationshipType,
                                                                       itemRelationshipType, typeName);

        if (foundRelationshipType == null) {
            throw new MetadataImportException("Error on CSV row " + rowCount + ":" + "\n" +
                                                  "No Relationship type found for:\n" +
                                                  "Target type: " + relationEntityRelationshipType + "\n" +
                                                  "Origin referer type: " + itemRelationshipType + "\n" +
                                                  "with typeName: " + typeName);
        }

        if (foundRelationshipType.getLeftwardType().equalsIgnoreCase(typeName)) {
            left = true;
        }

        // Placeholder items for relation placing
        Item leftItem = null;
        Item rightItem = null;
        if (left) {
            leftItem = item;
            rightItem = relationEntity.getItem();
        } else {
            leftItem = relationEntity.getItem();
            rightItem = item;
        }

        // Create the relationship
        int leftPlace = relationshipService.findLeftPlaceByLeftItem(c, leftItem) + 1;
        int rightPlace = relationshipService.findRightPlaceByRightItem(c, rightItem) + 1;
        Relationship persistedRelationship = relationshipService.create(c, leftItem, rightItem,
                                                                        foundRelationshipType, leftPlace, rightPlace);
        relationshipService.update(c, persistedRelationship);
    }

    /**
     * Compare changes between an items owning collection and mapped collections
     * and what is in the CSV file
     *
     * @param item              The item in question
     * @param collections       The collection handles from the CSV file
     * @param actualCollections The Collections from the actual item
     * @param bechange          The bulkedit change object for this item
     * @param change            Whether or not to actuate a change
     * @throws SQLException            if there is a problem accessing a Collection from the database, from its handle
     * @throws AuthorizeException      if there is an authorization problem with permissions
     * @throws IOException             Can be thrown when moving items in communities
     * @throws MetadataImportException If something goes wrong to be reported back to the user
     */
    protected void compare(Item item,
                           List<String> collections,
                           List<Collection> actualCollections,
                           BulkEditChange bechange,
                           boolean change)
        throws SQLException, AuthorizeException, IOException, MetadataImportException {
        // First, check the owning collection (as opposed to mapped collections) is the same of changed
        String oldOwner = item.getOwningCollection().getHandle();
        String newOwner = collections.get(0);
        // Resolve the handle to the collection
        Collection newCollection = (Collection) handleService.resolveToObject(c, newOwner);

        // Check it resolved OK
        if (newCollection == null) {
            throw new MetadataImportException(
                "'" + newOwner + "' is not a Collection! You must specify a valid collection ID");
        }

        if (!oldOwner.equals(newOwner)) {
            // Register the old and new owning collections
            bechange.changeOwningCollection(item.getOwningCollection(),
                                            (Collection) handleService.resolveToObject(c, newOwner));
        }

        // Second, loop through the strings from the CSV of mapped collections
        boolean first = true;
        for (String csvcollection : collections) {
            // Ignore the first collection as this is the owning collection
            if (!first) {
                // Look for it in the actual list of Collections
                boolean found = false;
                for (Collection collection : actualCollections) {
                    if (collection.getID() != item.getOwningCollection().getID()) {
                        // Is it there?
                        if (csvcollection.equals(collection.getHandle())) {
                            found = true;
                        }
                    }
                }

                // Was it found?
                DSpaceObject dso = handleService.resolveToObject(c, csvcollection);
                if ((dso == null) || (dso.getType() != Constants.COLLECTION)) {
                    throw new MetadataImportException("Collection defined for item " + item.getID() +
                                                          " (" + item.getHandle() + ") is not a collection");
                }
                if (!found) {
                    // Register the new mapped collection
                    Collection col = (Collection) dso;
                    bechange.registerNewMappedCollection(col);
                }
            }
            first = false;
        }

        // Third, loop through the strings from the current item
        for (Collection collection : actualCollections) {
            // Look for it in the actual list of Collections
            boolean found = false;
            first = true;
            for (String csvcollection : collections) {
                // Don't check the owning collection
                if ((first) && (collection.getID().equals(item.getOwningCollection().getID()))) {
                    found = true;
                } else {
                    // Is it there?
                    if (!first && collection.getHandle().equals(csvcollection)) {
                        found = true;
                    }
                }
                first = false;
            }

            // Was it found?
            if (!found) {
                // Record that it isn't there any more
                bechange.registerOldMappedCollection(collection);
            }
        }

        // Process the changes
        if (change) {
            // Remove old mapped collections
            for (Collection collection : bechange.getOldMappedCollections()) {
                collectionService.removeItem(c, collection, item);
            }

            // Add to new owned collection
            if (bechange.getNewOwningCollection() != null) {
                collectionService.addItem(c, bechange.getNewOwningCollection(), item);
                item.setOwningCollection(bechange.getNewOwningCollection());
                itemService.update(c, item);
            }

            // Remove from old owned collection (if still a member)
            if (bechange.getOldOwningCollection() != null) {
                boolean found = false;
                for (Collection c : item.getCollections()) {
                    if (c.getID().equals(bechange.getOldOwningCollection().getID())) {
                        found = true;
                    }
                }

                if (found) {
                    collectionService.removeItem(c, bechange.getOldOwningCollection(), item);
                }
            }

            // Add to new mapped collections
            for (Collection collection : bechange.getNewMappedCollections()) {
                collectionService.addItem(c, collection, item);
            }

        }
    }

    public void afterPropertiesSet() throws Exception {
        setAuthorizedMetadataFields();
    }

    /**
     * Gets a copy of the given csv line with all entity target references resolved to UUID strings.
     * Keys being iterated over represent metadatafields or special columns to be processed.
     *
     * @param line the csv line to process.
     * @return a copy, with all references resolved.
     * @throws MetadataImportException if there is an error resolving any entity target reference.
     */
    public DSpaceCSVLine resolveEntityRefs(DSpaceCSVLine line) throws MetadataImportException {
        DSpaceCSVLine newLine = new DSpaceCSVLine(line.getID());
        UUID originId = evaluateOriginId(line.getID());
        for (String key : line.keys()) {
            // If a key represents a relation field attempt to resolve the target reference from the csvRefMap
            if (key.split("\\.")[0].equalsIgnoreCase("relation")) {
                if (line.get(key).size() > 0) {
                    for (String val : line.get(key)) {
                        // Attempt to resolve the relation target reference
                        // These can be a UUID, metadata target reference or rowName target reference
                        String uuid = resolveEntityRef(c, val).toString();
                        newLine.add(key, uuid);
                        //Entity refs have been resolved / placeholdered
                        //Populate the EntityRelationMap
                        populateEntityRelationMap(uuid, key, originId.toString());
                    }
                }
            } else {
                if (line.get(key).size() > 1) {
                    for (String value : line.get(key)) {
                        newLine.add(key, value);
                    }
                } else {
                    if (line.get(key).size() > 0) {
                        newLine.add(key, line.get(key).get(0));
                    }
                }
            }
        }

        return newLine;
    }

    /**
     * Populate the entityRelationMap with all target references and it's asscoiated typeNames
     * to their respective origins
     *
     * @param refUUID the target reference UUID for the relation
     * @param relationField the field of the typeNames to relate from
     */
    private void populateEntityRelationMap(String refUUID, String relationField, String originId) {
        HashMap<String, ArrayList<String>> typeNames = null;
        if (entityRelationMap.get(refUUID) == null) {
            typeNames = new HashMap<>();
            ArrayList<String> originIds = new ArrayList<>();
            originIds.add(originId);
            typeNames.put(relationField, originIds);
            entityRelationMap.put(refUUID, typeNames);
        } else {
            typeNames = entityRelationMap.get(refUUID);
            if (typeNames.get(relationField) == null) {
                ArrayList<String> originIds = new ArrayList<>();
                originIds.add(originId);
                typeNames.put(relationField, originIds);
            } else {
                ArrayList<String> originIds = typeNames.get(relationField);
                originIds.add(originId);
                typeNames.put(relationField, originIds);
            }
            entityRelationMap.put(refUUID, typeNames);
        }
    }

    /**
     * Populates the csvRefMap, csvRowMap, and entityTypeMap for the given csv line.
     *
     * The csvRefMap is an index that keeps track of which rows have a specific value for
     * a specific metadata field or the special "rowName" column. This is used to help resolve indirect
     * entity target references in the same CSV.
     *
     * The csvRowMap is a row number to UUID map, and contains an entry for every row that has
     * been processed so far which has a known (minted) UUID for its item. This is used to help complete
     * the resolution after the row number has been determined.
     *
     * @param line the csv line.
     * @param uuid the uuid of the item, which may be null if it has not been minted yet.
     */
    private void populateRefAndRowMap(DSpaceCSVLine line, @Nullable UUID uuid) {
        if (uuid != null) {
            csvRowMap.put(rowCount, uuid);
        } else {
            csvRowMap.put(rowCount, new UUID(0, rowCount));
        }
        for (String key : line.keys()) {
            if (key.contains(".") && !key.split("\\.")[0].equalsIgnoreCase("relation") ||
                key.equalsIgnoreCase("rowName")) {
                for (String value : line.get(key)) {
                    String valueKey = key + ":" + value;
                    Set<Integer> rowNums = csvRefMap.get(valueKey);
                    if (rowNums == null) {
                        rowNums = new HashSet<>();
                        csvRefMap.put(valueKey, rowNums);
                    }
                    rowNums.add(rowCount);
                }
            }
            //Populate entityTypeMap
            if (key.equalsIgnoreCase("relationship.type") && line.get(key).size() > 0) {
                if (uuid == null) {
                    entityTypeMap.put(new UUID(0, rowCount), line.get(key).get(0));
                } else {
                    entityTypeMap.put(uuid, line.get(key).get(0));
                }
            }
        }
    }

    /**
     * Gets the UUID of the item indicated by the given target reference,
     * which may be a direct UUID string, a row reference
     * of the form rowName:VALUE, or a metadata value reference of the form schema.element[.qualifier]:VALUE.
     *
     * The reference may refer to a previously-processed item in the CSV or an item in the database.
     *
     * @param context the context to use.
     * @param reference the target reference which may be a UUID, metadata reference, or rowName reference.
     * @return the uuid.
     * @throws MetadataImportException if the target reference is malformed or ambiguous (refers to multiple items).
     */
<<<<<<< HEAD
    private UUID resolveEntityRef(Context context, String reference) throws MetadataImportException {
        // value reference
        UUID uuid = null;
        if (!reference.contains(":")) {
            // assume it's a UUID
            try {
                return UUID.fromString(reference);
            } catch (IllegalArgumentException e) {
                throw new MetadataImportException("Error in CSV row " + rowCount + ":\n" +
                                                      "Not a UUID or indirect entity reference: '" + reference + "'");
            }
        } else if (!reference.startsWith("rowName:")) { // Not a rowName ref; so it's a metadata value reference
            MetadataValueService metadataValueService = ContentServiceFactory.getInstance().getMetadataValueService();
            MetadataFieldService metadataFieldService =
                ContentServiceFactory.getInstance().getMetadataFieldService();
            int i = reference.indexOf(":");
            String mfValue = reference.substring(i + 1);
            String mf[] = reference.substring(0, i).split("\\.");
            if (mf.length < 2) {
                throw new MetadataImportException("Error in CSV row " + rowCount + ":\n" +
                                                      "Bad metadata field in reference: '" + reference
                                                      + "' (expected syntax is schema.element[.qualifier])");
            }
            String schema = mf[0];
            String element = mf[1];
            String qualifier = mf.length == 2 ? null : mf[2];
            try {
                MetadataField mfo = metadataFieldService.findByElement(context, schema, element, qualifier);
                Iterator<MetadataValue> mdv = metadataValueService.findByFieldAndValue(context, mfo, mfValue);
                if (mdv.hasNext()) {
                    MetadataValue mdvVal = mdv.next();
                    uuid = mdvVal.getDSpaceObject().getID();
                    if (mdv.hasNext()) {
                        throw new MetadataImportException("Error in CSV row " + rowCount + ":\n" +
                                                              "Ambiguous reference; multiple matches in db: " + reference);
                    }
                }
            } catch (SQLException e) {
                throw new MetadataImportException("Error in CSV row " + rowCount + ":\n" +
                                                      "Error looking up item by metadata reference: " + reference, e);
            }
=======
    public static void main(String[] argv) {
        // Create an options object and populate it
        CommandLineParser parser = new PosixParser();

        Options options = new Options();

        options.addOption("f", "file", true, "source file");
        options.addOption("e", "email", true, "email address or user id of user (required if adding new items)");
        options.addOption("s", "silent", false,
                          "silent operation - doesn't request confirmation of changes USE WITH CAUTION");
        options.addOption("w", "workflow", false, "workflow - when adding new items, use collection workflow");
        options.addOption("n", "notify", false,
                          "notify - when adding new items using a workflow, send notification emails");
        options.addOption("t", "template", false,
                          "template - when adding new items, use the collection template (if it exists)");
        options.addOption("v", "validate-only", false,
                          "validate - just validate the csv, don't run the import");
        options.addOption("h", "help", false, "help");

        // Parse the command line arguments
        CommandLine line;
        try {
            line = parser.parse(options, argv);
        } catch (ParseException pe) {
            System.err.println("Error parsing command line arguments: " + pe.getMessage());
            System.exit(1);
            return;
        }

        if (line.hasOption('h')) {
            printHelp(options, 0);
>>>>>>> d99ccc6b
        }
        // Lookup UUIDs that may have already been processed into the csvRefMap
        // See populateRefAndRowMap() for how the csvRefMap is populated
        // See getMatchingCSVUUIDs() for how the reference param is sourced from the csvRefMap
        Set<UUID> csvUUIDs = getMatchingCSVUUIDs(reference);
        if (csvUUIDs.size() > 1) {
            throw new MetadataImportException("Error in CSV row " + rowCount + ":\n" +
                                                  "Ambiguous reference; multiple matches in csv: " + reference);
        } else if (csvUUIDs.size() == 1) {
            UUID csvUUID = csvUUIDs.iterator().next();
            if (csvUUID.equals(uuid)) {
                return uuid; // one match from csv and db (same item)
            } else if (uuid != null) {
                throw new MetadataImportException("Error in CSV row " + rowCount + ":\n" +
                                                      "Ambiguous reference; multiple matches in db and csv: " + reference);
            } else {
                return csvUUID; // one match from csv
            }
        } else { // size == 0; the reference does not exist throw an error
            if (uuid == null) {
                throw new MetadataImportException("Error in CSV row " + rowCount + ":\n" +
                                                      "No matches found for reference: " + reference +
                                                      "\nKeep in mind you can only reference entries that " +
                                                      "are listed before this one within the CSV.");
            } else {
                return uuid; // one match from db
            }
        }
    }

    /**
     * Gets the set of matching lines as UUIDs that have already been processed given a metadata value.
     *
     * @param mdValueRef the metadataValue reference to search for.
     * @return the set of matching lines as UUIDs.
     */
    private Set<UUID> getMatchingCSVUUIDs(String mdValueRef) {
        Set<UUID> set = new HashSet<>();
        if (csvRefMap.containsKey(mdValueRef)) {
            for (Integer rowNum : csvRefMap.get(mdValueRef)) {
                set.add(getUUIDForRow(rowNum));
            }
        }
        return set;
    }

    /**
     * Gets the UUID of the item of a given row in the CSV, if it has been minted.
     * If the UUID has not yet been minted, gets a UUID representation of the row
     * (a UUID whose numeric value equals the row number).
     *
     * @param rowNum the row number.
     * @return the UUID of the item
     */
    private UUID getUUIDForRow(int rowNum) {
        if (csvRowMap.containsKey(rowNum)) {
            return csvRowMap.get(rowNum);
        } else {
            return new UUID(0, rowNum);
        }
    }

    /**
     * Return a UUID of the origin in process or a placeholder for the origin to be evaluated later
     *
     * @param originId UUID of the origin
     * @return the UUID of the item or UUID placeholder
     */
    private UUID evaluateOriginId(@Nullable UUID originId) {
        if (originId != null) {
            return originId;
        } else {
            return new UUID(0, rowCount);
        }
    }

    /**
     * Validate every relation modification expressed in the CSV.
     *
     */
    private void validateExpressedRelations() throws MetadataImportException {
        for (String targetUUID : entityRelationMap.keySet()) {
            String targetType = null;
            try {
                // Get the type of reference. Attempt lookup in processed map first before looking in archive.
                if (entityTypeMap.get(UUID.fromString(targetUUID)) != null) {
                    targetType = entityTypeService.findByEntityType(c, entityTypeMap.get(UUID.fromString(targetUUID)))
                                                  .getLabel();
                } else {
                    // Target item may be archived; check there.
                    // Add to errors if Realtionship.type cannot be derived
                    Item targetItem = null;
                    if (itemService.find(c, UUID.fromString(targetUUID)) != null) {
                        targetItem = itemService.find(c, UUID.fromString(targetUUID));
                        List<MetadataValue> relTypes = itemService.getMetadata(targetItem, "relationship",
                                                                               "type", null, Item.ANY);
                        String relTypeValue = null;
                        if (relTypes.size() > 0) {
                            relTypeValue = relTypes.get(0).getValue();
                            targetType = entityTypeService.findByEntityType(c, relTypeValue).getLabel();
                        } else {
                            relationValidationErrors.add("Cannot resolve Entity type for target UUID: " +
                                                             targetUUID);
                        }
                    } else {
                        relationValidationErrors.add("Cannot resolve Entity type for target UUID: " +
                                                         targetUUID);
                    }
                }
                if (targetType == null) {
                    continue;
                }
                // Get typeNames for each origin referer of this target.
                for (String typeName : entityRelationMap.get(targetUUID).keySet()) {
                    // Resolve Entity Type for each origin referer.
                    for (String originRefererUUID : entityRelationMap.get(targetUUID).get(typeName)) {
                        // Evaluate row number for origin referer.
                        String originRow = "N/A";
                        if (csvRowMap.containsValue(UUID.fromString(originRefererUUID))) {
                            for (int key : csvRowMap.keySet()) {
                                if (csvRowMap.get(key).toString().equalsIgnoreCase(originRefererUUID)) {
                                    originRow = key + "";
                                    break;
                                }
                            }
                        }
                        String originType = "";
                        // Validate target type and origin type pairing with typeName or add to errors.
                        // Attempt lookup in processed map first before looking in archive.
                        if (entityTypeMap.get(UUID.fromString(originRefererUUID)) != null) {
                            originType = entityTypeMap.get(UUID.fromString(originRefererUUID));
                            validateTypesByTypeByTypeName(targetType, originType, typeName, originRow);
                        } else {
                            // Origin item may be archived; check there.
                            // Add to errors if Realtionship.type cannot be derived.
                            Item originItem = null;
                            if (itemService.find(c, UUID.fromString(targetUUID)) != null) {
                                originItem = itemService.find(c, UUID.fromString(originRefererUUID));
                                List<MetadataValue> relTypes = itemService.getMetadata(originItem, "relationship",
                                                                                       "type", null, Item.ANY);
                                String relTypeValue = null;
                                if (relTypes.size() > 0) {
                                    relTypeValue = relTypes.get(0).getValue();
                                    originType = entityTypeService.findByEntityType(c, relTypeValue).getLabel();
                                    validateTypesByTypeByTypeName(targetType, originType, typeName, originRow);
                                } else {
                                    relationValidationErrors.add("Error on CSV row " + originRow + ":" + "\n" +
                                                                     "Cannot resolve Entity type for reference: "
                                                                     + originRefererUUID);
                                }

                            } else {
                                relationValidationErrors.add("Error on CSV row " + originRow + ":" + "\n" +
                                                                 "Cannot resolve Entity type for reference: "
                                                                 + originRefererUUID + " in row: " + originRow);
                            }
                        }
                    }
                }

            } catch (SQLException sqle) {
                throw new MetadataImportException("Error interacting with database!", sqle);
            }

        } // If relationValidationErrors is empty all described relationships are valid.
        if (!relationValidationErrors.isEmpty()) {
            StringBuilder errors = new StringBuilder();
            for (String error : relationValidationErrors) {
                errors.append(error + "\n");
            }
            throw new MetadataImportException("Error validating relationships: \n" + errors);
        }
    }

    /**
     * Generates a list of potenital Relationship Types given a typeName and attempts to match the given
     * targetType and originType to a Relationship Type in the list.
     *
     * @param targetType entity type of target.
     * @param originType entity type of origin referer.
     * @param typeName left or right typeName of the respective Relationship.
     * @return the UUID of the item.
     */
    private void validateTypesByTypeByTypeName(String targetType, String originType, String typeName, String originRow)
        throws MetadataImportException {
        try {
            RelationshipType foundRelationshipType = null;
            List<RelationshipType> relationshipTypeList = relationshipTypeService
                .findByLeftwardOrRightwardTypeName(c, typeName.split("\\.")[1]);
            // Validate described relationship form the CSV.
            foundRelationshipType = matchRelationshipType(relationshipTypeList, targetType, originType, typeName);
            if (foundRelationshipType == null) {
                relationValidationErrors.add("Error on CSV row " + originRow + ":" + "\n" +
                                                 "No Relationship type found for:\n" +
                                                 "Target type: " + targetType + "\n" +
                                                 "Origin referer type: " + originType + "\n" +
                                                 "with typeName: " + typeName + " for type: " + originType);
            }
        } catch (SQLException sqle) {
            throw new MetadataImportException("Error interacting with database!", sqle);
        }
    }

<<<<<<< HEAD
    /**
     * Matches two Entity types to a Relationship Type from a set of Relationship Types.
     *
     * @param relTypes set of Relationship Types.
     * @param targetType entity type of target.
     * @param originType entity type of origin referer.
     * @return null or matched Relationship Type.
     */
    private RelationshipType matchRelationshipType(List<RelationshipType> relTypes,
                                                   String targetType, String originType, String originTypeName) {
        RelationshipType foundRelationshipType = null;
        if (originTypeName.split("\\.").length > 1) {
            originTypeName = originTypeName.split("\\.")[1];
        }
        for (RelationshipType relationshipType : relTypes) {
            // Is origin type leftward or righward
            boolean isLeft = false;
            if (relationshipType.getLeftType().getLabel().equalsIgnoreCase(originType)) {
                isLeft = true;
            }
            if (isLeft) {
                // Validate typeName reference
                if (!relationshipType.getLeftwardType().equalsIgnoreCase(originTypeName)) {
                    continue;
                }
                if (relationshipType.getLeftType().getLabel().equalsIgnoreCase(originType) &&
                    relationshipType.getRightType().getLabel().equalsIgnoreCase(targetType)) {
                    foundRelationshipType = relationshipType;
=======
        // Perform the first import - just highlight differences
        MetadataImport importer = new MetadataImport(c, csv);
        List<BulkEditChange> changes;

        boolean validateOnly = line.hasOption('v');

        if (!line.hasOption('s') || validateOnly) {
            // See what has changed
            try {
                changes = importer.runImport(false, useWorkflow, workflowNotify, useTemplate);
            } catch (MetadataImportException mie) {
                System.err.println("Error: " + mie.getMessage());
                System.exit(1);
                return;
            }

            // Display the changes
            int changeCounter = displayChanges(changes, false);

            // If there were changes, ask if we should execute them
            if (!validateOnly && changeCounter > 0) {
                try {
                    // Ask the user if they want to make the changes
                    System.out.println("\n" + changeCounter + " item(s) will be changed\n");
                    System.out.print("Do you want to make these changes? [y/n] ");
                    String yn = (new BufferedReader(new InputStreamReader(System.in))).readLine();
                    if ("y".equalsIgnoreCase(yn)) {
                        change = true;
                    } else {
                        System.out.println("No data has been changed.");
                    }
                } catch (IOException ioe) {
                    System.err.println("Error: " + ioe.getMessage());
                    System.err.println("No changes have been made");
                    System.exit(1);
>>>>>>> d99ccc6b
                }
            } else {
                if (!relationshipType.getRightwardType().equalsIgnoreCase(originTypeName)) {
                    continue;
                }
                if (relationshipType.getLeftType().getLabel().equalsIgnoreCase(targetType) &&
                    relationshipType.getRightType().getLabel().equalsIgnoreCase(originType)) {
                    foundRelationshipType = relationshipType;
                }
            }
        }
        return foundRelationshipType;
    }

<<<<<<< HEAD
    /**
     * Method to find if a String occurs in an array of Strings
     *
     * @param needle   The String to look for
     * @param haystack The array of Strings to search through
     * @return Whether or not it is contained
     */
    protected boolean contains(String needle, String[] haystack) {
        // Look for the needle in the haystack
        for (String examine : haystack) {
            if (clean(examine).equals(clean(needle))) {
                return true;
=======
        try {
            // If required, make the change
            if (change && !validateOnly) {
                try {
                    // Make the changes
                    changes = importer.runImport(true, useWorkflow, workflowNotify, useTemplate);
                } catch (MetadataImportException mie) {
                    System.err.println("Error: " + mie.getMessage());
                    System.exit(1);
                    return;
                }

                // Display the changes
                displayChanges(changes, true);
>>>>>>> d99ccc6b
            }
        }
        return false;
    }

    /**
     * Clean elements before comparing
     *
     * @param in The element to clean
     * @return The cleaned up element
     */
    protected String clean(String in) {
        // Check for nulls
        if (in == null) {
            return null;
        }

        // Remove newlines as different operating systems sometimes use different formats
        return in.replaceAll("\r\n", "").replaceAll("\n", "").trim();
    }

    /**
     * Gets a copy of the given csv line with all entity target references resolved to UUID strings.
     * Keys being iterated over represent metadatafields or special columns to be processed.
     *
     * @param line the csv line to process.
     * @return a copy, with all references resolved.
     * @throws MetadataImportException if there is an error resolving any entity target reference.
     */
    public DSpaceCSVLine resolveEntityRefs(DSpaceCSVLine line) throws MetadataImportException {
        DSpaceCSVLine newLine = new DSpaceCSVLine(line.getID());
        UUID originId = evaluateOriginId(line.getID());
        for (String key : line.keys()) {
            // If a key represents a relation field attempt to resolve the target reference from the csvRefMap
            if (key.split("\\.")[0].equalsIgnoreCase("relation")) {
                if (line.get(key).size() > 0) {
                    for (String val : line.get(key)) {
                        // Attempt to resolve the relation target reference
                        // These can be a UUID, metadata target reference or rowName target reference
                        String uuid = resolveEntityRef(c, val).toString();
                        newLine.add(key, uuid);
                        //Entity refs have been resolved / placeholdered
                        //Populate the EntityRelationMap
                        populateEntityRelationMap(uuid, key, originId.toString());
                    }
                }
            } else {
                if (line.get(key).size() > 1) {
                    for (String value : line.get(key)) {
                        newLine.add(key, value);
                    }
                } else {
                    if (line.get(key).size() > 0) {
                        newLine.add(key, line.get(key).get(0));
                    }
                }
            }
        }

        return newLine;
    }

    /**
     * Populate the entityRelationMap with all target references and it's asscoiated typeNames
     * to their respective origins
     *
     * @param refUUID the target reference UUID for the relation
     * @param relationField the field of the typeNames to relate from
     */
    private void populateEntityRelationMap(String refUUID, String relationField, String originId) {
        HashMap<String, ArrayList<String>> typeNames = null;
        if (entityRelationMap.get(refUUID) == null) {
            typeNames = new HashMap<>();
            ArrayList<String> originIds = new ArrayList<>();
            originIds.add(originId);
            typeNames.put(relationField, originIds);
            entityRelationMap.put(refUUID, typeNames);
        } else {
            typeNames = entityRelationMap.get(refUUID);
            if (typeNames.get(relationField) == null) {
                ArrayList<String> originIds = new ArrayList<>();
                originIds.add(originId);
                typeNames.put(relationField, originIds);
            } else {
                ArrayList<String> originIds =  typeNames.get(relationField);
                originIds.add(originId);
                typeNames.put(relationField, originIds);
            }
            entityRelationMap.put(refUUID, typeNames);
        }
    }

    /**
     * Populates the csvRefMap, csvRowMap, and entityTypeMap for the given csv line.
     *
     * The csvRefMap is an index that keeps track of which rows have a specific value for
     * a specific metadata field or the special "rowName" column. This is used to help resolve indirect
     * entity target references in the same CSV.
     *
     * The csvRowMap is a row number to UUID map, and contains an entry for every row that has
     * been processed so far which has a known (minted) UUID for its item. This is used to help complete
     * the resolution after the row number has been determined.
     *
     * @param line the csv line.
     * @param uuid the uuid of the item, which may be null if it has not been minted yet.
     */
    private void populateRefAndRowMap(DSpaceCSVLine line, @Nullable UUID uuid) {
        if (uuid != null) {
            csvRowMap.put(rowCount, uuid);
        } else {
            csvRowMap.put(rowCount, new UUID(0, rowCount));
        }
        for (String key : line.keys()) {
            if (key.contains(".") && !key.split("\\.")[0].equalsIgnoreCase("relation") ||
                    key.equalsIgnoreCase("rowName")) {
                for (String value : line.get(key)) {
                    String valueKey = key + ":" + value;
                    Set<Integer> rowNums = csvRefMap.get(valueKey);
                    if (rowNums == null) {
                        rowNums = new HashSet<>();
                        csvRefMap.put(valueKey, rowNums);
                    }
                    rowNums.add(rowCount);
                }
            }
            //Populate entityTypeMap
            if (key.equalsIgnoreCase("relationship.type") && line.get(key).size() > 0) {
                if (uuid == null) {
                    entityTypeMap.put(new UUID(0, rowCount), line.get(key).get(0));
                } else {
                    entityTypeMap.put(uuid, line.get(key).get(0));
                }
            }
        }
    }

    /**
     * Gets the UUID of the item indicated by the given target reference,
     * which may be a direct UUID string, a row reference
     * of the form rowName:VALUE, or a metadata value reference of the form schema.element[.qualifier]:VALUE.
     *
     * The reference may refer to a previously-processed item in the CSV or an item in the database.
     *
     * @param context the context to use.
     * @param reference the target reference which may be a UUID, metadata reference, or rowName reference.
     * @return the uuid.
     * @throws MetadataImportException if the target reference is malformed or ambiguous (refers to multiple items).
     */
    private UUID resolveEntityRef(Context context, String reference) throws MetadataImportException {
        // value reference
        UUID uuid = null;
        if (!reference.contains(":")) {
            // assume it's a UUID
            try {
                return UUID.fromString(reference);
            } catch (IllegalArgumentException e) {
                throw new MetadataImportException("Error in CSV row " + rowCount +  ":\n" +
                        "Not a UUID or indirect entity reference: '" + reference + "'");
            }
        } else if (!reference.startsWith("rowName:") ) { // Not a rowName ref; so it's a metadata value reference
            MetadataValueService metadataValueService = ContentServiceFactory.getInstance().getMetadataValueService();
            MetadataFieldService metadataFieldService =
                    ContentServiceFactory.getInstance().getMetadataFieldService();
            int i = reference.indexOf(":");
            String mfValue = reference.substring(i + 1);
            String mf[] = reference.substring(0, i).split("\\.");
            if (mf.length < 2) {
                throw new MetadataImportException("Error in CSV row " + rowCount +  ":\n" +
                        "Bad metadata field in reference: '" + reference
                        + "' (expected syntax is schema.element[.qualifier])");
            }
            String schema = mf[0];
            String element = mf[1];
            String qualifier = mf.length == 2 ? null : mf[2];
            try {
                MetadataField mfo = metadataFieldService.findByElement(context, schema, element, qualifier);
                Iterator<MetadataValue> mdv = metadataValueService.findByFieldAndValue(context, mfo, mfValue);
                if (mdv.hasNext()) {
                    MetadataValue mdvVal = mdv.next();
                    uuid = mdvVal.getDSpaceObject().getID();
                    if (mdv.hasNext()) {
                        throw new MetadataImportException("Error in CSV row " + rowCount +  ":\n" +
                                "Ambiguous reference; multiple matches in db: " + reference);
                    }
                }
            } catch (SQLException e) {
                throw new MetadataImportException("Error in CSV row " + rowCount +  ":\n" +
                        "Error looking up item by metadata reference: " + reference, e);
            }
        }
        // Lookup UUIDs that may have already been processed into the csvRefMap
        // See populateRefAndRowMap() for how the csvRefMap is populated
        // See getMatchingCSVUUIDs() for how the reference param is sourced from the csvRefMap
        Set<UUID> csvUUIDs = getMatchingCSVUUIDs(reference);
        if (csvUUIDs.size() > 1) {
            throw new MetadataImportException("Error in CSV row " + rowCount +  ":\n" +
                    "Ambiguous reference; multiple matches in csv: " + reference);
        } else if (csvUUIDs.size() == 1) {
            UUID csvUUID = csvUUIDs.iterator().next();
            if (csvUUID.equals(uuid)) {
                return uuid; // one match from csv and db (same item)
            } else if (uuid != null) {
                throw new MetadataImportException("Error in CSV row " + rowCount +  ":\n" +
                        "Ambiguous reference; multiple matches in db and csv: " + reference);
            } else {
                return csvUUID; // one match from csv
            }
        } else { // size == 0; the reference does not exist throw an error
            if (uuid == null) {
                throw new MetadataImportException("Error in CSV row " + rowCount +  ":\n" +
                        "No matches found for reference: " + reference
                        + "\nKeep in mind you can only reference entries that are listed before " +
                        "this one within the CSV.");
            } else {
                return uuid; // one match from db
            }
        }
    }

    /**
     * Gets the set of matching lines as UUIDs that have already been processed given a metadata value.
     *
     * @param mdValueRef the metadataValue reference to search for.
     * @return the set of matching lines as UUIDs.
     */
    private Set<UUID> getMatchingCSVUUIDs(String mdValueRef) {
        Set<UUID> set = new HashSet<>();
        if (csvRefMap.containsKey(mdValueRef)) {
            for (Integer rowNum : csvRefMap.get(mdValueRef)) {
                set.add(getUUIDForRow(rowNum));
            }
        }
        return set;
    }

    /**
     * Gets the UUID of the item of a given row in the CSV, if it has been minted.
     * If the UUID has not yet been minted, gets a UUID representation of the row
     * (a UUID whose numeric value equals the row number).
     *
     * @param rowNum the row number.
     * @return the UUID of the item
     */
    private UUID getUUIDForRow(int rowNum) {
        if (csvRowMap.containsKey(rowNum)) {
            return csvRowMap.get(rowNum);
        } else {
            return new UUID(0, rowNum);
        }
    }

    /**
     * Return a UUID of the origin in process or a placeholder for the origin to be evaluated later
     *
     * @param originId UUID of the origin
     * @return the UUID of the item or UUID placeholder
     */
    private UUID evaluateOriginId(@Nullable UUID originId) {
        if (originId != null) {
            return originId;
        } else {
            return new UUID(0, rowCount);
        }
    }

    /**
     * Validate every relation modification expressed in the CSV.
     *
     */
    private void validateExpressedRelations() throws MetadataImportException {
        for (String targetUUID : entityRelationMap.keySet()) {
            String targetType = null;
            try {
                // Get the type of reference. Attempt lookup in processed map first before looking in archive.
                if (entityTypeMap.get(UUID.fromString(targetUUID)) != null) {
                    targetType = entityTypeService.
                            findByEntityType(c, entityTypeMap.get(UUID.fromString(targetUUID))).getLabel();
                } else {
                    // Target item may be archived; check there.
                    // Add to errors if Realtionship.type cannot be derived
                    Item targetItem = null;
                    if (itemService.find(c, UUID.fromString(targetUUID)) != null) {
                        targetItem = itemService.find(c, UUID.fromString(targetUUID));
                        List<MetadataValue> relTypes = itemService.
                                getMetadata(targetItem, "relationship", "type", null, Item.ANY);
                        String relTypeValue = null;
                        if (relTypes.size() > 0) {
                            relTypeValue = relTypes.get(0).getValue();
                            targetType = entityTypeService.findByEntityType(c, relTypeValue).getLabel();
                        } else {
                            relationValidationErrors.add("Cannot resolve Entity type for target UUID: " +
                                    targetUUID);
                        }
                    } else {
                        relationValidationErrors.add("Cannot resolve Entity type for target UUID: " +
                                targetUUID);
                    }
                }
                if (targetType == null) {
                    continue;
                }
                // Get typeNames for each origin referer of this target.
                for (String typeName : entityRelationMap.get(targetUUID).keySet()) {
                    // Resolve Entity Type for each origin referer.
                    for (String originRefererUUID : entityRelationMap.get(targetUUID).get(typeName)) {
                        // Evaluate row number for origin referer.
                        String originRow = "N/A";
                        if (csvRowMap.containsValue(UUID.fromString(originRefererUUID))) {
                            for (int key : csvRowMap.keySet()) {
                                if (csvRowMap.get(key).toString().equalsIgnoreCase(originRefererUUID)) {
                                    originRow = key + "";
                                    break;
                                }
                            }
                        }
                        String originType = "";
                        // Validate target type and origin type pairing with typeName or add to errors.
                        // Attempt lookup in processed map first before looking in archive.
                        if (entityTypeMap.get(UUID.fromString(originRefererUUID)) != null) {
                            originType = entityTypeMap.get(UUID.fromString(originRefererUUID));
                            validateTypesByTypeByTypeName(targetType, originType, typeName, originRow);
                        } else {
                            // Origin item may be archived; check there.
                            // Add to errors if Realtionship.type cannot be derived.
                            Item originItem = null;
                            if (itemService.find(c, UUID.fromString(targetUUID)) != null) {
                                originItem = itemService.find(c, UUID.fromString(originRefererUUID));
                                List<MetadataValue> relTypes = itemService.
                                        getMetadata(originItem, "relationship", "type", null, Item.ANY);
                                String relTypeValue = null;
                                if (relTypes.size() > 0) {
                                    relTypeValue = relTypes.get(0).getValue();
                                    originType = entityTypeService.findByEntityType(c, relTypeValue).getLabel();
                                    validateTypesByTypeByTypeName(targetType, originType, typeName, originRow);
                                } else {
                                    relationValidationErrors.add("Error on CSV row " + originRow + ":" + "\n" +
                                            "Cannot resolve Entity type for reference: "
                                            + originRefererUUID);
                                }

                            } else {
                                relationValidationErrors.add("Error on CSV row " + originRow + ":" + "\n" +
                                        "Cannot resolve Entity type for reference: "
                                        + originRefererUUID + " in row: " + originRow );
                            }
                        }
                    }
                }

            } catch (SQLException sqle) {
                throw new MetadataImportException("Error interacting with database!", sqle);
            }

        } // If relationValidationErrors is empty all described relationships are valid.
        if (!relationValidationErrors.isEmpty()) {
            StringBuilder errors = new StringBuilder();
            for (String error : relationValidationErrors) {
                errors.append(error + "\n");
            }
            throw new MetadataImportException("Error validating relationships: \n" + errors);
        }
    }

    /**
     * Generates a list of potenital Relationship Types given a typeName and attempts to match the given
     * targetType and originType to a Relationship Type in the list.
     *
     * @param targetType entity type of target.
     * @param originType entity type of origin referer.
     * @param typeName left or right typeName of the respective Relationship.
     * @return the UUID of the item.
     */
    private void validateTypesByTypeByTypeName(String targetType, String originType, String typeName, String originRow)
            throws MetadataImportException {
        try {
            RelationshipType foundRelationshipType = null;
            List<RelationshipType> relationshipTypeList = relationshipTypeService.
                    findByLeftwardOrRightwardTypeName(c, typeName.split("\\.")[1]);
            // Validate described relationship form the CSV.
            foundRelationshipType = matchRelationshipType(relationshipTypeList, targetType, originType, typeName);
            if (foundRelationshipType == null) {
                relationValidationErrors.add("Error on CSV row " + originRow + ":" + "\n" +
                        "No Relationship type found for:\n" +
                        "Target type: " + targetType + "\n" +
                        "Origin referer type: " + originType + "\n" +
                        "with typeName: " + typeName + " for type: " + originType);
            }
        } catch (SQLException sqle) {
            throw new MetadataImportException("Error interacting with database!", sqle);
        }
    }

    /**
     * Matches two Entity types to a Relationship Type from a set of Relationship Types.
     *
     * @param relTypes set of Relationship Types.
     * @param targetType entity type of target.
     * @param originType entity type of origin referer.
     * @return null or matched Relationship Type.
     */
    private RelationshipType matchRelationshipType(List<RelationshipType> relTypes,
                                                   String targetType, String originType, String originTypeName) {
        RelationshipType foundRelationshipType = null;
        if (originTypeName.split("\\.").length > 1) {
            originTypeName = originTypeName.split("\\.")[1];
        }
        for (RelationshipType relationshipType : relTypes) {
            // Is origin type leftward or righward
            boolean isLeft = false;
            if (relationshipType.getLeftType().getLabel().equalsIgnoreCase(originType)) {
                isLeft = true;
            }
            if (isLeft) {
                // Validate typeName reference
                if (!relationshipType.getLeftwardType().equalsIgnoreCase(originTypeName)) {
                    continue;
                }
                if (relationshipType.getLeftType().getLabel().equalsIgnoreCase(originType) &&
                        relationshipType.getRightType().getLabel().equalsIgnoreCase(targetType)) {
                    foundRelationshipType = relationshipType;
                }
            } else {
                if (!relationshipType.getRightwardType().equalsIgnoreCase(originTypeName)) {
                    continue;
                }
                if (relationshipType.getLeftType().getLabel().equalsIgnoreCase(targetType) &&
                        relationshipType.getRightType().getLabel().equalsIgnoreCase(originType)) {
                    foundRelationshipType = relationshipType;
                }
            }
        }
        return foundRelationshipType;
    }

}<|MERGE_RESOLUTION|>--- conflicted
+++ resolved
@@ -21,6 +21,7 @@
 import java.util.UUID;
 import javax.annotation.Nullable;
 
+import org.apache.commons.cli.HelpFormatter;
 import org.apache.commons.cli.Options;
 import org.apache.commons.cli.ParseException;
 import org.apache.commons.lang3.StringUtils;
@@ -57,26 +58,95 @@
 import org.dspace.eperson.EPerson;
 import org.dspace.eperson.factory.EPersonServiceFactory;
 import org.dspace.handle.service.HandleService;
-<<<<<<< HEAD
 import org.dspace.scripts.DSpaceRunnable;
-import org.dspace.workflow.WorkflowException;
-=======
->>>>>>> d99ccc6b
 import org.dspace.workflow.WorkflowItem;
 import org.dspace.workflow.WorkflowService;
 import org.dspace.workflow.factory.WorkflowServiceFactory;
 import org.springframework.beans.factory.InitializingBean;
 import org.springframework.beans.factory.annotation.Autowired;
 
+/**
+ * Metadata importer to allow the batch import of metadata from a file
+ *
+ * @author Stuart Lewis
+ */
 public class MetadataImport extends DSpaceRunnable implements InitializingBean {
-
-    private static final Logger log = org.apache.logging.log4j.LogManager.getLogger(MetadataImport.class);
-
+    /**
+     * The Context
+     */
+    Context c;
+
+    /**
+     * The DSpaceCSV object we're processing
+     */
+    DSpaceCSV csv;
+
+    /**
+     * The lines to import
+     */
+    List<DSpaceCSVLine> toImport;
 
     /**
      * The authority controlled fields
      */
-    protected Set<String> authorityControlled;
+    protected static Set<String> authorityControlled;
+
+    /**
+     * The prefix of the authority controlled field
+     */
+    protected static final String AC_PREFIX = "authority.controlled.";
+
+    /**
+     * Map of field:value to csv row number, used to resolve indirect entity target references.
+     *
+     * @see #populateRefAndRowMap(DSpaceCSVLine, UUID)
+     */
+    protected Map<String, Set<Integer>> csvRefMap = new HashMap<>();
+
+    /**
+     * Map of csv row number to UUID, used to resolve indirect entity target references.
+     *
+     * @see #populateRefAndRowMap(DSpaceCSVLine, UUID)
+     */
+    protected HashMap<Integer, UUID> csvRowMap = new HashMap<>();
+
+    /**
+     * Map of UUIDs to their entity types.
+     *
+     * @see #populateRefAndRowMap(DSpaceCSVLine, UUID)
+     */
+    protected static HashMap<UUID, String> entityTypeMap = new HashMap<>();
+
+    /**
+     * Map of UUIDs to their relations that are referenced within any import with their referers.
+     *
+     * @see #populateEntityRelationMap(String, String, String)
+     */
+    protected static HashMap<String, HashMap<String, ArrayList<String>>> entityRelationMap = new HashMap<>();
+
+
+    /**
+     * Collection of errors generated during relation validation process.
+     */
+    protected ArrayList<String> relationValidationErrors = new ArrayList<>();
+
+    /**
+     * Counter of rows proccssed in a CSV.
+     */
+    protected Integer rowCount = 1;
+
+    private boolean useTemplate = false;
+    private String filename = null;
+    private boolean useWorkflow = false;
+    private boolean workflowNotify = false;
+    private boolean change = false;
+    private boolean help = false;
+    protected boolean validateOnly;
+
+    /**
+     * Logger
+     */
+    protected static final Logger log = org.apache.logging.log4j.LogManager.getLogger(MetadataImport.class);
 
     @Autowired
     protected ItemService itemService;
@@ -100,119 +170,6 @@
     protected AuthorityValueService authorityValueService;
 
     /**
-     * The prefix of the authority controlled field
-     */
-    protected final String AC_PREFIX = "authority.controlled.";
-
-
-    private boolean useTemplate = false;
-    private String filename = null;
-    private boolean useWorkflow = false;
-    private boolean workflowNotify = false;
-    private boolean change = false;
-
-    /**
-     * The Context
-     */
-    private Context c;
-
-    /**
-     * The DSpaceCSV object we're processing
-     */
-    private DSpaceCSV csv;
-
-    /**
-     * The lines to import
-     */
-    private List<DSpaceCSVLine> toImport;
-
-    private boolean help = false;
-
-    /**
-     * Map of field:value to csv row number, used to resolve indirect entity target references.
-     *
-     * @see #populateRefAndRowMap(DSpaceCSVLine, UUID)
-     */
-    protected Map<String, Set<Integer>> csvRefMap = new HashMap<>();
-
-    /**
-     * Map of csv row number to UUID, used to resolve indirect entity target references.
-     *
-     * @see #populateRefAndRowMap(DSpaceCSVLine, UUID)
-     */
-    protected HashMap<Integer, UUID> csvRowMap = new HashMap<>();
-
-    /**
-     * Map of UUIDs to their entity types.
-     *
-     * @see #populateRefAndRowMap(DSpaceCSVLine, UUID)
-     */
-    protected static HashMap<UUID, String> entityTypeMap = new HashMap<>();
-
-    /**
-     * Map of UUIDs to their relations that are referenced within any import with their referers.
-     *
-     * @see #populateEntityRelationMap(String, String, String)
-     */
-    protected static HashMap<String, HashMap<String, ArrayList<String>>> entityRelationMap = new HashMap<>();
-
-
-    /**
-<<<<<<< HEAD
-     * Collection of errors generated during relation validation process.
-=======
-     * Map of field:value to csv row number, used to resolve indirect entity target references.
-     *
-     * @see #populateRefAndRowMap(DSpaceCSVLine, UUID)
-     */
-    protected Map<String, Set<Integer>> csvRefMap = new HashMap<>();
-
-    /**
-     * Map of csv row number to UUID, used to resolve indirect entity target references.
-     *
-     * @see #populateRefAndRowMap(DSpaceCSVLine, UUID)
-     */
-    protected HashMap<Integer, UUID> csvRowMap = new HashMap<>();
-
-    /**
-     * Map of UUIDs to their entity types.
-     *
-     * @see #populateRefAndRowMap(DSpaceCSVLine, UUID)
-     */
-    protected static HashMap<UUID, String> entityTypeMap = new HashMap<>();
-
-    /**
-     * Map of UUIDs to their relations that are referenced within any import with their referers.
-     *
-     * @see #populateEntityRelationMap(String, String, String)
-     */
-    protected static HashMap<String, HashMap<String, ArrayList<String>>> entityRelationMap = new HashMap<>();
-
-
-    /**
-     * Collection of errors generated during relation validation process.
-     */
-    protected ArrayList<String> relationValidationErrors = new ArrayList<>();
-
-    /**
-     * Counter of rows proccssed in a CSV.
-     */
-    protected Integer rowCount = 1;
-
-    /**
-     * Logger
->>>>>>> d99ccc6b
-     */
-    protected ArrayList<String> relationValidationErrors = new ArrayList<>();
-
-    /**
-     * Counter of rows proccssed in a CSV.
-     */
-    protected Integer rowCount = 1;
-
-    protected boolean validateOnly;
-
-    /**
      * Create an instance of the metadata importer. Requires a context and an array of CSV lines
      * to examine.
      *
@@ -226,7 +183,6 @@
         this.toImport = toImport.getCSVLines();
     }
 
-<<<<<<< HEAD
     @Override
     public void internalRun() throws Exception {
         if (help) {
@@ -234,46 +190,14 @@
             return;
         }
         // Read commandLines from the CSV file
-=======
-    /**
-     * Run an import. The import can either be read-only to detect changes, or
-     * can write changes as it goes.
-     *
-     * @param change         Whether or not to write the changes to the database
-     * @param useWorkflow    Whether the workflows should be used when creating new items
-     * @param workflowNotify If the workflows should be used, whether to send notifications or not
-     * @param useTemplate    Use collection template if create new item
-     * @return An array of BulkEditChange elements representing the items that have changed
-     * @throws MetadataImportException  if something goes wrong
-     */
-    public List<BulkEditChange> runImport(boolean change,
-                                          boolean useWorkflow,
-                                          boolean workflowNotify,
-                                          boolean useTemplate) throws MetadataImportException {
-        // Store the changes
-        ArrayList<BulkEditChange> changes = new ArrayList<BulkEditChange>();
-
-        // Make the changes
->>>>>>> d99ccc6b
         try {
 
-<<<<<<< HEAD
             csv = new DSpaceCSV(handler.getFileStream(c, filename), c);
         } catch (MetadataImportInvalidHeadingException miihe) {
             throw miihe;
         } catch (Exception e) {
             throw new Exception("Error reading file: " + e.getMessage(), e);
         }
-=======
-            // Process each change
-            rowCount = 1;
-            for (DSpaceCSVLine line : toImport) {
-                // Resolve target references to other items
-                populateRefAndRowMap(line, line.getID());
-                line = resolveEntityRefs(line);
-                // Get the DSpace item to compare with
-                UUID id = line.getID();
->>>>>>> d99ccc6b
 
         // Perform the first import - just highlight differences
         initMetadataImport(c, csv);
@@ -287,18 +211,8 @@
                 throw mie;
             }
 
-<<<<<<< HEAD
             // Display the changes
             int changeCounter = displayChanges(changes, false);
-=======
-                // Is this an existing item?
-                if (id != null) {
-                    // Get the item
-                    item = itemService.find(c, id);
-                    if (item == null) {
-                        throw new MetadataImportException("Unknown item ID " + id);
-                    }
->>>>>>> d99ccc6b
 
             // If there were changes, ask if we should execute them
             if (!validateOnly && changeCounter > 0) {
@@ -317,7 +231,6 @@
             change = true;
         }
 
-<<<<<<< HEAD
         try {
             // If required, make the change
             if (change && !validateOnly) {
@@ -331,27 +244,6 @@
                 // Display the changes
                 displayChanges(changes, true);
             }
-=======
-                    // Iterate through each metadata element in the csv line
-                    for (String md : line.keys()) {
-                        // Get the values we already have
-                        if (!"id".equals(md)) {
-                            // Get the values from the CSV
-                            String[] fromCSV = line.get(md).toArray(new String[line.get(md).size()]);
-                            // Remove authority unless the md is not authority controlled
-                            if (!isAuthorityControlledField(md)) {
-                                for (int i = 0; i < fromCSV.length; i++) {
-                                    int pos = fromCSV[i].indexOf(csv.getAuthoritySeparator());
-                                    if (pos > -1) {
-                                        fromCSV[i] = fromCSV[i].substring(0, pos);
-                                    }
-                                }
-                            }
-                            // Compare
-                            compareAndUpdate(item, fromCSV, change, md, whatHasChanged, line);
-                        }
-                    }
->>>>>>> d99ccc6b
 
             // Finsh off and tidy up
             c.restoreAuthSystemState();
@@ -385,7 +277,6 @@
             useTemplate = true;
         }
 
-<<<<<<< HEAD
         // Options for workflows, and workflow notifications for new items
         if (commandLine.hasOption('w')) {
             useWorkflow = true;
@@ -397,15 +288,6 @@
                 "Invalid option 'n': (notify) can only be specified with the 'w' (workflow) option.");
         }
         validateOnly = commandLine.hasOption('v');
-=======
-                    // Iterate through each metadata element in the csv line
-                    BulkEditChange whatHasChanged = new BulkEditChange();
-                    for (String md : line.keys()) {
-                        // Get the values we already have
-                        if (!"id".equals(md) && !"rowName".equals(md)) {
-                            // Get the values from the CSV
-                            String[] fromCSV = line.get(md).toArray(new String[line.get(md).size()]);
->>>>>>> d99ccc6b
 
 
         // Create a context
@@ -475,190 +357,6 @@
     }
 
     /**
-     * Display the changes that have been detected, or that have been made
-     *
-     * @param changes The changes detected
-     * @param changed Whether or not the changes have been made
-     * @return The number of items that have changed
-     */
-    private int displayChanges(List<BulkEditChange> changes, boolean changed) {
-        // Display the changes
-        int changeCounter = 0;
-        for (BulkEditChange change : changes) {
-            // Get the changes
-            List<BulkEditMetadataValue> adds = change.getAdds();
-            List<BulkEditMetadataValue> removes = change.getRemoves();
-            List<Collection> newCollections = change.getNewMappedCollections();
-            List<Collection> oldCollections = change.getOldMappedCollections();
-            if ((adds.size() > 0) || (removes.size() > 0) ||
-                (newCollections.size() > 0) || (oldCollections.size() > 0) ||
-                (change.getNewOwningCollection() != null) || (change.getOldOwningCollection() != null) ||
-                (change.isDeleted()) || (change.isWithdrawn()) || (change.isReinstated())) {
-                // Show the item
-                Item i = change.getItem();
-
-                handler.logInfo("-----------------------------------------------------------");
-                if (!change.isNewItem()) {
-                    handler.logInfo("Changes for item: " + i.getID() + " (" + i.getHandle() + ")");
-                } else {
-                    handler.logInfo("New item: ");
-                    if (i != null) {
-                        if (i.getHandle() != null) {
-                            handler.logInfo(i.getID() + " (" + i.getHandle() + ")");
-                        } else {
-                            handler.logInfo(i.getID() + " (in workflow)");
-                        }
-                    }
-                }
-                changeCounter++;
-            }
-
-            // Show actions
-            if (change.isDeleted()) {
-                if (changed) {
-                    handler.logInfo(" - EXPUNGED!");
-                } else {
-                    handler.logInfo(" - EXPUNGE!");
-                }
-            }
-            if (change.isWithdrawn()) {
-                if (changed) {
-                    handler.logInfo(" - WITHDRAWN!");
-                } else {
-                    handler.logInfo(" - WITHDRAW!");
-                }
-            }
-            if (change.isReinstated()) {
-                if (changed) {
-                    handler.logInfo(" - REINSTATED!");
-                } else {
-                    handler.logInfo(" - REINSTATE!");
-                }
-            }
-
-            if (change.getNewOwningCollection() != null) {
-                Collection c = change.getNewOwningCollection();
-                if (c != null) {
-                    String cHandle = c.getHandle();
-                    String cName = c.getName();
-                    if (!changed) {
-                        handler.logInfo(" + New owning collection (" + cHandle + "): ");
-                    } else {
-                        handler.logInfo(" + New owning collection  (" + cHandle + "): ");
-                    }
-                    handler.logInfo(cName);
-                }
-
-                c = change.getOldOwningCollection();
-                if (c != null) {
-                    String cHandle = c.getHandle();
-                    String cName = c.getName();
-                    if (!changed) {
-                        handler.logInfo(" + Old owning collection (" + cHandle + "): ");
-                    } else {
-                        handler.logInfo(" + Old owning collection  (" + cHandle + "): ");
-                    }
-                    handler.logInfo(cName);
-                }
-            }
-
-            // Show new mapped collections
-            for (Collection c : newCollections) {
-                String cHandle = c.getHandle();
-                String cName = c.getName();
-                if (!changed) {
-                    handler.logInfo(" + Map to collection (" + cHandle + "): ");
-                } else {
-                    handler.logInfo(" + Mapped to collection  (" + cHandle + "): ");
-                }
-                handler.logInfo(cName);
-            }
-
-            // Show old mapped collections
-            for (Collection c : oldCollections) {
-                String cHandle = c.getHandle();
-                String cName = c.getName();
-                if (!changed) {
-                    handler.logInfo(" + Un-map from collection (" + cHandle + "): ");
-                } else {
-                    handler.logInfo(" + Un-mapped from collection  (" + cHandle + "): ");
-                }
-                handler.logInfo(cName);
-            }
-
-            // Show additions
-            for (BulkEditMetadataValue metadataValue : adds) {
-                String md = metadataValue.getSchema() + "." + metadataValue.getElement();
-                if (metadataValue.getQualifier() != null) {
-                    md += "." + metadataValue.getQualifier();
-                }
-                if (metadataValue.getLanguage() != null) {
-                    md += "[" + metadataValue.getLanguage() + "]";
-                }
-                if (!changed) {
-                    handler.logInfo(" + Add    (" + md + "): ");
-                } else {
-                    handler.logInfo(" + Added   (" + md + "): ");
-                }
-                handler.logInfo(metadataValue.getValue());
-                if (isAuthorityControlledField(md)) {
-                    handler.logInfo(", authority = " + metadataValue.getAuthority());
-                    handler.logInfo(", confidence = " + metadataValue.getConfidence());
-                }
-                handler.logInfo("");
-            }
-
-            // Show removals
-            for (BulkEditMetadataValue metadataValue : removes) {
-                String md = metadataValue.getSchema() + "." + metadataValue.getElement();
-                if (metadataValue.getQualifier() != null) {
-                    md += "." + metadataValue.getQualifier();
-                }
-                if (metadataValue.getLanguage() != null) {
-                    md += "[" + metadataValue.getLanguage() + "]";
-                }
-                if (!changed) {
-                    handler.logInfo(" - Remove (" + md + "): ");
-                } else {
-                    handler.logInfo(" - Removed (" + md + "): ");
-                }
-                handler.logInfo(metadataValue.getValue());
-                if (isAuthorityControlledField(md)) {
-                    handler.logInfo(", authority = " + metadataValue.getAuthority());
-                    handler.logInfo(", confidence = " + metadataValue.getConfidence());
-                }
-                handler.logInfo("");
-            }
-        }
-        return changeCounter;
-    }
-
-    /**
-     * is the field is defined as authority controlled
-     */
-    private boolean isAuthorityControlledField(String md) {
-        String mdf = StringUtils.substringAfter(md, ":");
-        mdf = StringUtils.substringBefore(mdf, "[");
-        return authorityControlled.contains(mdf);
-    }
-
-
-    /**
-     * Set authority controlled fields
-     */
-    private void setAuthorizedMetadataFields() {
-        authorityControlled = new HashSet<String>();
-        Enumeration propertyNames = ConfigurationManager.getProperties().propertyNames();
-        while (propertyNames.hasMoreElements()) {
-            String key = ((String) propertyNames.nextElement()).trim();
-            if (key.startsWith(AC_PREFIX)
-                && ConfigurationManager.getBooleanProperty(key, false)) {
-                authorityControlled.add(key.substring(AC_PREFIX.length()));
-            }
-        }
-    }
-
-    /**
      * Run an import. The import can either be read-only to detect changes, or
      * can write changes as it goes.
      *
@@ -667,13 +365,12 @@
      * @param workflowNotify If the workflows should be used, whether to send notifications or not
      * @param useTemplate    Use collection template if create new item
      * @return An array of BulkEditChange elements representing the items that have changed
-     * @throws MetadataImportException if something goes wrong
+     * @throws MetadataImportException  if something goes wrong
      */
     public List<BulkEditChange> runImport(boolean change,
                                           boolean useWorkflow,
                                           boolean workflowNotify,
-                                          boolean useTemplate)
-        throws MetadataImportException, SQLException, AuthorizeException, WorkflowException, IOException {
+                                          boolean useTemplate) throws MetadataImportException {
         // Store the changes
         ArrayList<BulkEditChange> changes = new ArrayList<BulkEditChange>();
 
@@ -876,32 +573,15 @@
                         item = wsItem.getItem();
 
                         // Add the metadata to the item
-<<<<<<< HEAD
-                        for (BulkEditMetadataValue dcv : whatHasChanged.getAdds()) {
-                            itemService.addMetadata(c, item, dcv.getSchema(),
-                                                    dcv.getElement(),
-                                                    dcv.getQualifier(),
-                                                    dcv.getLanguage(),
-                                                    dcv.getValue(),
-                                                    dcv.getAuthority(),
-                                                    dcv.getConfidence());
-                        }
-                        //Add relations after all metadata has been processed
-                        for (BulkEditMetadataValue dcv : whatHasChanged.getAdds()) {
-                            if (StringUtils.equals(dcv.getSchema(), MetadataSchemaEnum.RELATION.getName())) {
-                                addRelationship(c, item, dcv.getElement(), dcv.getValue());
-                            }
-                        }
-=======
                         for (BulkEditMetadataValue dcv : whatHasChanged.getAdds()) {
                             if (!StringUtils.equals(dcv.getSchema(), MetadataSchemaEnum.RELATION.getName())) {
                                 itemService.addMetadata(c, item, dcv.getSchema(),
-                                        dcv.getElement(),
-                                        dcv.getQualifier(),
-                                        dcv.getLanguage(),
-                                        dcv.getValue(),
-                                        dcv.getAuthority(),
-                                        dcv.getConfidence());
+                                                        dcv.getElement(),
+                                                        dcv.getQualifier(),
+                                                        dcv.getLanguage(),
+                                                        dcv.getValue(),
+                                                        dcv.getAuthority(),
+                                                        dcv.getConfidence());
                             }
                         }
                         //Add relations after all metadata has been processed
@@ -910,7 +590,6 @@
                                 addRelationship(c, item, dcv.getElement(), dcv.getValue());
                             }
                         }
->>>>>>> d99ccc6b
 
 
                         // Should the workflow be used?
@@ -956,14 +635,12 @@
             c.setMode(originalMode);
         } catch (MetadataImportException mie) {
             throw mie;
+        } catch (Exception e) {
+            e.printStackTrace();
         }
 
         // Return the changes
-<<<<<<< HEAD
         if (!change) {
-=======
-        if (!change ) {
->>>>>>> d99ccc6b
             validateExpressedRelations();
         }
         return changes;
@@ -1153,8 +830,6 @@
                         values.add(value.getValue());
                         authorities.add(value.getAuthority());
                         confidences.add(value.getConfidence());
-<<<<<<< HEAD
-=======
                     }
                 }
             }
@@ -1191,8 +866,8 @@
      * @throws AuthorizeException   If something goes wrong
      */
     private void addRelationships(Context c, Item item, String typeName, List<String> values)
-            throws SQLException, AuthorizeException,
-                                        MetadataImportException {
+        throws SQLException, AuthorizeException,
+        MetadataImportException {
         for (String value : values) {
             addRelationship(c, item, typeName, value);
         }
@@ -1243,22 +918,23 @@
         Entity relationEntity = getEntity(c, value);
         // Get relationship type of entity and item
         String relationEntityRelationshipType = itemService.getMetadata(relationEntity.getItem(),
-                "relationship", "type",
-                null, Item.ANY).get(0).getValue();
+                                                                        "relationship", "type",
+                                                                        null, Item.ANY).get(0).getValue();
         String itemRelationshipType = itemService.getMetadata(item, "relationship", "type",
-                null, Item.ANY).get(0).getValue();
+                                                              null, Item.ANY).get(0).getValue();
 
         // Get the correct RelationshipType based on typeName
         List<RelationshipType> relType = relationshipTypeService.findByLeftwardOrRightwardTypeName(c, typeName);
         RelationshipType foundRelationshipType = matchRelationshipType(relType,
-                relationEntityRelationshipType, itemRelationshipType, typeName);
+                                                                       relationEntityRelationshipType,
+                                                                       itemRelationshipType, typeName);
 
         if (foundRelationshipType == null) {
             throw new MetadataImportException("Error on CSV row " + rowCount + ":" + "\n" +
-                    "No Relationship type found for:\n" +
-                    "Target type: " + relationEntityRelationshipType + "\n" +
-                    "Origin referer type: " + itemRelationshipType + "\n" +
-                    "with typeName: " + typeName);
+                                                  "No Relationship type found for:\n" +
+                                                  "Target type: " + relationEntityRelationshipType + "\n" +
+                                                  "Origin referer type: " + itemRelationshipType + "\n" +
+                                                  "with typeName: " + typeName);
         }
 
         if (foundRelationshipType.getLeftwardType().equalsIgnoreCase(typeName)) {
@@ -1280,7 +956,7 @@
         int leftPlace = relationshipService.findNextLeftPlaceByLeftItem(c, leftItem);
         int rightPlace = relationshipService.findNextRightPlaceByRightItem(c, rightItem);
         Relationship persistedRelationship = relationshipService.create(c, leftItem, rightItem,
-                foundRelationshipType, leftPlace, rightPlace);
+                                                                        foundRelationshipType, leftPlace, rightPlace);
         relationshipService.update(c, persistedRelationship);
     }
 
@@ -1366,28 +1042,51 @@
                     // Is it there?
                     if (!first && collection.getHandle().equals(csvcollection)) {
                         found = true;
->>>>>>> d99ccc6b
-                    }
-                }
-            }
-
-            if (StringUtils.equals(schema, MetadataSchemaEnum.RELATION.getName())) {
-                List<RelationshipType> relationshipTypeList = relationshipTypeService
-                    .findByLeftwardOrRightwardTypeName(c, element);
-                for (RelationshipType relationshipType : relationshipTypeList) {
-                    for (Relationship relationship : relationshipService
-                        .findByItemAndRelationshipType(c, item, relationshipType)) {
-                        relationshipService.delete(c, relationship);
-                        relationshipService.update(c, relationship);
-                    }
-                }
-                addRelationships(c, item, element, values);
-            } else {
-                itemService.clearMetadata(c, item, schema, element, qualifier, language);
-                itemService.addMetadata(c, item, schema, element, qualifier,
-                                        language, values, authorities, confidences);
+                    }
+                }
+                first = false;
+            }
+
+            // Was it found?
+            if (!found) {
+                // Record that it isn't there any more
+                bechange.registerOldMappedCollection(collection);
+            }
+        }
+
+        // Process the changes
+        if (change) {
+            // Remove old mapped collections
+            for (Collection collection : bechange.getOldMappedCollections()) {
+                collectionService.removeItem(c, collection, item);
+            }
+
+            // Add to new owned collection
+            if (bechange.getNewOwningCollection() != null) {
+                collectionService.addItem(c, bechange.getNewOwningCollection(), item);
+                item.setOwningCollection(bechange.getNewOwningCollection());
                 itemService.update(c, item);
             }
+
+            // Remove from old owned collection (if still a member)
+            if (bechange.getOldOwningCollection() != null) {
+                boolean found = false;
+                for (Collection c : item.getCollections()) {
+                    if (c.getID().equals(bechange.getOldOwningCollection().getID())) {
+                        found = true;
+                    }
+                }
+
+                if (found) {
+                    collectionService.removeItem(c, bechange.getOldOwningCollection(), item);
+                }
+            }
+
+            // Add to new mapped collections
+            for (Collection collection : bechange.getNewMappedCollections()) {
+                collectionService.addItem(c, collection, item);
+            }
+
         }
     }
 
@@ -1499,242 +1198,234 @@
     }
 
     /**
-     *
-     * Adds multiple relationships with a matching typeName to an item.
-     *
-     * @param c             The relevant DSpace context
-     * @param item          The item to which this metadatavalue belongs to
-     * @param typeName       The element for the metadatavalue
-     * @param values to iterate over
-     * @throws SQLException If something goes wrong
-     * @throws AuthorizeException   If something goes wrong
-     */
-    private void addRelationships(Context c, Item item, String typeName, List<String> values)
-        throws SQLException, AuthorizeException,
-        MetadataImportException {
-        for (String value : values) {
-            addRelationship(c, item, typeName, value);
-        }
-    }
-
-    /**
-     * Gets an existing entity from a target reference.
-     *
-     * @param context the context to use.
-     * @param targetReference the target reference which may be a UUID, metadata reference, or rowName reference.
-     * @return the entity, which is guaranteed to exist.
-     * @throws MetadataImportException if the target reference is badly formed or refers to a non-existing item.
-     */
-    private Entity getEntity(Context context, String targetReference) throws MetadataImportException {
-        Entity entity = null;
-        UUID uuid = resolveEntityRef(context, targetReference);
-        // At this point, we have a uuid, so we can get an entity
-        try {
-            entity = entityService.findByItemId(context, uuid);
-            if (entity.getItem() == null) {
-                throw new IllegalArgumentException("No item found in repository with uuid: " + uuid);
-            }
-            return entity;
-        } catch (SQLException sqle) {
-            throw new MetadataImportException("Unable to find entity using reference: " + targetReference, sqle);
-        }
-    }
-
-    /**
-     *
-     * Creates a relationship for the given item
-     *
-     * @param c         The relevant DSpace context
-     * @param item      The item that the relationships will be made for
-     * @param typeName     The relationship typeName
-     * @param value    The value for the relationship
-     * @throws SQLException If something goes wrong
-     * @throws AuthorizeException   If something goes wrong
-     */
-    private void addRelationship(Context c, Item item, String typeName, String value)
-        throws SQLException, AuthorizeException, MetadataImportException {
-        if (value.isEmpty()) {
-            return;
-        }
-        boolean left = false;
-
-        // Get entity from target reference
-        Entity relationEntity = getEntity(c, value);
-        // Get relationship type of entity and item
-        String relationEntityRelationshipType = itemService.getMetadata(relationEntity.getItem(),
-                                                                        "relationship", "type",
-                                                                        null, Item.ANY).get(0).getValue();
-        String itemRelationshipType = itemService.getMetadata(item, "relationship", "type",
-                                                              null, Item.ANY).get(0).getValue();
-
-        // Get the correct RelationshipType based on typeName
-        List<RelationshipType> relType = relationshipTypeService.findByLeftwardOrRightwardTypeName(c, typeName);
-        RelationshipType foundRelationshipType = matchRelationshipType(relType, relationEntityRelationshipType,
-                                                                       itemRelationshipType, typeName);
-
-        if (foundRelationshipType == null) {
-            throw new MetadataImportException("Error on CSV row " + rowCount + ":" + "\n" +
-                                                  "No Relationship type found for:\n" +
-                                                  "Target type: " + relationEntityRelationshipType + "\n" +
-                                                  "Origin referer type: " + itemRelationshipType + "\n" +
-                                                  "with typeName: " + typeName);
-        }
-
-        if (foundRelationshipType.getLeftwardType().equalsIgnoreCase(typeName)) {
-            left = true;
-        }
-
-        // Placeholder items for relation placing
-        Item leftItem = null;
-        Item rightItem = null;
-        if (left) {
-            leftItem = item;
-            rightItem = relationEntity.getItem();
-        } else {
-            leftItem = relationEntity.getItem();
-            rightItem = item;
-        }
-
-        // Create the relationship
-        int leftPlace = relationshipService.findLeftPlaceByLeftItem(c, leftItem) + 1;
-        int rightPlace = relationshipService.findRightPlaceByRightItem(c, rightItem) + 1;
-        Relationship persistedRelationship = relationshipService.create(c, leftItem, rightItem,
-                                                                        foundRelationshipType, leftPlace, rightPlace);
-        relationshipService.update(c, persistedRelationship);
-    }
-
-    /**
-     * Compare changes between an items owning collection and mapped collections
-     * and what is in the CSV file
-     *
-     * @param item              The item in question
-     * @param collections       The collection handles from the CSV file
-     * @param actualCollections The Collections from the actual item
-     * @param bechange          The bulkedit change object for this item
-     * @param change            Whether or not to actuate a change
-     * @throws SQLException            if there is a problem accessing a Collection from the database, from its handle
-     * @throws AuthorizeException      if there is an authorization problem with permissions
-     * @throws IOException             Can be thrown when moving items in communities
-     * @throws MetadataImportException If something goes wrong to be reported back to the user
-     */
-    protected void compare(Item item,
-                           List<String> collections,
-                           List<Collection> actualCollections,
-                           BulkEditChange bechange,
-                           boolean change)
-        throws SQLException, AuthorizeException, IOException, MetadataImportException {
-        // First, check the owning collection (as opposed to mapped collections) is the same of changed
-        String oldOwner = item.getOwningCollection().getHandle();
-        String newOwner = collections.get(0);
-        // Resolve the handle to the collection
-        Collection newCollection = (Collection) handleService.resolveToObject(c, newOwner);
-
-        // Check it resolved OK
-        if (newCollection == null) {
-            throw new MetadataImportException(
-                "'" + newOwner + "' is not a Collection! You must specify a valid collection ID");
-        }
-
-        if (!oldOwner.equals(newOwner)) {
-            // Register the old and new owning collections
-            bechange.changeOwningCollection(item.getOwningCollection(),
-                                            (Collection) handleService.resolveToObject(c, newOwner));
-        }
-
-        // Second, loop through the strings from the CSV of mapped collections
-        boolean first = true;
-        for (String csvcollection : collections) {
-            // Ignore the first collection as this is the owning collection
-            if (!first) {
-                // Look for it in the actual list of Collections
-                boolean found = false;
-                for (Collection collection : actualCollections) {
-                    if (collection.getID() != item.getOwningCollection().getID()) {
-                        // Is it there?
-                        if (csvcollection.equals(collection.getHandle())) {
-                            found = true;
+     * Method to find if a String occurs in an array of Strings
+     *
+     * @param needle   The String to look for
+     * @param haystack The array of Strings to search through
+     * @return Whether or not it is contained
+     */
+    protected boolean contains(String needle, String[] haystack) {
+        // Look for the needle in the haystack
+        for (String examine : haystack) {
+            if (clean(examine).equals(clean(needle))) {
+                return true;
+            }
+        }
+        return false;
+    }
+
+    /**
+     * Clean elements before comparing
+     *
+     * @param in The element to clean
+     * @return The cleaned up element
+     */
+    protected String clean(String in) {
+        // Check for nulls
+        if (in == null) {
+            return null;
+        }
+
+        // Remove newlines as different operating systems sometimes use different formats
+        return in.replaceAll("\r\n", "").replaceAll("\n", "").trim();
+    }
+
+    /**
+     * Print the help message
+     *
+     * @param options  The command line options the user gave
+     * @param exitCode the system exit code to use
+     */
+    private static void printHelp(Options options, int exitCode) {
+        // print the help message
+        HelpFormatter myhelp = new HelpFormatter();
+        myhelp.printHelp("MetatadataImport\n", options);
+        System.out.println("\nmetadataimport: MetadataImport -f filename");
+        System.exit(exitCode);
+    }
+
+    /**
+     * Display the changes that have been detected, or that have been made
+     *
+     * @param changes The changes detected
+     * @param changed Whether or not the changes have been made
+     * @return The number of items that have changed
+     */
+    private static int displayChanges(List<BulkEditChange> changes, boolean changed) {
+        // Display the changes
+        int changeCounter = 0;
+        for (BulkEditChange change : changes) {
+            // Get the changes
+            List<BulkEditMetadataValue> adds = change.getAdds();
+            List<BulkEditMetadataValue> removes = change.getRemoves();
+            List<Collection> newCollections = change.getNewMappedCollections();
+            List<Collection> oldCollections = change.getOldMappedCollections();
+            if ((adds.size() > 0) || (removes.size() > 0) ||
+                (newCollections.size() > 0) || (oldCollections.size() > 0) ||
+                (change.getNewOwningCollection() != null) || (change.getOldOwningCollection() != null) ||
+                (change.isDeleted()) || (change.isWithdrawn()) || (change.isReinstated())) {
+                // Show the item
+                Item i = change.getItem();
+
+                System.out.println("-----------------------------------------------------------");
+                if (!change.isNewItem()) {
+                    System.out.println("Changes for item: " + i.getID() + " (" + i.getHandle() + ")");
+                } else {
+                    System.out.print("New item: ");
+                    if (i != null) {
+                        if (i.getHandle() != null) {
+                            System.out.print(i.getID() + " (" + i.getHandle() + ")");
+                        } else {
+                            System.out.print(i.getID() + " (in workflow)");
                         }
                     }
-                }
-
-                // Was it found?
-                DSpaceObject dso = handleService.resolveToObject(c, csvcollection);
-                if ((dso == null) || (dso.getType() != Constants.COLLECTION)) {
-                    throw new MetadataImportException("Collection defined for item " + item.getID() +
-                                                          " (" + item.getHandle() + ") is not a collection");
-                }
-                if (!found) {
-                    // Register the new mapped collection
-                    Collection col = (Collection) dso;
-                    bechange.registerNewMappedCollection(col);
-                }
-            }
-            first = false;
-        }
-
-        // Third, loop through the strings from the current item
-        for (Collection collection : actualCollections) {
-            // Look for it in the actual list of Collections
-            boolean found = false;
-            first = true;
-            for (String csvcollection : collections) {
-                // Don't check the owning collection
-                if ((first) && (collection.getID().equals(item.getOwningCollection().getID()))) {
-                    found = true;
+                    System.out.println();
+                }
+                changeCounter++;
+            }
+
+            // Show actions
+            if (change.isDeleted()) {
+                if (changed) {
+                    System.out.println(" - EXPUNGED!");
                 } else {
-                    // Is it there?
-                    if (!first && collection.getHandle().equals(csvcollection)) {
-                        found = true;
-                    }
-                }
-                first = false;
-            }
-
-            // Was it found?
-            if (!found) {
-                // Record that it isn't there any more
-                bechange.registerOldMappedCollection(collection);
-            }
-        }
-
-        // Process the changes
-        if (change) {
-            // Remove old mapped collections
-            for (Collection collection : bechange.getOldMappedCollections()) {
-                collectionService.removeItem(c, collection, item);
-            }
-
-            // Add to new owned collection
-            if (bechange.getNewOwningCollection() != null) {
-                collectionService.addItem(c, bechange.getNewOwningCollection(), item);
-                item.setOwningCollection(bechange.getNewOwningCollection());
-                itemService.update(c, item);
-            }
-
-            // Remove from old owned collection (if still a member)
-            if (bechange.getOldOwningCollection() != null) {
-                boolean found = false;
-                for (Collection c : item.getCollections()) {
-                    if (c.getID().equals(bechange.getOldOwningCollection().getID())) {
-                        found = true;
-                    }
-                }
-
-                if (found) {
-                    collectionService.removeItem(c, bechange.getOldOwningCollection(), item);
-                }
-            }
-
-            // Add to new mapped collections
-            for (Collection collection : bechange.getNewMappedCollections()) {
-                collectionService.addItem(c, collection, item);
-            }
-
-        }
-    }
-
-    public void afterPropertiesSet() throws Exception {
-        setAuthorizedMetadataFields();
+                    System.out.println(" - EXPUNGE!");
+                }
+            }
+            if (change.isWithdrawn()) {
+                if (changed) {
+                    System.out.println(" - WITHDRAWN!");
+                } else {
+                    System.out.println(" - WITHDRAW!");
+                }
+            }
+            if (change.isReinstated()) {
+                if (changed) {
+                    System.out.println(" - REINSTATED!");
+                } else {
+                    System.out.println(" - REINSTATE!");
+                }
+            }
+
+            if (change.getNewOwningCollection() != null) {
+                Collection c = change.getNewOwningCollection();
+                if (c != null) {
+                    String cHandle = c.getHandle();
+                    String cName = c.getName();
+                    if (!changed) {
+                        System.out.print(" + New owning collection (" + cHandle + "): ");
+                    } else {
+                        System.out.print(" + New owning collection  (" + cHandle + "): ");
+                    }
+                    System.out.println(cName);
+                }
+
+                c = change.getOldOwningCollection();
+                if (c != null) {
+                    String cHandle = c.getHandle();
+                    String cName = c.getName();
+                    if (!changed) {
+                        System.out.print(" + Old owning collection (" + cHandle + "): ");
+                    } else {
+                        System.out.print(" + Old owning collection  (" + cHandle + "): ");
+                    }
+                    System.out.println(cName);
+                }
+            }
+
+            // Show new mapped collections
+            for (Collection c : newCollections) {
+                String cHandle = c.getHandle();
+                String cName = c.getName();
+                if (!changed) {
+                    System.out.print(" + Map to collection (" + cHandle + "): ");
+                } else {
+                    System.out.print(" + Mapped to collection  (" + cHandle + "): ");
+                }
+                System.out.println(cName);
+            }
+
+            // Show old mapped collections
+            for (Collection c : oldCollections) {
+                String cHandle = c.getHandle();
+                String cName = c.getName();
+                if (!changed) {
+                    System.out.print(" + Un-map from collection (" + cHandle + "): ");
+                } else {
+                    System.out.print(" + Un-mapped from collection  (" + cHandle + "): ");
+                }
+                System.out.println(cName);
+            }
+
+            // Show additions
+            for (BulkEditMetadataValue metadataValue : adds) {
+                String md = metadataValue.getSchema() + "." + metadataValue.getElement();
+                if (metadataValue.getQualifier() != null) {
+                    md += "." + metadataValue.getQualifier();
+                }
+                if (metadataValue.getLanguage() != null) {
+                    md += "[" + metadataValue.getLanguage() + "]";
+                }
+                if (!changed) {
+                    System.out.print(" + Add    (" + md + "): ");
+                } else {
+                    System.out.print(" + Added   (" + md + "): ");
+                }
+                System.out.print(metadataValue.getValue());
+                if (isAuthorityControlledField(md)) {
+                    System.out.print(", authority = " + metadataValue.getAuthority());
+                    System.out.print(", confidence = " + metadataValue.getConfidence());
+                }
+                System.out.println("");
+            }
+
+            // Show removals
+            for (BulkEditMetadataValue metadataValue : removes) {
+                String md = metadataValue.getSchema() + "." + metadataValue.getElement();
+                if (metadataValue.getQualifier() != null) {
+                    md += "." + metadataValue.getQualifier();
+                }
+                if (metadataValue.getLanguage() != null) {
+                    md += "[" + metadataValue.getLanguage() + "]";
+                }
+                if (!changed) {
+                    System.out.print(" - Remove (" + md + "): ");
+                } else {
+                    System.out.print(" - Removed (" + md + "): ");
+                }
+                System.out.print(metadataValue.getValue());
+                if (isAuthorityControlledField(md)) {
+                    System.out.print(", authority = " + metadataValue.getAuthority());
+                    System.out.print(", confidence = " + metadataValue.getConfidence());
+                }
+                System.out.println("");
+            }
+        }
+        return changeCounter;
+    }
+
+    /**
+     * is the field is defined as authority controlled
+     */
+    private static boolean isAuthorityControlledField(String md) {
+        String mdf = StringUtils.substringAfter(md, ":");
+        mdf = StringUtils.substringBefore(mdf, "[");
+        return authorityControlled.contains(mdf);
+    }
+
+    /**
+     * Set authority controlled fields
+     */
+    private void setAuthorizedMetadataFields() {
+        authorityControlled = new HashSet<String>();
+        Enumeration propertyNames = ConfigurationManager.getProperties().propertyNames();
+        while (propertyNames.hasMoreElements()) {
+            String key = ((String) propertyNames.nextElement()).trim();
+            if (key.startsWith(AC_PREFIX)
+                && ConfigurationManager.getBooleanProperty(key, false)) {
+                authorityControlled.add(key.substring(AC_PREFIX.length()));
+            }
+        }
     }
 
     /**
@@ -1864,7 +1555,6 @@
      * @return the uuid.
      * @throws MetadataImportException if the target reference is malformed or ambiguous (refers to multiple items).
      */
-<<<<<<< HEAD
     private UUID resolveEntityRef(Context context, String reference) throws MetadataImportException {
         // value reference
         UUID uuid = null;
@@ -1899,46 +1589,13 @@
                     uuid = mdvVal.getDSpaceObject().getID();
                     if (mdv.hasNext()) {
                         throw new MetadataImportException("Error in CSV row " + rowCount + ":\n" +
-                                                              "Ambiguous reference; multiple matches in db: " + reference);
+                                                          "Ambiguous reference; multiple matches in db: " + reference);
                     }
                 }
             } catch (SQLException e) {
                 throw new MetadataImportException("Error in CSV row " + rowCount + ":\n" +
                                                       "Error looking up item by metadata reference: " + reference, e);
             }
-=======
-    public static void main(String[] argv) {
-        // Create an options object and populate it
-        CommandLineParser parser = new PosixParser();
-
-        Options options = new Options();
-
-        options.addOption("f", "file", true, "source file");
-        options.addOption("e", "email", true, "email address or user id of user (required if adding new items)");
-        options.addOption("s", "silent", false,
-                          "silent operation - doesn't request confirmation of changes USE WITH CAUTION");
-        options.addOption("w", "workflow", false, "workflow - when adding new items, use collection workflow");
-        options.addOption("n", "notify", false,
-                          "notify - when adding new items using a workflow, send notification emails");
-        options.addOption("t", "template", false,
-                          "template - when adding new items, use the collection template (if it exists)");
-        options.addOption("v", "validate-only", false,
-                          "validate - just validate the csv, don't run the import");
-        options.addOption("h", "help", false, "help");
-
-        // Parse the command line arguments
-        CommandLine line;
-        try {
-            line = parser.parse(options, argv);
-        } catch (ParseException pe) {
-            System.err.println("Error parsing command line arguments: " + pe.getMessage());
-            System.exit(1);
-            return;
-        }
-
-        if (line.hasOption('h')) {
-            printHelp(options, 0);
->>>>>>> d99ccc6b
         }
         // Lookup UUIDs that may have already been processed into the csvRefMap
         // See populateRefAndRowMap() for how the csvRefMap is populated
@@ -1953,16 +1610,17 @@
                 return uuid; // one match from csv and db (same item)
             } else if (uuid != null) {
                 throw new MetadataImportException("Error in CSV row " + rowCount + ":\n" +
-                                                      "Ambiguous reference; multiple matches in db and csv: " + reference);
+                                                  "Ambiguous reference; multiple matches in db and csv: " + reference);
             } else {
                 return csvUUID; // one match from csv
             }
         } else { // size == 0; the reference does not exist throw an error
             if (uuid == null) {
                 throw new MetadataImportException("Error in CSV row " + rowCount + ":\n" +
-                                                      "No matches found for reference: " + reference +
-                                                      "\nKeep in mind you can only reference entries that " +
-                                                      "are listed before this one within the CSV.");
+                                                      "No matches found for reference: " + reference
+                                                      + "\nKeep in mind you can only reference entries that are " +
+                                                      "listed before " +
+                                                      "this one within the CSV.");
             } else {
                 return uuid; // one match from db
             }
@@ -2025,7 +1683,9 @@
             try {
                 // Get the type of reference. Attempt lookup in processed map first before looking in archive.
                 if (entityTypeMap.get(UUID.fromString(targetUUID)) != null) {
-                    targetType = entityTypeService.findByEntityType(c, entityTypeMap.get(UUID.fromString(targetUUID)))
+                    targetType = entityTypeService.
+                                                      findByEntityType(c,
+                                                                       entityTypeMap.get(UUID.fromString(targetUUID)))
                                                   .getLabel();
                 } else {
                     // Target item may be archived; check there.
@@ -2033,8 +1693,9 @@
                     Item targetItem = null;
                     if (itemService.find(c, UUID.fromString(targetUUID)) != null) {
                         targetItem = itemService.find(c, UUID.fromString(targetUUID));
-                        List<MetadataValue> relTypes = itemService.getMetadata(targetItem, "relationship",
-                                                                               "type", null, Item.ANY);
+                        List<MetadataValue> relTypes = itemService.
+                                                                      getMetadata(targetItem, "relationship", "type",
+                                                                                  null, Item.ANY);
                         String relTypeValue = null;
                         if (relTypes.size() > 0) {
                             relTypeValue = relTypes.get(0).getValue();
@@ -2046,507 +1707,6 @@
                     } else {
                         relationValidationErrors.add("Cannot resolve Entity type for target UUID: " +
                                                          targetUUID);
-                    }
-                }
-                if (targetType == null) {
-                    continue;
-                }
-                // Get typeNames for each origin referer of this target.
-                for (String typeName : entityRelationMap.get(targetUUID).keySet()) {
-                    // Resolve Entity Type for each origin referer.
-                    for (String originRefererUUID : entityRelationMap.get(targetUUID).get(typeName)) {
-                        // Evaluate row number for origin referer.
-                        String originRow = "N/A";
-                        if (csvRowMap.containsValue(UUID.fromString(originRefererUUID))) {
-                            for (int key : csvRowMap.keySet()) {
-                                if (csvRowMap.get(key).toString().equalsIgnoreCase(originRefererUUID)) {
-                                    originRow = key + "";
-                                    break;
-                                }
-                            }
-                        }
-                        String originType = "";
-                        // Validate target type and origin type pairing with typeName or add to errors.
-                        // Attempt lookup in processed map first before looking in archive.
-                        if (entityTypeMap.get(UUID.fromString(originRefererUUID)) != null) {
-                            originType = entityTypeMap.get(UUID.fromString(originRefererUUID));
-                            validateTypesByTypeByTypeName(targetType, originType, typeName, originRow);
-                        } else {
-                            // Origin item may be archived; check there.
-                            // Add to errors if Realtionship.type cannot be derived.
-                            Item originItem = null;
-                            if (itemService.find(c, UUID.fromString(targetUUID)) != null) {
-                                originItem = itemService.find(c, UUID.fromString(originRefererUUID));
-                                List<MetadataValue> relTypes = itemService.getMetadata(originItem, "relationship",
-                                                                                       "type", null, Item.ANY);
-                                String relTypeValue = null;
-                                if (relTypes.size() > 0) {
-                                    relTypeValue = relTypes.get(0).getValue();
-                                    originType = entityTypeService.findByEntityType(c, relTypeValue).getLabel();
-                                    validateTypesByTypeByTypeName(targetType, originType, typeName, originRow);
-                                } else {
-                                    relationValidationErrors.add("Error on CSV row " + originRow + ":" + "\n" +
-                                                                     "Cannot resolve Entity type for reference: "
-                                                                     + originRefererUUID);
-                                }
-
-                            } else {
-                                relationValidationErrors.add("Error on CSV row " + originRow + ":" + "\n" +
-                                                                 "Cannot resolve Entity type for reference: "
-                                                                 + originRefererUUID + " in row: " + originRow);
-                            }
-                        }
-                    }
-                }
-
-            } catch (SQLException sqle) {
-                throw new MetadataImportException("Error interacting with database!", sqle);
-            }
-
-        } // If relationValidationErrors is empty all described relationships are valid.
-        if (!relationValidationErrors.isEmpty()) {
-            StringBuilder errors = new StringBuilder();
-            for (String error : relationValidationErrors) {
-                errors.append(error + "\n");
-            }
-            throw new MetadataImportException("Error validating relationships: \n" + errors);
-        }
-    }
-
-    /**
-     * Generates a list of potenital Relationship Types given a typeName and attempts to match the given
-     * targetType and originType to a Relationship Type in the list.
-     *
-     * @param targetType entity type of target.
-     * @param originType entity type of origin referer.
-     * @param typeName left or right typeName of the respective Relationship.
-     * @return the UUID of the item.
-     */
-    private void validateTypesByTypeByTypeName(String targetType, String originType, String typeName, String originRow)
-        throws MetadataImportException {
-        try {
-            RelationshipType foundRelationshipType = null;
-            List<RelationshipType> relationshipTypeList = relationshipTypeService
-                .findByLeftwardOrRightwardTypeName(c, typeName.split("\\.")[1]);
-            // Validate described relationship form the CSV.
-            foundRelationshipType = matchRelationshipType(relationshipTypeList, targetType, originType, typeName);
-            if (foundRelationshipType == null) {
-                relationValidationErrors.add("Error on CSV row " + originRow + ":" + "\n" +
-                                                 "No Relationship type found for:\n" +
-                                                 "Target type: " + targetType + "\n" +
-                                                 "Origin referer type: " + originType + "\n" +
-                                                 "with typeName: " + typeName + " for type: " + originType);
-            }
-        } catch (SQLException sqle) {
-            throw new MetadataImportException("Error interacting with database!", sqle);
-        }
-    }
-
-<<<<<<< HEAD
-    /**
-     * Matches two Entity types to a Relationship Type from a set of Relationship Types.
-     *
-     * @param relTypes set of Relationship Types.
-     * @param targetType entity type of target.
-     * @param originType entity type of origin referer.
-     * @return null or matched Relationship Type.
-     */
-    private RelationshipType matchRelationshipType(List<RelationshipType> relTypes,
-                                                   String targetType, String originType, String originTypeName) {
-        RelationshipType foundRelationshipType = null;
-        if (originTypeName.split("\\.").length > 1) {
-            originTypeName = originTypeName.split("\\.")[1];
-        }
-        for (RelationshipType relationshipType : relTypes) {
-            // Is origin type leftward or righward
-            boolean isLeft = false;
-            if (relationshipType.getLeftType().getLabel().equalsIgnoreCase(originType)) {
-                isLeft = true;
-            }
-            if (isLeft) {
-                // Validate typeName reference
-                if (!relationshipType.getLeftwardType().equalsIgnoreCase(originTypeName)) {
-                    continue;
-                }
-                if (relationshipType.getLeftType().getLabel().equalsIgnoreCase(originType) &&
-                    relationshipType.getRightType().getLabel().equalsIgnoreCase(targetType)) {
-                    foundRelationshipType = relationshipType;
-=======
-        // Perform the first import - just highlight differences
-        MetadataImport importer = new MetadataImport(c, csv);
-        List<BulkEditChange> changes;
-
-        boolean validateOnly = line.hasOption('v');
-
-        if (!line.hasOption('s') || validateOnly) {
-            // See what has changed
-            try {
-                changes = importer.runImport(false, useWorkflow, workflowNotify, useTemplate);
-            } catch (MetadataImportException mie) {
-                System.err.println("Error: " + mie.getMessage());
-                System.exit(1);
-                return;
-            }
-
-            // Display the changes
-            int changeCounter = displayChanges(changes, false);
-
-            // If there were changes, ask if we should execute them
-            if (!validateOnly && changeCounter > 0) {
-                try {
-                    // Ask the user if they want to make the changes
-                    System.out.println("\n" + changeCounter + " item(s) will be changed\n");
-                    System.out.print("Do you want to make these changes? [y/n] ");
-                    String yn = (new BufferedReader(new InputStreamReader(System.in))).readLine();
-                    if ("y".equalsIgnoreCase(yn)) {
-                        change = true;
-                    } else {
-                        System.out.println("No data has been changed.");
-                    }
-                } catch (IOException ioe) {
-                    System.err.println("Error: " + ioe.getMessage());
-                    System.err.println("No changes have been made");
-                    System.exit(1);
->>>>>>> d99ccc6b
-                }
-            } else {
-                if (!relationshipType.getRightwardType().equalsIgnoreCase(originTypeName)) {
-                    continue;
-                }
-                if (relationshipType.getLeftType().getLabel().equalsIgnoreCase(targetType) &&
-                    relationshipType.getRightType().getLabel().equalsIgnoreCase(originType)) {
-                    foundRelationshipType = relationshipType;
-                }
-            }
-        }
-        return foundRelationshipType;
-    }
-
-<<<<<<< HEAD
-    /**
-     * Method to find if a String occurs in an array of Strings
-     *
-     * @param needle   The String to look for
-     * @param haystack The array of Strings to search through
-     * @return Whether or not it is contained
-     */
-    protected boolean contains(String needle, String[] haystack) {
-        // Look for the needle in the haystack
-        for (String examine : haystack) {
-            if (clean(examine).equals(clean(needle))) {
-                return true;
-=======
-        try {
-            // If required, make the change
-            if (change && !validateOnly) {
-                try {
-                    // Make the changes
-                    changes = importer.runImport(true, useWorkflow, workflowNotify, useTemplate);
-                } catch (MetadataImportException mie) {
-                    System.err.println("Error: " + mie.getMessage());
-                    System.exit(1);
-                    return;
-                }
-
-                // Display the changes
-                displayChanges(changes, true);
->>>>>>> d99ccc6b
-            }
-        }
-        return false;
-    }
-
-    /**
-     * Clean elements before comparing
-     *
-     * @param in The element to clean
-     * @return The cleaned up element
-     */
-    protected String clean(String in) {
-        // Check for nulls
-        if (in == null) {
-            return null;
-        }
-
-        // Remove newlines as different operating systems sometimes use different formats
-        return in.replaceAll("\r\n", "").replaceAll("\n", "").trim();
-    }
-
-    /**
-     * Gets a copy of the given csv line with all entity target references resolved to UUID strings.
-     * Keys being iterated over represent metadatafields or special columns to be processed.
-     *
-     * @param line the csv line to process.
-     * @return a copy, with all references resolved.
-     * @throws MetadataImportException if there is an error resolving any entity target reference.
-     */
-    public DSpaceCSVLine resolveEntityRefs(DSpaceCSVLine line) throws MetadataImportException {
-        DSpaceCSVLine newLine = new DSpaceCSVLine(line.getID());
-        UUID originId = evaluateOriginId(line.getID());
-        for (String key : line.keys()) {
-            // If a key represents a relation field attempt to resolve the target reference from the csvRefMap
-            if (key.split("\\.")[0].equalsIgnoreCase("relation")) {
-                if (line.get(key).size() > 0) {
-                    for (String val : line.get(key)) {
-                        // Attempt to resolve the relation target reference
-                        // These can be a UUID, metadata target reference or rowName target reference
-                        String uuid = resolveEntityRef(c, val).toString();
-                        newLine.add(key, uuid);
-                        //Entity refs have been resolved / placeholdered
-                        //Populate the EntityRelationMap
-                        populateEntityRelationMap(uuid, key, originId.toString());
-                    }
-                }
-            } else {
-                if (line.get(key).size() > 1) {
-                    for (String value : line.get(key)) {
-                        newLine.add(key, value);
-                    }
-                } else {
-                    if (line.get(key).size() > 0) {
-                        newLine.add(key, line.get(key).get(0));
-                    }
-                }
-            }
-        }
-
-        return newLine;
-    }
-
-    /**
-     * Populate the entityRelationMap with all target references and it's asscoiated typeNames
-     * to their respective origins
-     *
-     * @param refUUID the target reference UUID for the relation
-     * @param relationField the field of the typeNames to relate from
-     */
-    private void populateEntityRelationMap(String refUUID, String relationField, String originId) {
-        HashMap<String, ArrayList<String>> typeNames = null;
-        if (entityRelationMap.get(refUUID) == null) {
-            typeNames = new HashMap<>();
-            ArrayList<String> originIds = new ArrayList<>();
-            originIds.add(originId);
-            typeNames.put(relationField, originIds);
-            entityRelationMap.put(refUUID, typeNames);
-        } else {
-            typeNames = entityRelationMap.get(refUUID);
-            if (typeNames.get(relationField) == null) {
-                ArrayList<String> originIds = new ArrayList<>();
-                originIds.add(originId);
-                typeNames.put(relationField, originIds);
-            } else {
-                ArrayList<String> originIds =  typeNames.get(relationField);
-                originIds.add(originId);
-                typeNames.put(relationField, originIds);
-            }
-            entityRelationMap.put(refUUID, typeNames);
-        }
-    }
-
-    /**
-     * Populates the csvRefMap, csvRowMap, and entityTypeMap for the given csv line.
-     *
-     * The csvRefMap is an index that keeps track of which rows have a specific value for
-     * a specific metadata field or the special "rowName" column. This is used to help resolve indirect
-     * entity target references in the same CSV.
-     *
-     * The csvRowMap is a row number to UUID map, and contains an entry for every row that has
-     * been processed so far which has a known (minted) UUID for its item. This is used to help complete
-     * the resolution after the row number has been determined.
-     *
-     * @param line the csv line.
-     * @param uuid the uuid of the item, which may be null if it has not been minted yet.
-     */
-    private void populateRefAndRowMap(DSpaceCSVLine line, @Nullable UUID uuid) {
-        if (uuid != null) {
-            csvRowMap.put(rowCount, uuid);
-        } else {
-            csvRowMap.put(rowCount, new UUID(0, rowCount));
-        }
-        for (String key : line.keys()) {
-            if (key.contains(".") && !key.split("\\.")[0].equalsIgnoreCase("relation") ||
-                    key.equalsIgnoreCase("rowName")) {
-                for (String value : line.get(key)) {
-                    String valueKey = key + ":" + value;
-                    Set<Integer> rowNums = csvRefMap.get(valueKey);
-                    if (rowNums == null) {
-                        rowNums = new HashSet<>();
-                        csvRefMap.put(valueKey, rowNums);
-                    }
-                    rowNums.add(rowCount);
-                }
-            }
-            //Populate entityTypeMap
-            if (key.equalsIgnoreCase("relationship.type") && line.get(key).size() > 0) {
-                if (uuid == null) {
-                    entityTypeMap.put(new UUID(0, rowCount), line.get(key).get(0));
-                } else {
-                    entityTypeMap.put(uuid, line.get(key).get(0));
-                }
-            }
-        }
-    }
-
-    /**
-     * Gets the UUID of the item indicated by the given target reference,
-     * which may be a direct UUID string, a row reference
-     * of the form rowName:VALUE, or a metadata value reference of the form schema.element[.qualifier]:VALUE.
-     *
-     * The reference may refer to a previously-processed item in the CSV or an item in the database.
-     *
-     * @param context the context to use.
-     * @param reference the target reference which may be a UUID, metadata reference, or rowName reference.
-     * @return the uuid.
-     * @throws MetadataImportException if the target reference is malformed or ambiguous (refers to multiple items).
-     */
-    private UUID resolveEntityRef(Context context, String reference) throws MetadataImportException {
-        // value reference
-        UUID uuid = null;
-        if (!reference.contains(":")) {
-            // assume it's a UUID
-            try {
-                return UUID.fromString(reference);
-            } catch (IllegalArgumentException e) {
-                throw new MetadataImportException("Error in CSV row " + rowCount +  ":\n" +
-                        "Not a UUID or indirect entity reference: '" + reference + "'");
-            }
-        } else if (!reference.startsWith("rowName:") ) { // Not a rowName ref; so it's a metadata value reference
-            MetadataValueService metadataValueService = ContentServiceFactory.getInstance().getMetadataValueService();
-            MetadataFieldService metadataFieldService =
-                    ContentServiceFactory.getInstance().getMetadataFieldService();
-            int i = reference.indexOf(":");
-            String mfValue = reference.substring(i + 1);
-            String mf[] = reference.substring(0, i).split("\\.");
-            if (mf.length < 2) {
-                throw new MetadataImportException("Error in CSV row " + rowCount +  ":\n" +
-                        "Bad metadata field in reference: '" + reference
-                        + "' (expected syntax is schema.element[.qualifier])");
-            }
-            String schema = mf[0];
-            String element = mf[1];
-            String qualifier = mf.length == 2 ? null : mf[2];
-            try {
-                MetadataField mfo = metadataFieldService.findByElement(context, schema, element, qualifier);
-                Iterator<MetadataValue> mdv = metadataValueService.findByFieldAndValue(context, mfo, mfValue);
-                if (mdv.hasNext()) {
-                    MetadataValue mdvVal = mdv.next();
-                    uuid = mdvVal.getDSpaceObject().getID();
-                    if (mdv.hasNext()) {
-                        throw new MetadataImportException("Error in CSV row " + rowCount +  ":\n" +
-                                "Ambiguous reference; multiple matches in db: " + reference);
-                    }
-                }
-            } catch (SQLException e) {
-                throw new MetadataImportException("Error in CSV row " + rowCount +  ":\n" +
-                        "Error looking up item by metadata reference: " + reference, e);
-            }
-        }
-        // Lookup UUIDs that may have already been processed into the csvRefMap
-        // See populateRefAndRowMap() for how the csvRefMap is populated
-        // See getMatchingCSVUUIDs() for how the reference param is sourced from the csvRefMap
-        Set<UUID> csvUUIDs = getMatchingCSVUUIDs(reference);
-        if (csvUUIDs.size() > 1) {
-            throw new MetadataImportException("Error in CSV row " + rowCount +  ":\n" +
-                    "Ambiguous reference; multiple matches in csv: " + reference);
-        } else if (csvUUIDs.size() == 1) {
-            UUID csvUUID = csvUUIDs.iterator().next();
-            if (csvUUID.equals(uuid)) {
-                return uuid; // one match from csv and db (same item)
-            } else if (uuid != null) {
-                throw new MetadataImportException("Error in CSV row " + rowCount +  ":\n" +
-                        "Ambiguous reference; multiple matches in db and csv: " + reference);
-            } else {
-                return csvUUID; // one match from csv
-            }
-        } else { // size == 0; the reference does not exist throw an error
-            if (uuid == null) {
-                throw new MetadataImportException("Error in CSV row " + rowCount +  ":\n" +
-                        "No matches found for reference: " + reference
-                        + "\nKeep in mind you can only reference entries that are listed before " +
-                        "this one within the CSV.");
-            } else {
-                return uuid; // one match from db
-            }
-        }
-    }
-
-    /**
-     * Gets the set of matching lines as UUIDs that have already been processed given a metadata value.
-     *
-     * @param mdValueRef the metadataValue reference to search for.
-     * @return the set of matching lines as UUIDs.
-     */
-    private Set<UUID> getMatchingCSVUUIDs(String mdValueRef) {
-        Set<UUID> set = new HashSet<>();
-        if (csvRefMap.containsKey(mdValueRef)) {
-            for (Integer rowNum : csvRefMap.get(mdValueRef)) {
-                set.add(getUUIDForRow(rowNum));
-            }
-        }
-        return set;
-    }
-
-    /**
-     * Gets the UUID of the item of a given row in the CSV, if it has been minted.
-     * If the UUID has not yet been minted, gets a UUID representation of the row
-     * (a UUID whose numeric value equals the row number).
-     *
-     * @param rowNum the row number.
-     * @return the UUID of the item
-     */
-    private UUID getUUIDForRow(int rowNum) {
-        if (csvRowMap.containsKey(rowNum)) {
-            return csvRowMap.get(rowNum);
-        } else {
-            return new UUID(0, rowNum);
-        }
-    }
-
-    /**
-     * Return a UUID of the origin in process or a placeholder for the origin to be evaluated later
-     *
-     * @param originId UUID of the origin
-     * @return the UUID of the item or UUID placeholder
-     */
-    private UUID evaluateOriginId(@Nullable UUID originId) {
-        if (originId != null) {
-            return originId;
-        } else {
-            return new UUID(0, rowCount);
-        }
-    }
-
-    /**
-     * Validate every relation modification expressed in the CSV.
-     *
-     */
-    private void validateExpressedRelations() throws MetadataImportException {
-        for (String targetUUID : entityRelationMap.keySet()) {
-            String targetType = null;
-            try {
-                // Get the type of reference. Attempt lookup in processed map first before looking in archive.
-                if (entityTypeMap.get(UUID.fromString(targetUUID)) != null) {
-                    targetType = entityTypeService.
-                            findByEntityType(c, entityTypeMap.get(UUID.fromString(targetUUID))).getLabel();
-                } else {
-                    // Target item may be archived; check there.
-                    // Add to errors if Realtionship.type cannot be derived
-                    Item targetItem = null;
-                    if (itemService.find(c, UUID.fromString(targetUUID)) != null) {
-                        targetItem = itemService.find(c, UUID.fromString(targetUUID));
-                        List<MetadataValue> relTypes = itemService.
-                                getMetadata(targetItem, "relationship", "type", null, Item.ANY);
-                        String relTypeValue = null;
-                        if (relTypes.size() > 0) {
-                            relTypeValue = relTypes.get(0).getValue();
-                            targetType = entityTypeService.findByEntityType(c, relTypeValue).getLabel();
-                        } else {
-                            relationValidationErrors.add("Cannot resolve Entity type for target UUID: " +
-                                    targetUUID);
-                        }
-                    } else {
-                        relationValidationErrors.add("Cannot resolve Entity type for target UUID: " +
-                                targetUUID);
                     }
                 }
                 if (targetType == null) {
@@ -2579,7 +1739,8 @@
                             if (itemService.find(c, UUID.fromString(targetUUID)) != null) {
                                 originItem = itemService.find(c, UUID.fromString(originRefererUUID));
                                 List<MetadataValue> relTypes = itemService.
-                                        getMetadata(originItem, "relationship", "type", null, Item.ANY);
+                                                                              getMetadata(originItem, "relationship",
+                                                                                          "type", null, Item.ANY);
                                 String relTypeValue = null;
                                 if (relTypes.size() > 0) {
                                     relTypeValue = relTypes.get(0).getValue();
@@ -2587,14 +1748,14 @@
                                     validateTypesByTypeByTypeName(targetType, originType, typeName, originRow);
                                 } else {
                                     relationValidationErrors.add("Error on CSV row " + originRow + ":" + "\n" +
-                                            "Cannot resolve Entity type for reference: "
-                                            + originRefererUUID);
+                                                                     "Cannot resolve Entity type for reference: "
+                                                                     + originRefererUUID);
                                 }
 
                             } else {
                                 relationValidationErrors.add("Error on CSV row " + originRow + ":" + "\n" +
-                                        "Cannot resolve Entity type for reference: "
-                                        + originRefererUUID + " in row: " + originRow );
+                                                                 "Cannot resolve Entity type for reference: "
+                                                                 + originRefererUUID + " in row: " + originRow);
                             }
                         }
                     }
@@ -2624,19 +1785,20 @@
      * @return the UUID of the item.
      */
     private void validateTypesByTypeByTypeName(String targetType, String originType, String typeName, String originRow)
-            throws MetadataImportException {
+        throws MetadataImportException {
         try {
             RelationshipType foundRelationshipType = null;
             List<RelationshipType> relationshipTypeList = relationshipTypeService.
-                    findByLeftwardOrRightwardTypeName(c, typeName.split("\\.")[1]);
+                                                                                     findByLeftwardOrRightwardTypeName(
+                                                                                         c, typeName.split("\\.")[1]);
             // Validate described relationship form the CSV.
             foundRelationshipType = matchRelationshipType(relationshipTypeList, targetType, originType, typeName);
             if (foundRelationshipType == null) {
                 relationValidationErrors.add("Error on CSV row " + originRow + ":" + "\n" +
-                        "No Relationship type found for:\n" +
-                        "Target type: " + targetType + "\n" +
-                        "Origin referer type: " + originType + "\n" +
-                        "with typeName: " + typeName + " for type: " + originType);
+                                                 "No Relationship type found for:\n" +
+                                                 "Target type: " + targetType + "\n" +
+                                                 "Origin referer type: " + originType + "\n" +
+                                                 "with typeName: " + typeName + " for type: " + originType);
             }
         } catch (SQLException sqle) {
             throw new MetadataImportException("Error interacting with database!", sqle);
@@ -2669,7 +1831,7 @@
                     continue;
                 }
                 if (relationshipType.getLeftType().getLabel().equalsIgnoreCase(originType) &&
-                        relationshipType.getRightType().getLabel().equalsIgnoreCase(targetType)) {
+                    relationshipType.getRightType().getLabel().equalsIgnoreCase(targetType)) {
                     foundRelationshipType = relationshipType;
                 }
             } else {
@@ -2677,7 +1839,7 @@
                     continue;
                 }
                 if (relationshipType.getLeftType().getLabel().equalsIgnoreCase(targetType) &&
-                        relationshipType.getRightType().getLabel().equalsIgnoreCase(originType)) {
+                    relationshipType.getRightType().getLabel().equalsIgnoreCase(originType)) {
                     foundRelationshipType = relationshipType;
                 }
             }
@@ -2685,4 +1847,7 @@
         return foundRelationshipType;
     }
 
+    public void afterPropertiesSet() throws Exception {
+        setAuthorizedMetadataFields();
+    }
 }