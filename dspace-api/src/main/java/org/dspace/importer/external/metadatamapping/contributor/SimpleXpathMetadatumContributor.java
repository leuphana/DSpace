--- conflicted
+++ resolved
@@ -33,10 +33,6 @@
  * @author Roeland Dillen (roeland at atmire dot com)
  */
 public class SimpleXpathMetadatumContributor implements MetadataContributor<Element> {
-<<<<<<< HEAD
-    protected MetadataFieldConfig field;
-=======
->>>>>>> de391f09
 
     private static final Logger log = org.apache.logging.log4j.LogManager.getLogger();
 
