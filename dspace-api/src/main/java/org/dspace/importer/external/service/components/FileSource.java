--- conflicted
+++ resolved
@@ -48,10 +48,6 @@
     public ImportRecord getRecord(InputStream inputStream)
         throws FileSourceException, FileMultipleOccurencesException;
 
-<<<<<<< HEAD
-
-=======
->>>>>>> d1ee942b
     /**
      * This method is used to decide if the FileSource manage the file format
      * 
@@ -70,13 +66,10 @@
         }
         return false;
     }
-<<<<<<< HEAD
-=======
 
     /**
      * Get the file extensions (xml, csv, txt, ...) supported by the FileSource implementation
      */
     public List<String> getSupportedExtensions();
 
->>>>>>> d1ee942b
 }