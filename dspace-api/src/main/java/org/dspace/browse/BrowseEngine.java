--- conflicted
+++ resolved
@@ -48,9 +48,6 @@
 import org.apache.log4j.Logger;
 import org.dspace.content.Collection;
 import org.dspace.content.Community;
-import org.dspace.content.Item;
-import org.dspace.content.dao.ItemDAO;
-import org.dspace.content.dao.ItemDAOFactory;
 import org.dspace.core.Context;
 import org.dspace.core.LogManager;
 import org.dspace.sort.SortOption;
@@ -68,186 +65,6 @@
  */
 public class BrowseEngine
 {
-<<<<<<< HEAD
-	/** the logger for this class */
-	private static Logger log = Logger.getLogger(BrowseEngine.class);
-	
-	/** the browse scope which is the basis for our browse */
-	private BrowserScope scope;
-	
-	/** the DSpace context */
-	private Context context;
-	
-	/** The Data Access Object for the browse tables */
-	private BrowseDAO dao;
-	
-	/** The Browse Index associated with the Browse Scope */
-	private BrowseIndex browseIndex;
-	
-	/**
-	 * Create a new instance of the Browse engine, using the given DSpace
-	 * Context object.  This will automatically assign a Data Access Object
-	 * for the Browse Engine, based on the dspace.cfg setting for db.name
-	 * 
-	 * @param context		the DSpace context
-	 * @throws BrowseException
-	 */
-	public BrowseEngine(Context context)
-		throws BrowseException
-	{
-		// set the context
-		this.context = context;
-		
-		// prepare the data access object
-		dao = BrowseDAOFactory.getInstance(context);
-	}
-	
-	/**
-	 * Perform a standard browse, which will return a BrowseInfo
-	 * object that represents the results for the current page, the
-	 * total number of results, the range, and information to construct
-	 * previous and next links on any web page
-	 * 
-	 * @param bs	the scope of the browse
-	 * @return		the results of the browse
-	 * @throws BrowseException
-	 */
-	public BrowseInfo browse(BrowserScope bs)
-		throws BrowseException
-	{
-		log.debug(LogManager.getHeader(context, "browse", ""));
-		
-		// first, load the browse scope into the object
-		this.scope = bs;
-		
-		// since we use it so much, get the browse index out of the 
-		// scope and store as a member
-		browseIndex = scope.getBrowseIndex();
-		
-		// now make the decision as to how to browse
-		if (browseIndex.isMetadataIndex() && !scope.isSecondLevel())
-		{
-			// this is a single value browse type that has not gone to
-			// the second level (i.e. authors, not items by a given author)
-			return browseByValue(scope);
-		}
-		else
-		{
-			// this is the full browse type or a browse that has gone to
-			// the second level
-			return browseByItem(scope);
-		}
-	}
-
-	/**
-	 * Perform a limited browse, which only returns the results requested, 
-	 * without any extraneous information.  To perform a full browse, use
-	 * BrowseEngine.browse() above.  This supports Item browse only, and does
-	 * not currently support focus or values.  This method is used, for example,
-	 * to generate the Recently Submitted Items results.
-	 * 
-	 * @param bs	the scope of the browse
-	 * @return		the results of the browse
-	 */
-	public BrowseInfo browseMini(BrowserScope bs)
-		throws BrowseException
-	{
-		log.info(LogManager.getHeader(context, "browse_mini", ""));
-		
-		// load the scope into the object
-		this.scope = bs;
-		
-		// since we use it so much, get the browse index out of the 
-		// scope and store as a member
-		browseIndex = scope.getBrowseIndex();
-		
-		// get the table name that we are going to be getting our data from
-        dao.setTable(browseIndex.getTableName());
-		
-		// tell the browse query whether we are ascending or descending on the value
-		dao.setAscending(scope.isAscending());
-		
-		// define a clause for the WHERE clause which will allow us to constraine
-		// our browse to a specified community or collection
-		if (scope.inCollection() || scope.inCommunity())
-		{
-			if (scope.inCollection())
-			{
-				Collection col = (Collection) scope.getBrowseContainer();
-                dao.setContainerTable("collection2item");
-				dao.setContainerIDField("collection_id");
-				dao.setContainerID(col.getID());
-			}
-			else if (scope.inCommunity())
-			{
-				Community com = (Community) scope.getBrowseContainer();
-                dao.setContainerTable("communities2item");
-				dao.setContainerIDField("community_id");
-				dao.setContainerID(com.getID());
-			}
-		}
-		
-        dao.setOffset(scope.getOffset());
-		dao.setLimit(scope.getResultsPerPage());
-		
-		// assemble the ORDER BY clause
-        String orderBy = browseIndex.getSortField(scope.isSecondLevel());
-		if (scope.getSortBy() > 0)
-		{
-			orderBy = "sort_" + Integer.toString(scope.getSortBy());
-		}
-		dao.setOrderField(orderBy);
-		
-		// now run the query
-		List results = dao.doQuery();
-		
-		// construct the mostly empty BrowseInfo object to pass back
-		BrowseInfo browseInfo = new BrowseInfo(results, 0, scope.getResultsPerPage(), 0);
-		
-		// add the browse index to the Browse Info
-		browseInfo.setBrowseIndex(browseIndex);
-		
-		// set the sort option for the Browse Info
-		browseInfo.setSortOption(scope.getSortOption());
-		
-		// tell the Browse Info which way we are sorting
-		browseInfo.setAscending(scope.isAscending());
-		
-		// tell the browse info what the container for the browse was
-		if (scope.inCollection() || scope.inCommunity())
-		{
-			browseInfo.setBrowseContainer(scope.getBrowseContainer());
-		}
-		
-		browseInfo.setResultsPerPage(scope.getResultsPerPage());
-		
-        browseInfo.setEtAl(scope.getEtAl());
-        
-		return browseInfo;
-	}
-	
-	/**
-	 * Browse the archive by the full item browse mechanism.  This produces a
-	 * BrowseInfo object which contains full BrowseItem objects as its result
-	 * set.
-	 * 
-	 * @param bs		the scope of the browse
-	 * @return			the results of the browse
-	 * @throws BrowseException
-	 */
-	private BrowseInfo browseByItem(BrowserScope bs)
-		throws BrowseException
-	{
-		log.info(LogManager.getHeader(context, "browse_by_item", ""));
-        ItemDAO itemDAO = ItemDAOFactory.getInstance(context);
-		try
-		{
-            // get the table name that we are going to be getting our data from
-            dao.setTable(browseIndex.getTableName());
-			
-			// tell the browse query whether we are ascending or descending on the value
-			dao.setAscending(scope.isAscending());
-=======
     /** the logger for this class */
     private static Logger log = Logger.getLogger(BrowseEngine.class);
 
@@ -425,7 +242,6 @@
 
             // tell the browse query whether we are ascending or descending on the value
             dao.setAscending(scope.isAscending());
->>>>>>> a68d3779
 
             // assemble the value clause
             String rawValue = null;
@@ -468,45 +284,27 @@
                 }
             }
 
-<<<<<<< HEAD
+            // this is the total number of results in answer to the query
+            int total = getTotalResults();
+
+            // assemble the ORDER BY clause
+            String orderBy = browseIndex.getSortField(scope.isSecondLevel());
+            if (scope.getSortBy() > 0)
+            {
+                orderBy = "sort_" + Integer.toString(scope.getSortBy());
+            }
+            dao.setOrderField(orderBy);
+
             int offset = scope.getOffset();
             String rawFocusValue = null;
             if (offset < 1 && (scope.hasJumpToItem() || scope.hasJumpToValue() || scope.hasStartsWith()))
             {
-=======
-            // this is the total number of results in answer to the query
-            int total = getTotalResults();
-
-            // assemble the ORDER BY clause
-            String orderBy = browseIndex.getSortField(scope.isSecondLevel());
-            if (scope.getSortBy() > 0)
-            {
-                orderBy = "sort_" + Integer.toString(scope.getSortBy());
-            }
-            dao.setOrderField(orderBy);
-
-            int offset = scope.getOffset();
-            String rawFocusValue = null;
-            if (offset < 1 && (scope.hasJumpToItem() || scope.hasJumpToValue() || scope.hasStartsWith()))
-            {
->>>>>>> a68d3779
                 // We need to convert these to an offset for the actual browse query.
                 // First, get a value that we can look up in the ordering field
                 rawFocusValue = getJumpToValue();
 
                 // make sure the incoming value is normalised
                 String focusValue = normalizeJumpToValue(rawFocusValue);
-
-<<<<<<< HEAD
-                // if the value was a "starts with" value, we need to append the
-                // regular expression wildcard
-                if (scope.hasStartsWith())
-                {
-                    if (browseIndex.isDate())
-                    {
-                        focusValue = focusValue + "-32";
-                    }
-                }
 
                 log.debug("browsing using focus: " + focusValue);
 
@@ -514,14 +312,6 @@
                 String focusField = browseIndex.getSortField(scope.isSecondLevel());
                 if (scope.getSortBy() > 0)
                 {
-=======
-                log.debug("browsing using focus: " + focusValue);
-
-                // Now we have a value to focus on, we need to find out where it is
-                String focusField = browseIndex.getSortField(scope.isSecondLevel());
-                if (scope.getSortBy() > 0)
-                {
->>>>>>> a68d3779
                     focusField = "sort_" + Integer.toString(scope.getSortBy());
                 }
 
@@ -531,26 +321,9 @@
 
             dao.setOffset(offset);
 
-<<<<<<< HEAD
-            // assemble the ORDER BY clause
-            String orderBy = browseIndex.getSortField(scope.isSecondLevel());
-            if (scope.getSortBy() > 0)
-            {
-                orderBy = "sort_" + Integer.toString(scope.getSortBy());
-            }
-            dao.setOrderField(orderBy);
-
             // assemble the LIMIT clause
             dao.setLimit(scope.getResultsPerPage());
 
-            // this is the total number of results in answer to the query
-            int total = getTotalResults();
-
-=======
-            // assemble the LIMIT clause
-            dao.setLimit(scope.getResultsPerPage());
-
->>>>>>> a68d3779
             // Holder for the results
             List results = null;
 
@@ -595,82 +368,6 @@
                 browseInfo.setPrevOffset(offset - scope.getResultsPerPage());
             }
 
-<<<<<<< HEAD
-			// add the browse index to the Browse Info
-			browseInfo.setBrowseIndex(browseIndex);
-			
-			// set the sort option for the Browse Info
-			browseInfo.setSortOption(scope.getSortOption());
-			
-			// tell the Browse Info which way we are sorting
-			browseInfo.setAscending(scope.isAscending());
-			
-			// tell the Browse Info which level of browse we are at
-			browseInfo.setBrowseLevel(scope.getBrowseLevel());
-			
-			// set the browse value if there is one
-			browseInfo.setValue(rawValue);
-			
-			// set the focus value if there is one
-			browseInfo.setFocus(rawFocusValue);
-			
-			if (scope.hasJumpToItem())
-			{
-				browseInfo.setFocusItem(scope.getJumpToItem());
-			}
-			
-			// tell the browse info if it is working from a starts with parameter
-			browseInfo.setStartsWith(scope.hasStartsWith());
-			
-			// tell the browse info what the container for the browse was
-			if (scope.inCollection() || scope.inCommunity())
-			{
-				browseInfo.setBrowseContainer(scope.getBrowseContainer());
-			}
-			
-			browseInfo.setResultsPerPage(scope.getResultsPerPage());
-
-	        browseInfo.setEtAl(scope.getEtAl());
-			
-			return browseInfo;
-		}
-		catch (SQLException e)
-		{
-			log.error("caught exception: ", e);
-			throw new BrowseException(e);
-		}
-	}
-	
-	/**
-	 * Browse the archive by single values (such as the name of an author).  This
-	 * produces a BrowseInfo object that contains Strings as the results of 
-	 * the browse
-	 * 
-	 * @param bs		the scope of the browse
-	 * @return			the results of the browse
-	 * @throws BrowseException
-	 */
-	private BrowseInfo browseByValue(BrowserScope bs)
-		throws BrowseException
-	{
-		log.info(LogManager.getHeader(context, "browse_by_value", "focus=" + bs.getJumpToValue()));
-		
-		try
-		{
-			// get the table name that we are going to be getting our data from
-			// this is the distinct table constrained to either community or collection
-            dao.setTable(browseIndex.getDistinctTableName());
-			
-			// remind the DAO that this is a distinct value browse, so it knows what sort
-			// of query to build
-			dao.setDistinct(true);
-			
-			// tell the browse query whether we are ascending or descending on the value
-			dao.setAscending(scope.isAscending());
-
-            // set the ordering field (there is only one option)
-            dao.setOrderField("sort_value");
-=======
             // add the browse index to the Browse Info
             browseInfo.setBrowseIndex(browseIndex);
 
@@ -742,7 +439,6 @@
 
             // tell the browse query whether we are ascending or descending on the value
             dao.setAscending(scope.isAscending());
->>>>>>> a68d3779
 
             // set our constraints on community or collection
             if (scope.inCollection() || scope.inCommunity())
@@ -767,15 +463,12 @@
                 }
             }
 
-<<<<<<< HEAD
-=======
             // this is the total number of results in answer to the query
             int total = getTotalResults(true);
 
             // set the ordering field (there is only one option)
             dao.setOrderField("sort_value");
 
->>>>>>> a68d3779
             // assemble the focus clase if we are to have one
             // it will look like one of the following
             // - sort_value < myvalue
@@ -793,16 +486,6 @@
                 // make sure the incoming value is normalised
                 focusValue = normalizeJumpToValue(focusValue);
 
-<<<<<<< HEAD
-                // if the value was a "starts with" and also a date, we need to
-                // append -32, so that the sorted search works
-                if (scope.hasStartsWith() && browseIndex.isDate())
-                {
-                    focusValue = focusValue + "-32";
-                }
-
-=======
->>>>>>> a68d3779
                 offset = getOffsetForDistinctValue(focusValue);
             }
 
@@ -811,12 +494,6 @@
             dao.setOffset(offset);
             dao.setLimit(scope.getResultsPerPage());
 
-<<<<<<< HEAD
-            // this is the total number of results in answer to the query
-            int total = getTotalResults(true);
-
-=======
->>>>>>> a68d3779
             // Holder for the results
             List results = null;
 
@@ -860,83 +537,6 @@
                 browseInfo.setPrevOffset(offset - scope.getResultsPerPage());
             }
 
-<<<<<<< HEAD
-			// add the browse index to the Browse Info
-			browseInfo.setBrowseIndex(browseIndex);
-			
-			// set the sort option for the Browse Info
-			browseInfo.setSortOption(scope.getSortOption());
-			
-			// tell the Browse Info which way we are sorting
-			browseInfo.setAscending(scope.isAscending());
-			
-			// tell the Browse Info which level of browse we are at
-			browseInfo.setBrowseLevel(scope.getBrowseLevel());
-			
-			// set the browse value if there is one
-			browseInfo.setFocus(rawFocusValue);
-					
-			// tell the browse info if it is working from a starts with parameter
-			browseInfo.setStartsWith(scope.hasStartsWith());
-			
-			// tell the browse info what the container for the browse was
-			if (scope.inCollection() || scope.inCommunity())
-			{
-				browseInfo.setBrowseContainer(scope.getBrowseContainer());
-			}
-			
-			browseInfo.setResultsPerPage(scope.getResultsPerPage());
-			
-			return browseInfo;
-		}
-		catch (SQLException e)
-		{
-			log.error("caught exception: ", e);
-			throw new BrowseException(e);
-		}
-	}
-	
-	/**
-	 * Return the focus value.
-	 * 
-	 * @return	the focus value to use
-	 * @throws BrowseException
-	 */
-	private String getJumpToValue()
-		throws BrowseException
-	{
-		log.debug(LogManager.getHeader(context, "get_focus_value", ""));
-		
-		// if the focus is by value, just return it
-		if (scope.hasJumpToValue())
-		{
-			log.debug(LogManager.getHeader(context, "get_focus_value_return", "return=" + scope.getJumpToValue()));
-			return scope.getJumpToValue();
-		}
-		
-		// if the focus is to start with, then we need to return the value of the starts with
-		if (scope.hasStartsWith())
-		{
-			log.debug(LogManager.getHeader(context, "get_focus_value_return", "return=" + scope.getStartsWith()));
-			return scope.getStartsWith();
-		}
-		
-		// since the focus is not by value, we need to obtain it
-		
-		// get the id of the item to focus on
-		int id = scope.getJumpToItem();
-		
-		// get the table name.  We don't really need to care about whether we are in a
-		// community or collection at this point.  This is only for full or second
-		// level browse, so there is no need to worry about distinct value browsing
-		String tableName = browseIndex.getTableName();
-		
-		// we need to make sure that we select from the correct column.  If the sort option
-		// is the 0th option then we use sort_value, but if it is one of the others we have
-		// to select from that column instead.  Otherwise, we end up missing the focus value
-		// to do comparisons in other columns.  The use of the focus value needs to be consistent
-		// across the browse
-=======
             // add the browse index to the Browse Info
             browseInfo.setBrowseIndex(browseIndex);
 
@@ -1002,63 +602,6 @@
         // get the id of the item to focus on
         int id = scope.getJumpToItem();
 
-        // get the table name.  We don't really need to care about whether we are in a
-        // community or collection at this point.  This is only for full or second
-        // level browse, so there is no need to worry about distinct value browsing
-        String tableName = browseIndex.getTableName();
-
-        // we need to make sure that we select from the correct column.  If the sort option
-        // is the 0th option then we use sort_value, but if it is one of the others we have
-        // to select from that column instead.  Otherwise, we end up missing the focus value
-        // to do comparisons in other columns.  The use of the focus value needs to be consistent
-        // across the browse
->>>>>>> a68d3779
-        SortOption so = scope.getSortOption();
-        if (so == null || so.getNumber() == 0)
-        {
-            if (browseIndex.getSortOption() != null)
-                so = browseIndex.getSortOption();
-        }
-
-        String col = "sort_1";
-        if (so.getNumber() > 0)
-        {
-            col = "sort_" + Integer.toString(so.getNumber());
-        }
-<<<<<<< HEAD
-		
-		// now get the DAO to do the query for us, returning the highest
-		// string value in the given column in the given table for the 
-		// item (I think)
-		String max = dao.doMaxQuery(col, tableName, id);
-		
-		log.debug(LogManager.getHeader(context, "get_focus_value_return", "return=" + max));
-		
-		return max;
-	}
-=======
-
-
-        // now get the DAO to do the query for us, returning the highest
-        // string value in the given column in the given table for the
-        // item (I think)
-        String max = dao.doMaxQuery(col, tableName, id);
-
-        log.debug(LogManager.getHeader(context, "get_focus_value_return", "return=" + max));
-
-        return max;
-    }
->>>>>>> a68d3779
-
-    /**
-     * Convert the value into an offset into the table for this browse
-     *
-     * @return  the focus value to use
-     * @throws BrowseException
-     */
-    private int getOffsetForValue(String value)
-        throws BrowseException
-    {
         // get the table name.  We don't really need to care about whether we are in a
         // community or collection at this point.  This is only for full or second
         // level browse, so there is no need to worry about distinct value browsing
@@ -1082,14 +625,15 @@
             col = "sort_" + Integer.toString(so.getNumber());
         }
 
+
         // now get the DAO to do the query for us, returning the highest
         // string value in the given column in the given table for the
         // item (I think)
-<<<<<<< HEAD
-        return dao.doOffsetQuery(col, value);
-=======
-        return dao.doOffsetQuery(col, value, scope.isAscending());
->>>>>>> a68d3779
+        String max = dao.doMaxQuery(col, tableName, id);
+
+        log.debug(LogManager.getHeader(context, "get_focus_value_return", "return=" + max));
+
+        return max;
     }
 
     /**
@@ -1098,29 +642,61 @@
      * @return  the focus value to use
      * @throws BrowseException
      */
-    private int getOffsetForDistinctValue(String value)
+    private int getOffsetForValue(String value)
         throws BrowseException
     {
-        if (!browseIndex.isMetadataIndex())
-            throw new IllegalArgumentException("getOffsetForDistinctValue called when not a metadata index");
-
         // get the table name.  We don't really need to care about whether we are in a
         // community or collection at this point.  This is only for full or second
         // level browse, so there is no need to worry about distinct value browsing
         String tableName = browseIndex.getTableName();
 
+        // we need to make sure that we select from the correct column.  If the sort option
+        // is the 0th option then we use sort_value, but if it is one of the others we have
+        // to select from that column instead.  Otherwise, we end up missing the focus value
+        // to do comparisons in other columns.  The use of the focus value needs to be consistent
+        // across the browse
+        SortOption so = scope.getSortOption();
+        if (so == null || so.getNumber() == 0)
+        {
+            if (browseIndex.getSortOption() != null)
+                so = browseIndex.getSortOption();
+        }
+
+        String col = "sort_1";
+        if (so.getNumber() > 0)
+        {
+            col = "sort_" + Integer.toString(so.getNumber());
+        }
+
         // now get the DAO to do the query for us, returning the highest
         // string value in the given column in the given table for the
         // item (I think)
-<<<<<<< HEAD
-        return dao.doDistinctOffsetQuery("sort_value", value);
-    }
-    
-=======
+        return dao.doOffsetQuery(col, value, scope.isAscending());
+    }
+
+    /**
+     * Convert the value into an offset into the table for this browse
+     *
+     * @return  the focus value to use
+     * @throws BrowseException
+     */
+    private int getOffsetForDistinctValue(String value)
+        throws BrowseException
+    {
+        if (!browseIndex.isMetadataIndex())
+            throw new IllegalArgumentException("getOffsetForDistinctValue called when not a metadata index");
+
+        // get the table name.  We don't really need to care about whether we are in a
+        // community or collection at this point.  This is only for full or second
+        // level browse, so there is no need to worry about distinct value browsing
+        String tableName = browseIndex.getTableName();
+
+        // now get the DAO to do the query for us, returning the highest
+        // string value in the given column in the given table for the
+        // item (I think)
         return dao.doDistinctOffsetQuery("sort_value", value, scope.isAscending());
     }
 
->>>>>>> a68d3779
     /**
      * Return a normalized focus value. If there is no normalization that can be performed,
      * return the focus value that is passed in.
@@ -1149,328 +725,6 @@
         // which will already be normalized, and avoids another DB lookup
         return value;
     }
-<<<<<<< HEAD
-    
-	/**
-	 * Get the total number of results for the browse.  This is the same as
-	 * calling getTotalResults(false)
-	 * 
-	 * @return
-	 * @throws SQLException
-	 * @throws BrowseException
-	 */
-	private int getTotalResults()
-		throws SQLException, BrowseException
-	{
-		return getTotalResults(false);
-	}
-	
-	/**
-	 * Get the total number of results.  The argument determines whether this is a distinct
-	 * browse or not as this has an impact on how results are counted
-	 * 
-	 * @param distinct	is this a distinct browse or not
-	 * @return			the total number of results available in this type of browse
-	 * @throws SQLException
-	 * @throws BrowseException
-	 */
-	private int getTotalResults(boolean distinct)
-		throws SQLException, BrowseException
-	{
-		log.debug(LogManager.getHeader(context, "get_total_results", "distinct=" + distinct));
-		
-		// tell the browse query whether we are distinct
-		dao.setDistinct(distinct);
-		
-		// ensure that the select is set to "*"
-		String[] select = { "*" };
-		dao.setCountValues(select);
-		
-		// FIXME: it would be nice to have a good way of doing this in the DAO
-		// now reset all of the fields that we don't want to have constraining
-		// our count, storing them locally to reinstate later
-		String focusField = dao.getJumpToField();
-		String focusValue = dao.getJumpToValue();
-		String orderField = dao.getOrderField();
-		int limit = dao.getLimit();
-		int offset = dao.getOffset();
-		
-		dao.setJumpToField(null);
-		dao.setJumpToValue(null);
-		dao.setOrderField(null);
-		dao.setLimit(-1);
-		dao.setOffset(-1);
-
-		// perform the query and get the result
-		int count = dao.doCountQuery();
-		
-		// now put back the values we removed for this method
-		dao.setJumpToField(focusField);
-		dao.setJumpToValue(focusValue);
-		dao.setOrderField(orderField);
-		dao.setLimit(limit);
-		dao.setOffset(offset);
-        dao.setCountValues(null);
-		
-		log.debug(LogManager.getHeader(context, "get_total_results_return", "return=" + count));
-		
-		return count;
-	}
-	
-	/**
-	 * Get the position of the current start point of the browse in the field of total
-	 * objects relevant to this browse.  This is integrally related to how results are
-	 * presented in pages to the User Interface.  The argument tells us whether this
-	 * is a distinct browse or not, as this has an impact on how results are calculated
-	 * 
-	 * @param distinct		is this a distinct browse
-	 * @return				the offset of the first result from the start of the set
-	 * @throws SQLException
-	 * @throws BrowseException
-	 */
-	private int getPosition(boolean distinct)
-		throws SQLException, BrowseException
-	{
-		log.debug(LogManager.getHeader(context, "get_position", "distinct=" + distinct));
-		
-		// if there isn't a focus then we are at the start
-		if (dao.getJumpToValue() == null)
-		{
-			log.debug(LogManager.getHeader(context, "get_position_return", "return=0"));
-			return 0;
-		}
-		
-		// get the table name that we are going to be getting our data from
-		String tableName = browseIndex.getTableName(distinct, scope.inCommunity(), scope.inCollection());
-		
-		// ensure that the select is set to "*"
-		String[] select = { "*" };
-		dao.setCountValues(select);
-		
-		// FIXME: it would be nice to have a good way of doing this in the DAO
-		// now reset all of the fields that we don't want to have constraining
-		// our count, storing them locally to reinstate later
-		boolean isAscending = dao.isAscending();
-		boolean useEquals = dao.useEqualsComparator();
-		String orderField = dao.getOrderField();
-		int limit = dao.getLimit();
-		int offset = dao.getOffset();
-		
-		// reverse the direction of the query, and remove the equal comparator
-		// (if it exists), as well as nullifying a few other unnecessary parameters
-		dao.setAscending(!isAscending);
-		dao.setEqualsComparator(false);
-		dao.setOrderField(null);
-		dao.setLimit(-1);
-		dao.setOffset(-1);
-		
-		// perform the query and get the result
-		int count = dao.doCountQuery();
-		
-		// now put back the values we removed for this method
-		dao.setAscending(isAscending);
-		dao.setEqualsComparator(useEquals);
-		dao.setOrderField(orderField);
-		dao.setLimit(limit);
-		dao.setOffset(offset);
-		
-		log.debug(LogManager.getHeader(context, "get_position_return", "return=" + count));
-		
-		return count;
-	}
-	
-	/**
-	 * Get the database id of the item at the top of what will be the previous page
-	 * of results.  This is so that a "back" button can be generated by the User
-	 * Interface when paging through results.  The callback argument is there so that
-	 * if the caller wishes the actual results from the previous page can also be returned
-	 * (this is useful, for example, if you are on the very last page of results, and need
-	 * some previous results to pad out the full number of results per page).  If the
-	 * callback is null, then no results are kept
-	 * 
-	 * @param callback	A List object for holding BrowseItem objects indexed numerically in the correct order
-	 * @return			the database id of the top of the previous page
-	 * @throws SQLException
-	 * @throws BrowseException
-	 */
-	private int getPreviousPageID(List callback)
-		throws SQLException, BrowseException
-	{
-		log.debug(LogManager.getHeader(context, "get_previous_page_id", ""));
-		
-		// do we want to capture the results?
-		boolean capture = false;
-		if (callback != null)
-		{
-			capture = true;
-		}
-		
-		// the only thing we need to do is reverse the direction
-		// of the query, and set it to not use the "=" part of the
-		// comparator (i.e. < and > not <= and >=).
-		boolean isAscending = dao.isAscending();
-		dao.setAscending(!isAscending);
-		
-		boolean useEquals = dao.useEqualsComparator();
-		dao.setEqualsComparator(false);
-		
-		// store in local scope the things that we are going to change
-		// during this method
-		int resultLimit = dao.getLimit();
-		
-		// if the database supports it (postgres does), we use limit
-		// and offset to minimise the work it has to do.
-	
-		// the limit will be the size of a page, or double the size of the
-		// page if we are capturing the result set (because the first page's worth
-		// will be the results, so the previous link will need to come from the
-		// page *before* that)
-		int limit = scope.getResultsPerPage();
-		if (capture)
-		{
-			limit *= 2;
-		}
-		dao.setLimit(limit);
-		
-		// now we have a query which is exactly the opposite of the
-		// original query.  So lets execute it:
-		List results = dao.doQuery();
-		
-		// before we continue, put back the variables we messed with
-		dao.setAscending(isAscending);
-		dao.setEqualsComparator(useEquals);
-		dao.setLimit(resultLimit);
-		
-		Iterator itr = results.iterator();
-		
-		// work our way through the list, capturing if necessary, and finally
-		// having the last result, which will be the top of the previous page
-		int i = 0;
-//		BrowseItem prev = null;
-		Item prev = null;
-		while (itr.hasNext())
-		{
-//			BrowseItem browseItem = (BrowseItem) itr.next();
-			Item browseItem = (Item) itr.next();
-			
-			// we need to copy this, because of the scoping vs by-reference issue
-			prev = browseItem;
-			
-			// if we need to capture the results in the call back, do it here.
-			// Note that since the results will come in backwards, we place
-			// each one at the start of the array so that it displaces the others
-			// in the right direction.  By the end, they should be sorted correctly
-			// we use the index i to be sure that we only grab one page's worth
-			// of results (see note above about limit)
-			if (capture && i < scope.getResultsPerPage())
-			{
-				callback.add(0, browseItem);
-				i++;
-			}
-		}
-		
-		if (prev != null)
-		{
-			return prev.getID();
-		}
-		else
-		{
-			return -1;
-		}
-	}
-	
-	/**
-	 * Get the value (for single value browses) for the result that appears at the top
-	 * of the previous page, for when the User Interface is performing result set paging.
-	 * The callback argument allows for this method to populate the List with the results
-	 * obtained from the query, which can be useful when, for example, reaching the final
-	 * browse page and needing additional results to pad up to the number of results per
-	 * page
-	 * 
-	 * @param callback		A List object for holding String objects indexed numerically in the correct order
-	 * @return				the value of the top of the previous page
-	 * @throws SQLException
-	 * @throws BrowseException
-	 */
-	private String getPreviousPageValue(List callback)
-		throws SQLException, BrowseException
-	{
-		// do we want to capture the results?
-		boolean capture = false;
-		if (callback != null)
-		{
-			capture = true;
-		}
-		
-		log.debug(LogManager.getHeader(context, "get_previous_page_value", "capture_results=" + capture));
-		
-		// the only thing we need to do is reverse the direction
-		// of the query, and set it to not use the "=" part of the
-		// comparator (i.e. < and > not <= and >=).
-		boolean isAscending = dao.isAscending();
-		dao.setAscending(!isAscending);
-		
-		boolean useEquals = dao.useEqualsComparator();
-		dao.setEqualsComparator(false);
-		
-		// store in local scope the things that we are going to change
-		// during this method
-		int resultLimit = dao.getLimit();
-		
-		// if the database supports it (postgres does), we use limit
-		// and offset to minimise the work it has to do.
-	
-		// the limit will be the size of a page, or double the size of the
-		// page if we are capturing the result set (because the first page's worth
-		// will be the results, so the previous link will need to come from the
-		// page *before* that)
-		int limit = scope.getResultsPerPage();
-		if (capture)
-		{
-			limit *= 2;
-		}
-		dao.setLimit(limit);
-		
-		// now we have a query which is exactly the opposite of the
-		// original query.  So lets execute it:
-		List results = dao.doValueQuery();
-		
-		// before we continue, put back the variables we messed with
-		dao.setAscending(isAscending);
-		dao.setEqualsComparator(useEquals);
-		dao.setLimit(resultLimit);
-		
-		Iterator itr = results.iterator();
-		
-		// work our way through the list, capturing if necessary, and finally
-		// having the last result, which will be the top of the previous page
-		int i = 0;
-		String prev = null;
-		while (itr.hasNext())
-		{
-			String value = (String) itr.next();
-			
-			// we need to copy this, because of the scoping vs by-reference issue
-			prev = value;
-			
-			// if we need to capture the results in the call back, do it here.
-			// Note that since the results will come in backwards, we place
-			// each one at the start of the array so that it displaces the others
-			// in the right direction.  By the end, they should be sorted correctly
-			// we use the index i to be sure that we only grab one page's worth
-			// of results (see note above about limit)
-			if (capture && i < scope.getResultsPerPage())
-			{
-				callback.add(0, value);
-				i++;
-			}
-		}
-		
-		log.debug(LogManager.getHeader(context, "get_previous_page_value_return", "return=" + prev));
-		
-		return prev;
-	}
-=======
 
     /**
      * Get the total number of results for the browse.  This is the same as
@@ -1789,5 +1043,4 @@
 
         return prev;
     }
->>>>>>> a68d3779
 }