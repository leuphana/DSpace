--- conflicted
+++ resolved
@@ -123,13 +123,11 @@
     @Autowired(required = true)
     private RelationshipMetadataService relationshipMetadataService;
 
-<<<<<<< HEAD
     @Autowired(required = true)
     private EntityTypeService entityTypeService;
-=======
+
     @Autowired
     private OrcidTokenService orcidTokenService;
->>>>>>> 6bd3a385
 
     protected ItemServiceImpl() {
         super();
