/**
 * The contents of this file are subject to the license and copyright
 * detailed in the LICENSE and NOTICE files at the root of the source
 * tree and available online at
 *
 * http://www.dspace.org/license/
 */
package org.dspace.content;

import java.io.IOException;
import java.io.InputStream;
import java.sql.SQLException;
import java.util.ArrayList;
import java.util.Date;
import java.util.Iterator;
import java.util.List;
import java.util.UUID;

import org.apache.commons.collections.CollectionUtils;
import org.apache.commons.lang.StringUtils;
import org.apache.log4j.Logger;
import org.dspace.app.util.AuthorizeUtil;
import org.dspace.authorize.AuthorizeConfiguration;
import org.dspace.authorize.AuthorizeException;
import org.dspace.authorize.ResourcePolicy;
import org.dspace.authorize.service.AuthorizeService;
import org.dspace.authorize.service.ResourcePolicyService;
import org.dspace.content.authority.Choices;
import org.dspace.content.dao.ItemDAO;
import org.dspace.content.service.BitstreamFormatService;
import org.dspace.content.service.BitstreamService;
import org.dspace.content.service.BundleService;
import org.dspace.content.service.CollectionService;
import org.dspace.content.service.CommunityService;
import org.dspace.content.service.InstallItemService;
import org.dspace.content.service.ItemService;
import org.dspace.content.service.MetadataSchemaService;
import org.dspace.core.Constants;
import org.dspace.core.Context;
import org.dspace.core.LogManager;
import org.dspace.eperson.EPerson;
import org.dspace.eperson.Group;
import org.dspace.event.Event;
import org.dspace.harvest.HarvestedItem;
import org.dspace.harvest.service.HarvestedItemService;
import org.dspace.identifier.IdentifierException;
import org.dspace.identifier.service.IdentifierService;
import org.dspace.services.ConfigurationService;
import org.dspace.versioning.service.VersioningService;
import org.dspace.workflow.WorkflowItemService;
import org.springframework.beans.factory.annotation.Autowired;

/**
 * Service implementation for the Item object.
 * This class is responsible for all business logic calls for the Item object and is autowired by spring.
 * This class should never be accessed directly.
 *
 * @author kevinvandevelde at atmire.com
 */
public class ItemServiceImpl extends DSpaceObjectServiceImpl<Item> implements ItemService {

    /**
     * log4j category
     */
    private static final Logger log = Logger.getLogger(Item.class);

    @Autowired(required = true)
    protected ItemDAO itemDAO;

    @Autowired(required = true)
    protected CommunityService communityService;
    @Autowired(required = true)
    protected AuthorizeService authorizeService;
    @Autowired(required = true)
    protected BundleService bundleService;
    @Autowired(required = true)
    protected BitstreamFormatService bitstreamFormatService;
    @Autowired(required = true)
    protected MetadataSchemaService metadataSchemaService;
    @Autowired(required = true)
    protected BitstreamService bitstreamService;
    @Autowired(required = true)
    protected InstallItemService installItemService;
    @Autowired(required = true)
    protected ResourcePolicyService resourcePolicyService;
    @Autowired(required = true)
    protected CollectionService collectionService;
    @Autowired(required = true)
    protected IdentifierService identifierService;
    @Autowired(required = true)
    protected VersioningService versioningService;
    @Autowired(required=true)
    protected HarvestedItemService harvestedItemService;
    @Autowired(required=true)
<<<<<<< HEAD
    protected ConfigurationService configurationService;
    
=======
    protected WorkspaceItemService workspaceItemService;
    @Autowired(required=true)
    protected WorkflowItemService workflowItemService;
    

>>>>>>> 0f7f1d96
    protected ItemServiceImpl()
    {
        super();
    }

    @Override
    public Thumbnail getThumbnail(Context context, Item item, boolean requireOriginal) throws SQLException {
        Bitstream thumbBitstream;
        List<Bundle> originalBundles = getBundles(item, "ORIGINAL");
        Bitstream primaryBitstream = null;
        if(CollectionUtils.isNotEmpty(originalBundles))
        {
            primaryBitstream = originalBundles.get(0).getPrimaryBitstream();
        }
        if (primaryBitstream != null) {
            if (primaryBitstream.getFormat(context).getMIMEType().equals("text/html")) {
                return null;
            }

            thumbBitstream = bitstreamService.getBitstreamByName(item, "THUMBNAIL", primaryBitstream.getName() + ".jpg");

        } else {
            if (requireOriginal) {
                primaryBitstream = bitstreamService.getFirstBitstream(item, "ORIGINAL");
            }

            thumbBitstream = bitstreamService.getFirstBitstream(item, "THUMBNAIL");
        }

        if (thumbBitstream != null) {
            return new Thumbnail(thumbBitstream, primaryBitstream);
        }

        return null;
    }

    @Override
    public Item find(Context context, UUID id) throws SQLException {
        Item item = itemDAO.findByID(context, Item.class, id);
        if (item == null) {
            if (log.isDebugEnabled()) {
                log.debug(LogManager.getHeader(context, "find_item",
                        "not_found,item_id=" + id));
            }
            return null;
        }

        // not null, return item
        if (log.isDebugEnabled()) {
            log.debug(LogManager.getHeader(context, "find_item", "item_id="
                    + id));
        }

        return item;
    }

    @Override
    public Item create(Context context, WorkspaceItem workspaceItem) throws SQLException, AuthorizeException {
        if (workspaceItem.getItem() != null) {
            throw new IllegalArgumentException("Attempting to create an item for a workspace item that already contains an item");
        }
        Item item = createItem(context);
        workspaceItem.setItem(item);


        log.info(LogManager.getHeader(context, "create_item", "item_id="
                + item.getID()));

        return item;
    }

    @Override
    public Item createTemplateItem(Context context, Collection collection) throws SQLException, AuthorizeException {
        if(collection == null || collection.getTemplateItem() != null)
        {
            throw new IllegalArgumentException("Collection is null or already contains template item.");
        }
        AuthorizeUtil.authorizeManageTemplateItem(context, collection);

        if (collection.getTemplateItem() == null) {
            Item template = createItem(context);
            collection.setTemplateItem(template);
            template.setTemplateItemOf(collection);

            log.info(LogManager.getHeader(context, "create_template_item",
                    "collection_id=" + collection.getID() + ",template_item_id="
                            + template.getID()));

            return template;
        }else{
            return collection.getTemplateItem();
        }
    }

    @Override
    public Iterator<Item> findAll(Context context) throws SQLException {
        return itemDAO.findAll(context, true);
    }

    @Override
    public Iterator<Item> findAllUnfiltered(Context context) throws SQLException {
        return itemDAO.findAll(context, true, true);
    }

    @Override
    public Iterator<Item> findBySubmitter(Context context, EPerson eperson) throws SQLException {
        return itemDAO.findBySubmitter(context, eperson);
    }

    @Override
    public Iterator<Item> findBySubmitterDateSorted(Context context, EPerson eperson, Integer limit) throws SQLException {

        MetadataField metadataField = metadataFieldService.findByElement(context, MetadataSchema.DC_SCHEMA, "date", "accessioned");
        if(metadataField==null)
        {
            throw new IllegalArgumentException("Required metadata field '" + MetadataSchema.DC_SCHEMA + ".date.accessioned' doesn't exist!");
        }

        return itemDAO.findBySubmitter(context, eperson, metadataField, limit);
    }

    @Override
    public Iterator<Item> findByCollection(Context context, Collection collection) throws SQLException {
        return findByCollection(context, collection, null, null);
    }

    @Override
    public Iterator<Item> findByCollection(Context context, Collection collection, Integer limit, Integer offset) throws SQLException {
        return itemDAO.findArchivedByCollection(context, collection, limit, offset);
    }

    @Override
    public Iterator<Item> findAllByCollection(Context context, Collection collection) throws SQLException {
        return itemDAO.findAllByCollection(context, collection);
    }

    @Override
    public Iterator<Item> findInArchiveOrWithdrawnDiscoverableModifiedSince(Context context, Date since)
            throws SQLException
    {
        return itemDAO.findAll(context, true, true, true, since);
    }

    @Override
    public void updateLastModified(Context context, Item item) throws SQLException, AuthorizeException {
        item.setLastModified(new Date());
        update(context, item);
        //Also fire a modified event since the item HAS been modified
        context.addEvent(new Event(Event.MODIFY, Constants.ITEM, item.getID(), null, getIdentifiers(context, item)));
    }

    @Override
    public boolean isIn(Item item, Collection collection) throws SQLException {
        List<Collection> collections = item.getCollections();
        return collections != null && collections.contains(collection);
    }

    @Override
    public List<Community> getCommunities(Context context, Item item) throws SQLException {
        List<Community> result = new ArrayList<>();
        List<Collection> collections = item.getCollections();
        for (Collection collection : collections) {
            result.addAll(communityService.getAllParents(context, collection));
        }

        return result;
    }

    @Override
    public List<Bundle> getBundles(Item item, String name) throws SQLException {
        List<Bundle> matchingBundles = new ArrayList<>();
        // now only keep bundles with matching names
        List<Bundle> bunds = item.getBundles();
        for (Bundle bund : bunds) {
            if (name.equals(bund.getName())) {
                matchingBundles.add(bund);
            }
        }
        return matchingBundles;
    }

    @Override
    public void addBundle(Context context, Item item, Bundle bundle) throws SQLException, AuthorizeException {
        // Check authorisation
        authorizeService.authorizeAction(context, item, Constants.ADD);

        log.info(LogManager.getHeader(context, "add_bundle", "item_id="
                + item.getID() + ",bundle_id=" + bundle.getID()));

        // Check it's not already there
        if (item.getBundles().contains(bundle)) {
            // Bundle is already there; no change
            return;
        }

        // now add authorization policies from owning item
        // hmm, not very "multiple-inclusion" friendly
        authorizeService.inheritPolicies(context, item, bundle);

        // Add the bundle to in-memory list
        item.addBundle(bundle);
        bundle.addItem(item);

        context.addEvent(new Event(Event.ADD, Constants.ITEM, item.getID(),
                Constants.BUNDLE, bundle.getID(), bundle.getName(),
                getIdentifiers(context, item)));
    }

    @Override
    public void removeBundle(Context context, Item item, Bundle bundle) throws SQLException, AuthorizeException, IOException {
        // Check authorisation
        authorizeService.authorizeAction(context, item, Constants.REMOVE);

        log.info(LogManager.getHeader(context, "remove_bundle", "item_id="
                + item.getID() + ",bundle_id=" + bundle.getID()));

        context.addEvent(new Event(Event.REMOVE, Constants.ITEM, item.getID(),
                Constants.BUNDLE, bundle.getID(), bundle.getName(), getIdentifiers(context, item)));

            bundleService.delete(context, bundle);
    }

    @Override
    public Bitstream createSingleBitstream(Context context, InputStream is, Item item, String name) throws AuthorizeException, IOException, SQLException {
        // Authorisation is checked by methods below
        // Create a bundle
        Bundle bnd = bundleService.create(context, item, name);
        Bitstream bitstream = bitstreamService.create(context, bnd, is);
        addBundle(context, item, bnd);

        // FIXME: Create permissions for new bundle + bitstream
        return bitstream;
    }

    @Override
    public Bitstream createSingleBitstream(Context context, InputStream is, Item item) throws AuthorizeException, IOException, SQLException {
        return createSingleBitstream(context, is, item, "ORIGINAL");
    }

    @Override
    public List<Bitstream> getNonInternalBitstreams(Context context, Item item) throws SQLException {
        List<Bitstream> bitstreamList = new ArrayList<>();

        // Go through the bundles and bitstreams picking out ones which aren't
        // of internal formats
        List<Bundle> bunds = item.getBundles();

        for (Bundle bund : bunds) {
            List<Bitstream> bitstreams = bund.getBitstreams();

            for (Bitstream bitstream : bitstreams) {
                if (!bitstream.getFormat(context).isInternal()) {
                    // Bitstream is not of an internal format
                    bitstreamList.add(bitstream);
                }
            }
        }

        return bitstreamList;
    }

    protected Item createItem(Context context) throws SQLException, AuthorizeException {
        Item item = itemDAO.create(context, new Item());
        // set discoverable to true (default)
        item.setDiscoverable(true);

        // Call update to give the item a last modified date. OK this isn't
        // amazingly efficient but creates don't happen that often.
        context.turnOffAuthorisationSystem();
        update(context, item);
        context.restoreAuthSystemState();

        context.addEvent(new Event(Event.CREATE, Constants.ITEM, item.getID(),
                null, getIdentifiers(context, item)));

        log.info(LogManager.getHeader(context, "create_item", "item_id=" + item.getID()));

        return item;
    }

    @Override
    public void removeDSpaceLicense(Context context, Item item) throws SQLException, AuthorizeException, IOException {
        // get all bundles with name "LICENSE" (these are the DSpace license
        // bundles)
        List<Bundle> bunds = getBundles(item, "LICENSE");

        for (Bundle bund : bunds) {
            // FIXME: probably serious troubles with Authorizations
            // fix by telling system not to check authorization?
            removeBundle(context, item, bund);
        }
    }


    @Override
    public void removeLicenses(Context context, Item item) throws SQLException, AuthorizeException, IOException {
        // Find the License format
        BitstreamFormat bf = bitstreamFormatService.findByShortDescription(context, "License");
        int licensetype = bf.getID();

        // search through bundles, looking for bitstream type license
        List<Bundle> bunds = item.getBundles();

        for (Bundle bund : bunds) {
            boolean removethisbundle = false;

            List<Bitstream> bits = bund.getBitstreams();

            for (Bitstream bit : bits) {
                BitstreamFormat bft = bit.getFormat(context);

                if (bft.getID() == licensetype) {
                    removethisbundle = true;
                }
            }


            // probably serious troubles with Authorizations
            // fix by telling system not to check authorization?
            if (removethisbundle) {
                removeBundle(context, item, bund);
            }
        }
    }

    @Override
    public void update(Context context, Item item) throws SQLException, AuthorizeException {
        // Check authorisation
        // only do write authorization if user is not an editor
        if (!canEdit(context, item))
        {
            authorizeService.authorizeAction(context, item, Constants.WRITE);
        }

        log.info(LogManager.getHeader(context, "update_item", "item_id="
                + item.getID()));

        super.update(context, item);

        // Set sequence IDs for bitstreams in item
        int sequence = 0;
        List<Bundle> bunds = item.getBundles();

        // find the highest current sequence number
        for (Bundle bund : bunds) {
            List<Bitstream> streams = bund.getBitstreams();

            for (Bitstream bitstream : streams) {
                if (bitstream.getSequenceID() > sequence) {
                    sequence = bitstream.getSequenceID();
                }
            }
        }

        // start sequencing bitstreams without sequence IDs
        sequence++;


        for (Bundle bund : bunds) {
            List<Bitstream> streams = bund.getBitstreams();

            for (Bitstream stream : streams) {
                if (stream.getSequenceID() < 0) {
                    stream.setSequenceID(sequence);
                    sequence++;
                    bitstreamService.update(context, stream);
//                    modified = true;
                }
            }
        }

        if (item.isMetadataModified() || item.isModified())
        {
            // Set the last modified date
            item.setLastModified(new Date());

            itemDAO.save(context, item);

            if(item.isMetadataModified()){
                context.addEvent(new Event(Event.MODIFY_METADATA, item.getType(), item.getID(), item.getDetails(), getIdentifiers(context, item)));
            }

            context.addEvent(new Event(Event.MODIFY, Constants.ITEM, item.getID(),
                    null, getIdentifiers(context, item)));
            item.clearModified();
            item.clearDetails();
        }
    }

    @Override
    public void withdraw(Context context, Item item) throws SQLException, AuthorizeException {
                // Check permission. User either has to have REMOVE on owning collection
        // or be COLLECTION_EDITOR of owning collection
        AuthorizeUtil.authorizeWithdrawItem(context, item);

        String timestamp = DCDate.getCurrent().toString();

        // Add suitable provenance - includes user, date, collections +
        // bitstream checksums
        EPerson e = context.getCurrentUser();

        // Build some provenance data while we're at it.
        StringBuilder prov = new StringBuilder();

        prov.append("Item withdrawn by ").append(e.getFullName()).append(" (")
                .append(e.getEmail()).append(") on ").append(timestamp).append("\n")
                .append("Item was in collections:\n");

        List<Collection> colls = item.getCollections();

        for (Collection coll : colls) {
            prov.append(coll.getName()).append(" (ID: ").append(coll.getID()).append(")\n");
        }

        // Set withdrawn flag. timestamp will be set; last_modified in update()
        item.setWithdrawn(true);

        // in_archive flag is now false
        item.setArchived(false);

        prov.append(installItemService.getBitstreamProvenanceMessage(context, item));

        addMetadata(context, item, MetadataSchema.DC_SCHEMA, "description", "provenance", "en", prov.toString());

        // Update item in DB
        update(context, item);

        context.addEvent(new Event(Event.MODIFY, Constants.ITEM, item.getID(),
                "WITHDRAW", getIdentifiers(context, item)));

        // remove all authorization policies, saving the custom ones
        authorizeService.removeAllPoliciesByDSOAndTypeNotEqualsTo(context, item, ResourcePolicy.TYPE_CUSTOM);

        // Write log
        log.info(LogManager.getHeader(context, "withdraw_item", "user="
                + e.getEmail() + ",item_id=" + item.getID()));
    }

    @Override
    public void reinstate(Context context, Item item) throws SQLException, AuthorizeException {
                // check authorization
        AuthorizeUtil.authorizeReinstateItem(context, item);

        String timestamp = DCDate.getCurrent().toString();

        // Check permission. User must have ADD on all collections.
        // Build some provenance data while we're at it.
        List<Collection> colls = item.getCollections();

        // Add suitable provenance - includes user, date, collections +
        // bitstream checksums
        EPerson e = context.getCurrentUser();
        StringBuilder prov = new StringBuilder();
        prov.append("Item reinstated by ").append(e.getFullName()).append(" (")
                .append(e.getEmail()).append(") on ").append(timestamp).append("\n")
                .append("Item was in collections:\n");

        for (Collection coll : colls) {
            prov.append(coll.getName()).append(" (ID: ").append(coll.getID()).append(")\n");
        }

        // Clear withdrawn flag
        item.setWithdrawn(false);

        // in_archive flag is now true
        item.setArchived(true);

        // Add suitable provenance - includes user, date, collections +
        // bitstream checksums
        prov.append(installItemService.getBitstreamProvenanceMessage(context, item));

        addMetadata(context, item, MetadataSchema.DC_SCHEMA, "description", "provenance", "en", prov.toString());

        // Update item in DB
        update(context, item);

        context.addEvent(new Event(Event.MODIFY, Constants.ITEM, item.getID(),
                "REINSTATE", getIdentifiers(context, item)));

        // authorization policies
        if (colls.size() > 0)
        {
            // FIXME: not multiple inclusion friendly - just apply access
            // policies from first collection
            // remove the item's policies and replace them with
            // the defaults from the collection
            inheritCollectionDefaultPolicies(context, item, colls.iterator().next());
        }

        // Write log
        log.info(LogManager.getHeader(context, "reinstate_item", "user="
                + e.getEmail() + ",item_id=" + item.getID()));
    }

    @Override
    public void delete(Context context, Item item) throws SQLException, AuthorizeException, IOException {
        authorizeService.authorizeAction(context, item, Constants.DELETE);
        rawDelete(context,  item);
    }

    @Override
    public int getSupportsTypeConstant() {
        return Constants.ITEM;
    }

    protected void rawDelete(Context context, Item item) throws AuthorizeException, SQLException, IOException {
        authorizeService.authorizeAction(context, item, Constants.REMOVE);

        context.addEvent(new Event(Event.DELETE, Constants.ITEM, item.getID(),
                item.getHandle(), getIdentifiers(context, item)));

        log.info(LogManager.getHeader(context, "delete_item", "item_id="
                + item.getID()));

        // Remove bundles
        removeAllBundles(context, item);

        // Remove any Handle
        handleService.unbindHandle(context, item);
        
        // remove version attached to the item
        removeVersion(context, item);

        // Also delete the item if it appears in a harvested collection.
        HarvestedItem hi = harvestedItemService.find(context, item);

        if(hi!=null)
        {
            harvestedItemService.delete(context, hi);
        }

        //Only clear collections after we have removed everything else from the item
        item.getCollections().clear();
        item.setOwningCollection(null);

        // Finally remove item row
        itemDAO.delete(context, item);
    }

    @Override
    public void removeAllBundles(Context context, Item item) throws AuthorizeException, SQLException, IOException {
        Iterator<Bundle> bundles = item.getBundles().iterator();
        while(bundles.hasNext())
        {
            Bundle bundle = bundles.next();
            bundles.remove();
            deleteBundle(context, item, bundle);
        }
    }

    protected void deleteBundle(Context context, Item item, Bundle b) throws AuthorizeException, SQLException, IOException {
                         // Check authorisation
       authorizeService.authorizeAction(context, item, Constants.REMOVE);

       bundleService.delete(context, b);

       log.info(LogManager.getHeader(context, "remove_bundle", "item_id="
               + item.getID() + ",bundle_id=" + b.getID()));
       context.addEvent(new Event(Event.REMOVE, Constants.ITEM, item.getID(), Constants.BUNDLE, b.getID(), b.getName()));
   }

    protected void removeVersion(Context context, Item item) throws AuthorizeException, SQLException
    {
        if(versioningService.getVersion(context, item)!=null)
        {
            versioningService.removeVersion(context, item);
        }else{
            try {
                identifierService.delete(context, item);
            } catch (IdentifierException e) {
                throw new RuntimeException(e);
            }
        }
    }

    @Override
    public boolean isOwningCollection(Item item, Collection collection) {
        Collection owningCollection = item.getOwningCollection();

        return owningCollection != null && collection.getID().equals(owningCollection.getID());
    }

    @Override
    public void replaceAllItemPolicies(Context context, Item item, List<ResourcePolicy> newpolicies) throws SQLException, AuthorizeException {
        // remove all our policies, add new ones
        authorizeService.removeAllPolicies(context, item);
        authorizeService.addPolicies(context, newpolicies, item);
    }

    @Override
    public void replaceAllBitstreamPolicies(Context context, Item item, List<ResourcePolicy> newpolicies) throws SQLException, AuthorizeException {
        // remove all policies from bundles, add new ones
        List<Bundle> bunds = item.getBundles();

        for (Bundle mybundle : bunds) {
            bundleService.replaceAllBitstreamPolicies(context, mybundle, newpolicies);
        }
    }

    @Override
    public void removeGroupPolicies(Context context, Item item, Group group) throws SQLException, AuthorizeException {
        // remove Group's policies from Item
        authorizeService.removeGroupPolicies(context, item, group);

        // remove all policies from bundles
        List<Bundle> bunds = item.getBundles();

        for (Bundle mybundle : bunds) {
            List<Bitstream> bs = mybundle.getBitstreams();

            for (Bitstream bitstream : bs) {
                // remove bitstream policies
                authorizeService.removeGroupPolicies(context, bitstream, group);
            }

            // change bundle policies
            authorizeService.removeGroupPolicies(context, mybundle, group);
        }
    }

    @Override
    public void inheritCollectionDefaultPolicies(Context context, Item item, Collection collection) throws SQLException, AuthorizeException {
        adjustItemPolicies(context, item, collection);
        adjustBundleBitstreamPolicies(context, item, collection);

        log.debug(LogManager.getHeader(context, "item_inheritCollectionDefaultPolicies",
                                                   "item_id=" + item.getID()));
    }

    @Override
    public void adjustBundleBitstreamPolicies(Context context, Item item, Collection collection) throws SQLException, AuthorizeException {
        List<ResourcePolicy> defaultCollectionPolicies = authorizeService.getPoliciesActionFilter(context, collection, Constants.DEFAULT_BITSTREAM_READ);

        if (defaultCollectionPolicies.size() < 1){
            throw new SQLException("Collection " + collection.getID()
                    + " (" + collection.getHandle() + ")"
                    + " has no default bitstream READ policies");
        }

        // remove all policies from bundles, add new ones
        // Remove bundles
        List<Bundle> bunds = item.getBundles();
        for (Bundle mybundle : bunds) {

            // if come from InstallItem: remove all submission/workflow policies
            authorizeService.removeAllPoliciesByDSOAndType(context, mybundle, ResourcePolicy.TYPE_SUBMISSION);
            authorizeService.removeAllPoliciesByDSOAndType(context, mybundle, ResourcePolicy.TYPE_WORKFLOW);
            addDefaultPoliciesNotInPlace(context, mybundle, defaultCollectionPolicies);

            for(Bitstream bitstream : mybundle.getBitstreams())
            {
                // if come from InstallItem: remove all submission/workflow policies
                authorizeService.removeAllPoliciesByDSOAndType(context, bitstream, ResourcePolicy.TYPE_SUBMISSION);
                authorizeService.removeAllPoliciesByDSOAndType(context, bitstream, ResourcePolicy.TYPE_WORKFLOW);
                addDefaultPoliciesNotInPlace(context, bitstream, defaultCollectionPolicies);
            }
        }
    }

    @Override
    public void adjustItemPolicies(Context context, Item item, Collection collection) throws SQLException, AuthorizeException {
                // read collection's default READ policies
        List<ResourcePolicy> defaultCollectionPolicies = authorizeService.getPoliciesActionFilter(context, collection, Constants.DEFAULT_ITEM_READ);

        // MUST have default policies
        if (defaultCollectionPolicies.size() < 1)
        {
            throw new SQLException("Collection " + collection.getID()
                    + " (" + collection.getHandle() + ")"
                    + " has no default item READ policies");
        }

        try {
            //ignore the authorizations for now.
            context.turnOffAuthorisationSystem();

            // if come from InstallItem: remove all submission/workflow policies
            authorizeService.removeAllPoliciesByDSOAndType(context, item, ResourcePolicy.TYPE_SUBMISSION);
            authorizeService.removeAllPoliciesByDSOAndType(context, item, ResourcePolicy.TYPE_WORKFLOW);

            // add default policies only if not already in place
            addDefaultPoliciesNotInPlace(context, item, defaultCollectionPolicies);
        } 
        finally 
        {
            context.restoreAuthSystemState();
        }
    }

    @Override
    public void move(Context context, Item item, Collection from, Collection to) throws SQLException, AuthorizeException, IOException {
        // Use the normal move method, and default to not inherit permissions
        this.move(context, item, from, to, false);
    }

    @Override
    public void move(Context context, Item item, Collection from, Collection to, boolean inheritDefaultPolicies) throws SQLException, AuthorizeException, IOException {
                // Check authorisation on the item before that the move occur
        // otherwise we will need edit permission on the "target collection" to archive our goal
        // only do write authorization if user is not an editor
        if (!canEdit(context, item))
        {
            authorizeService.authorizeAction(context, item, Constants.WRITE);
        }

        // Move the Item from one Collection to the other
        collectionService.addItem(context, to, item);
        collectionService.removeItem(context, from, item);

        // If we are moving from the owning collection, update that too
        if (isOwningCollection(item, from))
        {
            // Update the owning collection
            log.info(LogManager.getHeader(context, "move_item",
                                          "item_id=" + item.getID() + ", from " +
                                          "collection_id=" + from.getID() + " to " +
                                          "collection_id=" + to.getID()));
            item.setOwningCollection(to);

            // If applicable, update the item policies
            if (inheritDefaultPolicies)
            {
                log.info(LogManager.getHeader(context, "move_item",
                         "Updating item with inherited policies"));
                inheritCollectionDefaultPolicies(context, item, to);
            }

            // Update the item
            context.turnOffAuthorisationSystem();
            update(context, item);
            context.restoreAuthSystemState();
        }
        else
        {
            // Although we haven't actually updated anything within the item
            // we'll tell the event system that it has, so that any consumers that
            // care about the structure of the repository can take account of the move

            // Note that updating the owning collection above will have the same effect,
            // so we only do this here if the owning collection hasn't changed.

            context.addEvent(new Event(Event.MODIFY, Constants.ITEM, item.getID(),
                    null, getIdentifiers(context, item)));
        }
    }

    @Override
    public boolean hasUploadedFiles(Item item) throws SQLException {
        List<Bundle> bundles = getBundles(item, "ORIGINAL");
        for (Bundle bundle : bundles) {
            if (CollectionUtils.isNotEmpty(bundle.getBitstreams())) {
                return true;
            }
        }
        return false;
    }

    @Override
    public List<Collection> getCollectionsNotLinked(Context context, Item item) throws SQLException {
        List<Collection> allCollections = collectionService.findAll(context);
        List<Collection> linkedCollections = item.getCollections();
        List<Collection> notLinkedCollections = new ArrayList<>(allCollections.size() - linkedCollections.size());

        if ((allCollections.size() - linkedCollections.size()) == 0)
        {
            return notLinkedCollections;
        }
        for (Collection collection : allCollections)
        {
                 boolean alreadyLinked = false;
                 for (Collection linkedCommunity : linkedCollections)
                 {
                     if (collection.getID().equals(linkedCommunity.getID()))
                     {
                             alreadyLinked = true;
                             break;
                     }
                 }

                 if (!alreadyLinked)
                 {
                     notLinkedCollections.add(collection);
                 }
        }

        return notLinkedCollections;
    }

    @Override
    public boolean canEdit(Context context, Item item) throws SQLException {
        // can this person write to the item?
        if (authorizeService.authorizeActionBoolean(context, item,
                Constants.WRITE))
        {
            return true;
        }

        // is this collection not yet created, and an item template is created
        if (item.getOwningCollection() == null)
        {
        	if (!isInProgressSubmission(context, item)) {
        		return true;
        	}
        	else {
        		return false;
        	}
        }

        return collectionService.canEditBoolean(context, item.getOwningCollection(), false);
    }

<<<<<<< HEAD
    @Override
    public boolean canCreateNewVersion(Context context, Item item) throws SQLException{
        if (authorizeService.isAdmin(context, item)) 
        {
            return true;
        }
=======
    /**
     * Check if the item is an inprogress submission
     * @param context
     * @param item
     * @return <code>true</code> if the item is an inprogress submission, i.e. a WorkspaceItem or WorkflowItem
     * @throws SQLException
     */
    public boolean isInProgressSubmission(Context context, Item item) throws SQLException {
		return workspaceItemService.findByItem(context, item) != null
				|| workflowItemService.findByItem(context, item) != null;
    }
    
    /*
    With every finished submission a bunch of resource policy entries with have null value for the dspace_object column are generated in the database.
prevent the generation of resource policy entry values with null dspace_object as value
>>>>>>> 0f7f1d96

        if (context.getCurrentUser() != null
                && context.getCurrentUser().equals(item.getSubmitter())) 
        {
            return configurationService.getPropertyAsType(
                    "versioning.submitterCanCreateNewVersion", false);
        }

        return false;
    }

    /**
     * Add the default policies, which have not been already added to the given DSpace object
     * 
     * @param context
     * @param dso
     * @param defaultCollectionPolicies
     * @throws SQLException
     * @throws AuthorizeException 
     */
    protected void addDefaultPoliciesNotInPlace(Context context, DSpaceObject dso, List<ResourcePolicy> defaultCollectionPolicies) throws SQLException, AuthorizeException
    {
            for (ResourcePolicy defaultPolicy : defaultCollectionPolicies)
            {
                if (!authorizeService.isAnIdenticalPolicyAlreadyInPlace(context, dso, defaultPolicy.getGroup(), Constants.READ, defaultPolicy.getID()))
                {
                    ResourcePolicy newPolicy = resourcePolicyService.clone(context, defaultPolicy);
                    newPolicy.setdSpaceObject(dso);
                    newPolicy.setAction(Constants.READ);
                    newPolicy.setRpType(ResourcePolicy.TYPE_INHERITED);
                    resourcePolicyService.update(context, newPolicy);
                }
            }
    }

    /**
     * Returns an iterator of Items possessing the passed metadata field, or only
     * those matching the passed value, if value is not Item.ANY
     *
     * @param context DSpace context object
     * @param schema metadata field schema
     * @param element metadata field element
     * @param qualifier metadata field qualifier
     * @param value field value or Item.ANY to match any value
     * @return an iterator over the items matching that authority value
     * @throws SQLException if database error
     * @throws AuthorizeException if authorization error
     * @throws IOException if IO error
     *
     */
    @Override
    public Iterator<Item> findByMetadataField(Context context,
               String schema, String element, String qualifier, String value)
          throws SQLException, AuthorizeException, IOException
    {
        MetadataSchema mds = metadataSchemaService.find(context, schema);
        if (mds == null)
        {
            throw new IllegalArgumentException("No such metadata schema: " + schema);
        }
        MetadataField mdf = metadataFieldService.findByElement(context, mds, element, qualifier);
        if (mdf == null)
        {
            throw new IllegalArgumentException(
                    "No such metadata field: schema=" + schema + ", element=" + element + ", qualifier=" + qualifier);
        }

        if (Item.ANY.equals(value))
        {
            return itemDAO.findByMetadataField(context, mdf, null, true);
        }
        else
        {
            return itemDAO.findByMetadataField(context, mdf, value, true);
        }
    }

    @Override
    public Iterator<Item> findByMetadataQuery(Context context, List<List<MetadataField>> listFieldList, List<String> query_op, List<String> query_val, List<UUID> collectionUuids, String regexClause, int offset, int limit)
          throws SQLException, AuthorizeException, IOException
    {
        return itemDAO.findByMetadataQuery(context, listFieldList, query_op, query_val, collectionUuids, regexClause, offset, limit);
    }

    @Override
    public DSpaceObject getAdminObject(Context context, Item item, int action) throws SQLException {
        DSpaceObject adminObject = null;
        //Items are always owned by collections
        Collection collection = (Collection) getParentObject(context, item);
        Community community = null;
        if (collection != null)
        {
            if(CollectionUtils.isNotEmpty(collection.getCommunities()))
            {
                community = collection.getCommunities().get(0);
            }
        }

        switch (action)
        {
            case Constants.ADD:
                // ADD a cc license is less general than add a bitstream but we can't/won't
                // add complex logic here to know if the ADD action on the item is required by a cc or
                // a generic bitstream so simply we ignore it.. UI need to enforce the requirements.
                if (AuthorizeConfiguration.canItemAdminPerformBitstreamCreation())
                {
                    adminObject = item;
                }
                else if (AuthorizeConfiguration.canCollectionAdminPerformBitstreamCreation())
                {
                    adminObject = collection;
                }
                else if (AuthorizeConfiguration.canCommunityAdminPerformBitstreamCreation())
                {
                    adminObject = community;
                }
                break;
            case Constants.REMOVE:
                // see comments on ADD action, same things...
                if (AuthorizeConfiguration.canItemAdminPerformBitstreamDeletion())
                {
                    adminObject = item;
                }
                else if (AuthorizeConfiguration.canCollectionAdminPerformBitstreamDeletion())
                {
                    adminObject = collection;
                }
                else if (AuthorizeConfiguration.canCommunityAdminPerformBitstreamDeletion())
                {
                    adminObject = community;
                }
                break;
            case Constants.DELETE:
                if (item.getOwningCollection() != null)
                {
                    if (AuthorizeConfiguration.canCollectionAdminPerformItemDeletion())
                    {
                        adminObject = collection;
                    }
                    else if (AuthorizeConfiguration.canCommunityAdminPerformItemDeletion())
                    {
                        adminObject = community;
                    }
                }
                else
                {
                    if (AuthorizeConfiguration.canCollectionAdminManageTemplateItem())
                    {
                        adminObject = collection;
                    }
                    else if (AuthorizeConfiguration.canCommunityAdminManageCollectionTemplateItem())
                    {
                        adminObject = community;
                    }
                }
                break;
            case Constants.WRITE:
                // if it is a template item we need to check the
                // collection/community admin configuration
                if (item.getOwningCollection() == null)
                {
                    if (AuthorizeConfiguration.canCollectionAdminManageTemplateItem())
                    {
                        adminObject = collection;
                    }
                    else if (AuthorizeConfiguration.canCommunityAdminManageCollectionTemplateItem())
                    {
                        adminObject = community;
                    }
                }
                else
                {
                    adminObject = item;
                }
                break;
            default:
                adminObject = item;
                break;
            }
        return adminObject;
    }

    @Override
    public DSpaceObject getParentObject(Context context, Item item) throws SQLException {
        Collection ownCollection = item.getOwningCollection();
        if (ownCollection != null)
        {
            return ownCollection;
        }
        else
        {
            // is a template item?
            return item.getTemplateItemOf();
        }
    }

    @Override
    public Iterator<Item> findByAuthorityValue(Context context, String schema, String element, String qualifier, String value) throws SQLException, AuthorizeException {
        MetadataSchema mds = metadataSchemaService.find(context, schema);
        if (mds == null)
        {
            throw new IllegalArgumentException("No such metadata schema: " + schema);
        }
        MetadataField mdf = metadataFieldService.findByElement(context, mds, element, qualifier);
        if (mdf == null)
        {
            throw new IllegalArgumentException("No such metadata field: schema=" + schema + ", element=" + element + ", qualifier=" + qualifier);
        }

        return itemDAO.findByAuthorityValue(context, mdf, value, true);
    }

    @Override
    public Iterator<Item> findByMetadataFieldAuthority(Context context, String mdString, String authority) throws SQLException, AuthorizeException {
        String[] elements = getElementsFilled(mdString);
        String schema = elements[0], element = elements[1], qualifier = elements[2];
        MetadataSchema mds = metadataSchemaService.find(context, schema);
        if (mds == null) {
            throw new IllegalArgumentException("No such metadata schema: " + schema);
        }
        MetadataField mdf = metadataFieldService.findByElement(context, mds, element, qualifier);
        if (mdf == null) {
            throw new IllegalArgumentException(
                    "No such metadata field: schema=" + schema + ", element=" + element + ", qualifier=" + qualifier);
        }
        return findByAuthorityValue(context, mds.getName(), mdf.getElement(), mdf.getQualifier(), authority);
    }

    @Override
    public boolean isItemListedForUser(Context context, Item item) {
        try {
            if (authorizeService.isAdmin(context)) {
                return true;
            }
            if (authorizeService.authorizeActionBoolean(context, item, org.dspace.core.Constants.READ)) {
                if(item.isDiscoverable()) {
                    return true;
                }
            }
            log.debug("item(" + item.getID() + ") " + item.getName() + " is unlisted.");
            return false;
        } catch (SQLException e) {
            log.error(e.getMessage());
            return false;
        }
    }

    @Override
    public int countItems(Context context, Collection collection) throws SQLException {
        return itemDAO.countItems(context, collection, true, false);
    }

    @Override
    public int countItems(Context context, Community community) throws SQLException {
        // First we need a list of all collections under this community in the hierarchy
        List<Collection> collections = communityService.getAllCollections(context, community);
        
        // Now, lets count unique items across that list of collections
        return itemDAO.countItems(context, collections, true, false);
    }

    @Override
    protected void getAuthoritiesAndConfidences(String fieldKey, Collection collection, List<String> values, List<String> authorities, List<Integer> confidences, int i) {
        Choices c = choiceAuthorityService.getBestMatch(fieldKey, values.get(i), collection, null);
        authorities.add(c.values.length > 0 ? c.values[0].authority : null);
        confidences.add(c.confidence);
    }

    @Override
    public Item findByIdOrLegacyId(Context context, String id) throws SQLException {
        if(StringUtils.isNumeric(id))
        {
            return findByLegacyId(context, Integer.parseInt(id));
        }
        else
        {
            return find(context, UUID.fromString(id));
        }
    }

    @Override
    public Item findByLegacyId(Context context, int id) throws SQLException {
        return itemDAO.findByLegacyId(context, id, Item.class);
    }

    @Override
    public Iterator<Item> findByLastModifiedSince(Context context, Date last)
            throws SQLException
    {
        return itemDAO.findByLastModifiedSince(context, last);
    }

    @Override
    public int countTotal(Context context) throws SQLException {
        return itemDAO.countRows(context);
    }

    @Override
    public int countNotArchivedItems(Context context) throws SQLException {
        // return count of items not in archive and also not withdrawn
        return itemDAO.countItems(context, false, false);
    }

    @Override
    public int countWithdrawnItems(Context context) throws SQLException {
       // return count of items that are not in archive and withdrawn
       return itemDAO.countItems(context, false, true);
    }
}<|MERGE_RESOLUTION|>--- conflicted
+++ resolved
@@ -92,16 +92,14 @@
     @Autowired(required=true)
     protected HarvestedItemService harvestedItemService;
     @Autowired(required=true)
-<<<<<<< HEAD
     protected ConfigurationService configurationService;
     
-=======
+    @Autowired(required=true)
     protected WorkspaceItemService workspaceItemService;
     @Autowired(required=true)
     protected WorkflowItemService workflowItemService;
     
 
->>>>>>> 0f7f1d96
     protected ItemServiceImpl()
     {
         super();
@@ -913,14 +911,6 @@
         return collectionService.canEditBoolean(context, item.getOwningCollection(), false);
     }
 
-<<<<<<< HEAD
-    @Override
-    public boolean canCreateNewVersion(Context context, Item item) throws SQLException{
-        if (authorizeService.isAdmin(context, item)) 
-        {
-            return true;
-        }
-=======
     /**
      * Check if the item is an inprogress submission
      * @param context
@@ -936,17 +926,11 @@
     /*
     With every finished submission a bunch of resource policy entries with have null value for the dspace_object column are generated in the database.
 prevent the generation of resource policy entry values with null dspace_object as value
->>>>>>> 0f7f1d96
-
-        if (context.getCurrentUser() != null
-                && context.getCurrentUser().equals(item.getSubmitter())) 
-        {
-            return configurationService.getPropertyAsType(
-                    "versioning.submitterCanCreateNewVersion", false);
-        }
-
-        return false;
-    }
+
+    */
+
+    @Override
+
 
     /**
      * Add the default policies, which have not been already added to the given DSpace object
@@ -1245,4 +1229,20 @@
        // return count of items that are not in archive and withdrawn
        return itemDAO.countItems(context, false, true);
     }
+
+    public boolean canCreateNewVersion(Context context, Item item) throws SQLException{
+        if (authorizeService.isAdmin(context, item)) 
+        {
+            return true;
+        }
+
+        if (context.getCurrentUser() != null
+                && context.getCurrentUser().equals(item.getSubmitter())) 
+        {
+            return configurationService.getPropertyAsType(
+                    "versioning.submitterCanCreateNewVersion", false);
+        }
+
+        return false;
+    }
 }