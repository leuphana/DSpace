/**
 * The contents of this file are subject to the license and copyright
 * detailed in the LICENSE and NOTICE files at the root of the source
 * tree and available online at
 *
 * http://www.dspace.org/license/
 */
package org.dspace.content;

import java.util.ArrayList;
import java.util.Arrays;
import java.util.Date;
import java.util.HashSet;
import java.util.List;
import java.util.Set;
import javax.persistence.CascadeType;
import javax.persistence.Column;
import javax.persistence.Entity;
import javax.persistence.FetchType;
import javax.persistence.JoinColumn;
import javax.persistence.JoinTable;
import javax.persistence.ManyToMany;
import javax.persistence.ManyToOne;
import javax.persistence.OneToOne;
import javax.persistence.Table;
import javax.persistence.Temporal;
import javax.persistence.TemporalType;
import javax.persistence.Transient;

<<<<<<< HEAD
=======
import org.apache.logging.log4j.LogManager;
import org.apache.logging.log4j.Logger;
>>>>>>> 7cb25c61
import org.dspace.content.comparator.NameAscendingComparator;
import org.dspace.content.factory.ContentServiceFactory;
import org.dspace.content.service.ItemService;
import org.dspace.core.Constants;
import org.dspace.core.Context;
import org.dspace.eperson.EPerson;
import org.hibernate.proxy.HibernateProxyHelper;

/**
 * Class representing an item in DSpace.
 * <P>
 * This class holds in memory the item Dublin Core metadata, the bundles in the
 * item, and the bitstreams in those bundles. When modifying the item, if you
 * modify the Dublin Core or the "in archive" flag, you must call
 * <code>update</code> for the changes to be written to the database.
 * Creating, adding or removing bundles or bitstreams has immediate effect in
 * the database.
 *
 * @author Robert Tansley
 * @author Martin Hald
 */
@Entity
@Table(name = "item")
public class Item extends DSpaceObject implements DSpaceObjectLegacySupport {
<<<<<<< HEAD
=======

    /**
     * log4j logger
     */
    private static final Logger log = LogManager.getLogger();

>>>>>>> 7cb25c61
    /**
     * Wild card for Dublin Core metadata qualifiers/languages
     */
    public static final String ANY = "*";

    @Column(name = "item_id", insertable = false, updatable = false)
    private Integer legacyId;

    @Column(name = "in_archive")
    private boolean inArchive = false;

    @Column(name = "discoverable")
    private boolean discoverable = false;

    @Column(name = "withdrawn")
    private boolean withdrawn = false;

    @Column(name = "last_modified", columnDefinition = "timestamp with time zone")
    @Temporal(TemporalType.TIMESTAMP)
    private Date lastModified = new Date();

    @ManyToOne(fetch = FetchType.LAZY, cascade = {CascadeType.PERSIST})
    @JoinColumn(name = "owning_collection")
    private Collection owningCollection;

    @OneToOne(fetch = FetchType.LAZY, mappedBy = "template")
    private Collection templateItemOf;

    /**
     * The e-person who submitted this item
     */
    @ManyToOne(fetch = FetchType.LAZY)
    @JoinColumn(name = "submitter_id")
    private EPerson submitter = null;


    /**
     * The bundles in this item - kept in sync with DB
     */
    @ManyToMany(fetch = FetchType.LAZY, cascade = {CascadeType.PERSIST})
    @JoinTable(
        name = "collection2item",
        joinColumns = {@JoinColumn(name = "item_id")},
        inverseJoinColumns = {@JoinColumn(name = "collection_id")}
    )
    private final Set<Collection> collections = new HashSet<>();

    @ManyToMany(fetch = FetchType.LAZY, mappedBy = "items")
    private final List<Bundle> bundles = new ArrayList<>();

    @Transient
    private transient ItemService itemService;

    /**
     * True if anything else was changed since last metadata retrieval()
     * (to drive metadata cache)
     */
    @Transient
    private boolean modifiedMetadataCache = true;

    @Transient
    private List<MetadataValue> cachedMetadata = new ArrayList<>();

    /**
     * Protected constructor, create object using:
     * {@link org.dspace.content.service.ItemService#create(Context, WorkspaceItem)}
     */
    protected Item() {

    }

    /**
     * Find out if the item is part of the main archive
     *
     * @return true if the item is in the main archive
     */
    public boolean isArchived() {
        return inArchive;
    }

    /**
     * Find out if the item has been withdrawn
     *
     * @return true if the item has been withdrawn
     */
    public boolean isWithdrawn() {
        return withdrawn;
    }


    /**
     * Set an item to be withdrawn, do NOT make this method public, use itemService().withdraw() to withdraw an item
     *
     * @param withdrawn
     */
    void setWithdrawn(boolean withdrawn) {
        this.withdrawn = withdrawn;
    }

    /**
     * Find out if the item is discoverable
     *
     * @return true if the item is discoverable
     */
    public boolean isDiscoverable() {
        return discoverable;
    }

    /**
     * Get the date the item was last modified, or the current date if
     * last_modified is null
     *
     * @return the date the item was last modified, or the current date if the
     * column is null.
     */
    public Date getLastModified() {
        return lastModified;
    }

    public void setLastModified(Date lastModified) {
        this.lastModified = lastModified;
    }

    /**
     * Set the "is_archived" flag. This is public and only
     * <code>WorkflowItem.archive()</code> should set this.
     *
     * @param isArchived new value for the flag
     */
    public void setArchived(boolean isArchived) {
        this.inArchive = isArchived;
        setModified();
    }

    /**
     * Set the "discoverable" flag. This is public and only
     *
     * @param discoverable new value for the flag
     */
    public void setDiscoverable(boolean discoverable) {
        this.discoverable = discoverable;
        setModified();
    }

    /**
     * Set the owning Collection for the item
     *
     * @param c Collection
     */
    public void setOwningCollection(Collection c) {
        this.owningCollection = c;
        setModified();
    }

    /**
     * Get the owning Collection for the item
     *
     * @return Collection that is the owner of the item
     */
    public Collection getOwningCollection() {
        return owningCollection;
    }

    /**
     * Get the e-person that originally submitted this item
     *
     * @return the submitter
     */
    public EPerson getSubmitter() {
        return submitter;
    }

    /**
     * Set the e-person that originally submitted this item. This is a public
     * method since it is handled by the WorkspaceItem class in the ingest
     * package. <code>update</code> must be called to write the change to the
     * database.
     *
     * @param sub the submitter
     */
    public void setSubmitter(EPerson sub) {
        this.submitter = sub;
        setModified();
    }

    /**
     * Get the collections this item is in. The order is sorted ascending by collection name.
     *
     * @return the collections this item is in, if any.
     */
    public List<Collection> getCollections() {
        // We return a copy because we do not want people to add elements to this collection directly.
        // We return a list to maintain backwards compatibility
        Collection[] output = collections.toArray(new Collection[] {});
        Arrays.sort(output, new NameAscendingComparator());
        return Arrays.asList(output);
    }

    void addCollection(Collection collection) {
        collections.add(collection);
    }

    void removeCollection(Collection collection) {
        collections.remove(collection);
    }

    public void clearCollections() {
        collections.clear();
    }

    public Collection getTemplateItemOf() {
        return templateItemOf;
    }


    void setTemplateItemOf(Collection templateItemOf) {
        this.templateItemOf = templateItemOf;
    }

    /**
     * Get the bundles in this item.
     *
     * @return the bundles in an unordered array
     */
    public List<Bundle> getBundles() {
        return bundles;
    }

    /**
     * Get the bundles matching a bundle name (name corresponds roughly to type)
     *
     * @param name
     *            name of bundle (ORIGINAL/TEXT/THUMBNAIL)
     *
     * @return the bundles in an unordered array
     */
    public List<Bundle> getBundles(String name) {
        List<Bundle> matchingBundles = new ArrayList<>();
         // now only keep bundles with matching names
        List<Bundle> bunds = getBundles();
        for (Bundle bundle : bunds) {
            if (name.equals(bundle.getName())) {
                matchingBundles.add(bundle);
            }
        }
        return matchingBundles;
    }

    /**
     * Add a bundle to the item, should not be made public since we don't want to skip business logic
     *
     * @param bundle the bundle to be added
     */
    void addBundle(Bundle bundle) {
        bundles.add(bundle);
    }

    /**
     * Remove a bundle from item, should not be made public since we don't want to skip business logic
     *
     * @param bundle the bundle to be removed
     */
    void removeBundle(Bundle bundle) {
        bundles.remove(bundle);
    }

    /**
     * Return <code>true</code> if <code>other</code> is the same Item as
     * this object, <code>false</code> otherwise.
     *
     * @param obj object to compare to
     * @return <code>true</code> if object passed in represents the same item
     * as this object
     */
    @Override
    public boolean equals(Object obj) {
        if (!(obj instanceof Item)) {
            return false;
        }
        Class<?> objClass = HibernateProxyHelper.getClassWithoutInitializingProxy(obj);
        if (this.getClass() != objClass) {
            return false;
        }
        final Item otherItem = (Item) obj;
        return this.getID().equals(otherItem.getID());
    }

    @Override
    public int hashCode() {
        int hash = 5;
        hash += 71 * hash + getType();
        hash += 71 * hash + getID().hashCode();
        return hash;
    }

    /**
     * return type found in Constants
     *
     * @return int Constants.ITEM
     */
    @Override
    public int getType() {
        return Constants.ITEM;
    }

    @Override
    public String getName() {
        return getItemService().getMetadataFirstValue(this, MetadataSchemaEnum.DC.getName(), "title", null, Item.ANY);
    }

    @Override
    public Integer getLegacyId() {
        return legacyId;
    }

    public ItemService getItemService() {
        if (itemService == null) {
            itemService = ContentServiceFactory.getInstance().getItemService();
        }
        return itemService;
    }

    @Override
    protected void setMetadataModified() {
        super.setMetadataModified();
        modifiedMetadataCache = true;
    }

    public boolean isModifiedMetadataCache() {
        return modifiedMetadataCache;
    }

    protected List<MetadataValue> getCachedMetadata() {
        return cachedMetadata;
    }

    protected void setCachedMetadata(List<MetadataValue> cachedMetadata) {
        this.cachedMetadata = cachedMetadata;
        modifiedMetadataCache = false;
    }
}<|MERGE_RESOLUTION|>--- conflicted
+++ resolved
@@ -27,11 +27,6 @@
 import javax.persistence.TemporalType;
 import javax.persistence.Transient;
 
-<<<<<<< HEAD
-=======
-import org.apache.logging.log4j.LogManager;
-import org.apache.logging.log4j.Logger;
->>>>>>> 7cb25c61
 import org.dspace.content.comparator.NameAscendingComparator;
 import org.dspace.content.factory.ContentServiceFactory;
 import org.dspace.content.service.ItemService;
@@ -56,15 +51,6 @@
 @Entity
 @Table(name = "item")
 public class Item extends DSpaceObject implements DSpaceObjectLegacySupport {
-<<<<<<< HEAD
-=======
-
-    /**
-     * log4j logger
-     */
-    private static final Logger log = LogManager.getLogger();
-
->>>>>>> 7cb25c61
     /**
      * Wild card for Dublin Core metadata qualifiers/languages
      */
