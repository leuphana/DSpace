/*
 * FormatIdentifier.java
 *
 * Version: $Revision$
 *
 * Date: $Date$
 *
 * Copyright (c) 2002-2005, Hewlett-Packard Company and Massachusetts
 * Institute of Technology.  All rights reserved.
 *
 * Redistribution and use in source and binary forms, with or without
 * modification, are permitted provided that the following conditions are
 * met:
 *
 * - Redistributions of source code must retain the above copyright
 * notice, this list of conditions and the following disclaimer.
 *
 * - Redistributions in binary form must reproduce the above copyright
 * notice, this list of conditions and the following disclaimer in the
 * documentation and/or other materials provided with the distribution.
 *
 * - Neither the name of the Hewlett-Packard Company nor the name of the
 * Massachusetts Institute of Technology nor the names of their
 * contributors may be used to endorse or promote products derived from
 * this software without specific prior written permission.
 *
 * THIS SOFTWARE IS PROVIDED BY THE COPYRIGHT HOLDERS AND CONTRIBUTORS
 * ``AS IS'' AND ANY EXPRESS OR IMPLIED WARRANTIES, INCLUDING, BUT NOT
 * LIMITED TO, THE IMPLIED WARRANTIES OF MERCHANTABILITY AND FITNESS FOR
 * A PARTICULAR PURPOSE ARE DISCLAIMED. IN NO EVENT SHALL THE COPYRIGHT
 * HOLDERS OR CONTRIBUTORS BE LIABLE FOR ANY DIRECT, INDIRECT,
 * INCIDENTAL, SPECIAL, EXEMPLARY, OR CONSEQUENTIAL DAMAGES (INCLUDING,
 * BUT NOT LIMITED TO, PROCUREMENT OF SUBSTITUTE GOODS OR SERVICES; LOSS
 * OF USE, DATA, OR PROFITS; OR BUSINESS INTERRUPTION) HOWEVER CAUSED AND
 * ON ANY THEORY OF LIABILITY, WHETHER IN CONTRACT, STRICT LIABILITY, OR
 * TORT (INCLUDING NEGLIGENCE OR OTHERWISE) ARISING IN ANY WAY OUT OF THE
 * USE OF THIS SOFTWARE, EVEN IF ADVISED OF THE POSSIBILITY OF SUCH
 * DAMAGE.
 */
package org.dspace.content;

import java.util.List;

import org.dspace.core.Context;
import org.dspace.content.dao.BitstreamFormatDAO;
import org.dspace.content.dao.BitstreamFormatDAOFactory;

/**
 * This class handles the recognition of bitstream formats, using the format
 * registry in the database. For the moment, the format identifier simply uses
 * file extensions stored in the "BitstreamFormatIdentifier" table. This
 * probably isn't a particularly satisfactory long-term solution.
 *
 * @author Robert Tansley
 * @version $Revision$
 */
public class FormatIdentifier
{
    /**
     * Attempt to identify the format of a particular bitstream. If the format
     * is unknown, null is returned.
     *
     * @param bitstream
     *            the bitstream to identify the format of
     *
     * @return a format from the bitstream format registry, or null
     */
    public static BitstreamFormat guessFormat(Context context,
            Bitstream bitstream)
    {
        // FIXME: Just setting format to first guess
        // For now just get the file name
        String filename = bitstream.getName().toLowerCase();

        // Gracefully handle the null case
        if (filename == null)
        {
            return null;
        }

        // This isn't rocket science. We just get the name of the
        // bitstream, get the extension, and see if we know the type.
        String extension = filename;
        int lastDot = filename.lastIndexOf('.');

        if (lastDot != -1)
        {
            extension = filename.substring(lastDot + 1);
        }

        // If the last character was a dot, then extension will now be
        // an empty string. If this is the case, we don't know what
        // file type it is.
        if (extension.equals(""))
        {
            return null;
        }

        // See if the extension is associated with any formats
        BitstreamFormatDAO dao = BitstreamFormatDAOFactory.getInstance(context);
        List<BitstreamFormat> formats = dao.getBitstreamFormats(extension);

        BitstreamFormat retFormat = null;
<<<<<<< HEAD

        if (!formats.isEmpty())
        {
            // We can do no better than guess the first if there are multiple
            // results.
            retFormat = formats.get(0);
        }

=======
        try
        {
            if (tri.hasNext())
            {
                // Return first match
                retFormat = new BitstreamFormat(context, tri.next());
            }
            else
            {
                retFormat = null;
            }
        }
        finally
        {
            // close the TableRowIterator to free up resources
            if (tri != null)
                tri.close();
        }
>>>>>>> a68d3779
        return retFormat;
    }
}<|MERGE_RESOLUTION|>--- conflicted
+++ resolved
@@ -39,18 +39,18 @@
  */
 package org.dspace.content;
 
-import java.util.List;
+import java.sql.SQLException;
 
 import org.dspace.core.Context;
-import org.dspace.content.dao.BitstreamFormatDAO;
-import org.dspace.content.dao.BitstreamFormatDAOFactory;
+import org.dspace.storage.rdbms.DatabaseManager;
+import org.dspace.storage.rdbms.TableRowIterator;
 
 /**
  * This class handles the recognition of bitstream formats, using the format
  * registry in the database. For the moment, the format identifier simply uses
  * file extensions stored in the "BitstreamFormatIdentifier" table. This
  * probably isn't a particularly satisfactory long-term solution.
- *
+ * 
  * @author Robert Tansley
  * @version $Revision$
  */
@@ -59,14 +59,14 @@
     /**
      * Attempt to identify the format of a particular bitstream. If the format
      * is unknown, null is returned.
-     *
+     * 
      * @param bitstream
      *            the bitstream to identify the format of
-     *
+     * 
      * @return a format from the bitstream format registry, or null
      */
     public static BitstreamFormat guessFormat(Context context,
-            Bitstream bitstream)
+            Bitstream bitstream) throws SQLException
     {
         // FIXME: Just setting format to first guess
         // For now just get the file name
@@ -96,21 +96,15 @@
             return null;
         }
 
-        // See if the extension is associated with any formats
-        BitstreamFormatDAO dao = BitstreamFormatDAOFactory.getInstance(context);
-        List<BitstreamFormat> formats = dao.getBitstreamFormats(extension);
+        // See if the extension is in the fileextension table
+        TableRowIterator tri = DatabaseManager.query(context,
+                "SELECT bitstreamformatregistry.* FROM bitstreamformatregistry, " + 
+                "fileextension WHERE fileextension.extension LIKE ? " + 
+                "AND bitstreamformatregistry.bitstream_format_id=" + 
+                "fileextension.bitstream_format_id",
+                extension);
 
         BitstreamFormat retFormat = null;
-<<<<<<< HEAD
-
-        if (!formats.isEmpty())
-        {
-            // We can do no better than guess the first if there are multiple
-            // results.
-            retFormat = formats.get(0);
-        }
-
-=======
         try
         {
             if (tri.hasNext())
@@ -129,7 +123,6 @@
             if (tri != null)
                 tri.close();
         }
->>>>>>> a68d3779
         return retFormat;
     }
 }