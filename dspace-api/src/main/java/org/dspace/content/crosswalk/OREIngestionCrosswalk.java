--- conflicted
+++ resolved
@@ -139,25 +139,12 @@
 
             String bundleName;
             Element desc = null;
-<<<<<<< HEAD
-            try {
-                xpathDesc = XPath.newInstance(
-                    "/atom:entry/oreatom:triples/rdf:Description[@rdf:about=\"" + this.encodeForURL(href) + "\"][1]");
-                xpathDesc.addNamespace(ATOM_NS);
-                xpathDesc.addNamespace(ORE_ATOM);
-                xpathDesc.addNamespace(RDF_NS);
-                desc = (Element) xpathDesc.selectSingleNode(doc);
-            } catch (JDOMException e) {
-                log.warn("Could not find description for {}", href, e);
-            }
-=======
             XPathExpression<Element> xpathDesc =
                 XPathFactory.instance()
                     .compile("/atom:entry/oreatom:triples/rdf:Description[@rdf:about=\"" +
                                  this.encodeForURL(href) + "\"][1]",
                              Filters.element(), null, ATOM_NS, ORE_ATOM, RDF_NS);
             desc = xpathDesc.evaluateFirst(doc);
->>>>>>> ec0853dd
 
             if (desc != null && desc.getChild("type", RDF_NS).getAttributeValue("resource", RDF_NS)
                                     .equals(DS_NS.getURI() + "DSpaceBitstream")) {
