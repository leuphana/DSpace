/**
 * The contents of this file are subject to the license and copyright
 * detailed in the LICENSE and NOTICE files at the root of the source
 * tree and available online at
 *
 * http://www.dspace.org/license/
 */
package org.dspace.content.service;

import java.sql.SQLException;
import java.util.List;

import org.dspace.authorize.AuthorizeException;
import org.dspace.content.EntityType;
import org.dspace.content.RelationshipType;
import org.dspace.core.Context;
import org.dspace.service.DSpaceCRUDService;

/**
 * This Service uses DAOs to access information on the database objects for the RelationshipTypes
 */
public interface RelationshipTypeService extends DSpaceCRUDService<RelationshipType> {

    /**
     * This method creates the given RelationshipType object in the database and returns it
     * @param context           The relevant DSpace context
     * @param relationshipType  The RelationshipType to be created in the database
     * @return                  The newly created RelationshipType
     * @throws SQLException         If something goes wrong
     * @throws AuthorizeException   If something goes wrong with authorizations
     */
    RelationshipType create(Context context,RelationshipType relationshipType) throws SQLException, AuthorizeException;

    /**
     * Retrieves a RelationshipType for which the given parameters all match the one in the returned RelationshipType
     * @param context       The relevant DSpace context
     * @param leftType      The rightType EntityType that needs to match for the returned RelationshipType
     * @param rightType     The rightType EntityType that needs to match for the returned RelationshipType
     * @param leftLabel     The leftLabel String that needs to match for the returned RelationshipType
     * @param rightLabel    The rightLabel String that needs to match for the returned RelationshipType
     * @return
     * @throws SQLException If something goes wrong
     */
    RelationshipType findbyTypesAndLabels(Context context,EntityType leftType,EntityType rightType,
                                          String leftLabel,String rightLabel)
                                            throws SQLException;

    /**
     * Retrieves all RelationshipType objects currently in the system
     * @param context   The relevant DSpace context
     * @return          The list of all RelationshipType objects currently in the system
     * @throws SQLException If something goes wrong
     */
    List<RelationshipType> findAll(Context context) throws SQLException;

<<<<<<< HEAD
    /**
     * Retrieves all RelationshipType objects that have a left or right label that is
     * equal to the given String
     * @param context   The relevant DSpace context
     * @param label     The label that has to match
     * @return          The list of all RelationshipType objects that have a left or right label
     *                  that is equal to the given label param
     * @throws SQLException If something goes wrong
     */
    List<RelationshipType> findByLeftOrRightLabel(Context context, String label) throws SQLException;
=======
    List<RelationshipType> findByEntityType(Context context, EntityType entityType) throws SQLException;
>>>>>>> d90f4e63
}<|MERGE_RESOLUTION|>--- conflicted
+++ resolved
@@ -53,7 +53,6 @@
      */
     List<RelationshipType> findAll(Context context) throws SQLException;
 
-<<<<<<< HEAD
     /**
      * Retrieves all RelationshipType objects that have a left or right label that is
      * equal to the given String
@@ -64,7 +63,6 @@
      * @throws SQLException If something goes wrong
      */
     List<RelationshipType> findByLeftOrRightLabel(Context context, String label) throws SQLException;
-=======
+
     List<RelationshipType> findByEntityType(Context context, EntityType entityType) throws SQLException;
->>>>>>> d90f4e63
 }