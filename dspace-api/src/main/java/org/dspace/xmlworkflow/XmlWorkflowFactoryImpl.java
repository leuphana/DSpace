--- conflicted
+++ resolved
@@ -7,8 +7,11 @@
  */
 package org.dspace.xmlworkflow;
 
+import java.util.ArrayList;
+import java.util.List;
 import java.util.Map;
 
+import org.apache.logging.log4j.Logger;
 import org.dspace.content.Collection;
 import org.dspace.xmlworkflow.factory.XmlWorkflowFactory;
 import org.dspace.xmlworkflow.state.Workflow;
@@ -29,206 +32,8 @@
 
     public static final String LEGACY_WORKFLOW_NAME = "defaultWorkflow";
 
-<<<<<<< HEAD
-    @Autowired(required = true)
-    protected ConfigurationService configurationService;
-    protected HashMap<String, Workflow> collectionHandleToWorkflowCache;
-    protected HashMap<String, Workflow> workflowNameToWorkflowCache;
-    protected List<Workflow> workflowCache;
-    protected HashMap<String, List<String>> workflowNameToCollectionHandlesCache;
-    protected String path;
+    private Logger log = org.apache.logging.log4j.LogManager.getLogger(XmlWorkflowFactoryImpl.class);
 
-    @PostConstruct
-    protected void init() {
-        path = configurationService
-                .getProperty("dspace.dir") + File.separator + "config" + File.separator + "workflow.xml";
-    }
-//    private static String pathActions = ConfigurationManager.getProperty("dspace.dir")+"/config/workflow-actions.xml";
-
-    protected XmlWorkflowFactoryImpl() {
-
-    }
-
-    @Override
-    public Workflow getWorkflow(Collection collection) throws WorkflowConfigurationException {
-        return this.getWorkflowById(collectionHandleToWorkflowCache, collection.getHandle(), "collection");
-    }
-
-    @Override
-    public Workflow getWorkflowByName(String workflowName) throws WorkflowConfigurationException {
-        return this.getWorkflowById(workflowNameToWorkflowCache, workflowName, "workflow");
-    }
-
-    /**
-     * Tries to retrieve a workflow from the given cache by the given id, if it is not present it tries to resolve the
-     * id to a workflow from the workflow.xml at path (by using the workflow-map with given xpathId)
-     * If it gets resolved this mapping gets added to the given cache and the resolved workflow returned
-     * If it can't be resolved, the default mapping gets returned (and added to cache if not already present)
-     *
-     * @param cache   Cache we are using for the id-workflow mapping
-     * @param id      Id we're trying to resolve to a workflow
-     * @param xpathId XpathId used to resolve the id to a workflow if it wasn't present in the cache
-     * @return Corresponding workflow mapped to the given id
-     * @throws WorkflowConfigurationException If no corresponding mapping or default can be found or error trying to
-     *                                        to resolve to one
-     */
-    private Workflow getWorkflowById(HashMap<String, Workflow> cache, String id, String xpathId)
-            throws WorkflowConfigurationException {
-        //Initialize our cache if we have none
-        if (cache == null) {
-            cache = new HashMap<>();
-        }
-
-        // Attempt to retrieve our workflow object
-        if (cache.get(id) == null) {
-            try {
-                // No workflow cache found for the id, check if we have a workflowId for this id
-                File xmlFile = new File(path);
-                Document input = DocumentBuilderFactory.newInstance().newDocumentBuilder().parse(xmlFile);
-                Node mainNode = input.getFirstChild();
-                Node workflowMap = XPathAPI.selectSingleNode(mainNode,
-                        "//workflow-map/name-map[@" + xpathId + "='" + id + "']");
-                if (workflowMap == null && xpathId != "workflow") {
-                    // No workflowId found by this id in cache, so retrieve & use the default workflow
-                    if (cache.get("default") == null) {
-                        Workflow defaultWorkflow = this.getDefaultWorkflow();
-                        cache.put("default", defaultWorkflow);
-                        cache.put(id, defaultWorkflow);
-                        return defaultWorkflow;
-                    } else {
-                        return cache.get("default");
-                    }
-
-                } else {
-                    // We have a workflowID so retrieve it & resolve it to a workflow, also store it in our cache
-                    String workflowID = "";
-                    if (xpathId.equalsIgnoreCase("workflow")) {
-                        workflowID = id;
-                    } else {
-                        workflowID = workflowMap.getAttributes().getNamedItem("workflow").getTextContent();
-                    }
-
-                    Node workflowNode = XPathAPI.selectSingleNode(mainNode, "//workflow[@id='" + workflowID + "']");
-                    Workflow wf = new Workflow(workflowID, getRoles(workflowNode));
-                    Step step = createFirstStep(wf, workflowNode);
-                    wf.setFirstStep(step);
-                    cache.put(id, wf);
-                    return wf;
-                }
-            } catch (Exception e) {
-                log.error("Error while retrieving workflow mapping of " + xpathId + ": " + id, e);
-                throw new WorkflowConfigurationException(
-                        "Error while retrieving workflow mapping of " + xpathId + ": " + id);
-            }
-        } else {
-            return cache.get(id);
-        }
-    }
-
-    /**
-     * Gets the default workflow, i.e. the workflow that is mapped to collection=default in workflow.xml
-     */
-    public Workflow getDefaultWorkflow() throws WorkflowConfigurationException {
-        //Initialize our cache if we have none
-        if (collectionHandleToWorkflowCache == null) {
-            collectionHandleToWorkflowCache = new HashMap<>();
-        }
-
-        //attempt to retrieve default workflow
-        if (collectionHandleToWorkflowCache.get("default") == null) {
-            try {
-                File xmlFile = new File(path);
-                Document input = DocumentBuilderFactory.newInstance().newDocumentBuilder().parse(xmlFile);
-                Node mainNode = input.getFirstChild();
-                String workflowID = XPathAPI
-                        .selectSingleNode(mainNode, "//workflow-map/name-map[@collection='default']")
-                        .getAttributes().getNamedItem("workflow").getTextContent();
-                if (workflowID == null) {
-                    throw new WorkflowConfigurationException("No default workflow mapping is present");
-                }
-                Node workflowNode = XPathAPI.selectSingleNode(mainNode, "//workflow[@id='" + workflowID + "']");
-                Workflow wf = new Workflow(workflowID, getRoles(workflowNode));
-                Step step = createFirstStep(wf, workflowNode);
-                wf.setFirstStep(step);
-                return wf;
-            } catch (Exception e) {
-                log.error("Error while retrieve default workflow", e);
-                throw new WorkflowConfigurationException("Error while retrieve default workflow");
-            }
-        } else {
-            return collectionHandleToWorkflowCache.get("default");
-        }
-    }
-
-    /**
-     * Creates a list of all configured workflows, or returns the cache of this if it was already created
-     *
-     * @return List of all configured workflows
-     * @throws WorkflowConfigurationException
-     */
-    @Override
-    public List<Workflow> getAllConfiguredWorkflows() throws WorkflowConfigurationException {
-        // Initialize our cache if we have none
-        if (workflowCache == null || workflowCache.size() == 0) {
-            workflowCache = new ArrayList<>();
-            try {
-                // No workflow cache found; create it
-                File xmlFile = new File(path);
-                Document input = DocumentBuilderFactory.newInstance().newDocumentBuilder().parse(xmlFile);
-                Node mainNode = input.getFirstChild();
-                NodeList allWorkflowNodes = XPathAPI.selectNodeList(mainNode, "//workflow");
-                for (int i = 0; i < allWorkflowNodes.getLength(); i++) {
-                    String workflowID =
-                            allWorkflowNodes.item(i).getAttributes().getNamedItem("id").getTextContent();
-                    Node workflowNode = XPathAPI.selectSingleNode(mainNode, "//workflow[@id='" + workflowID + "']");
-                    Workflow wf = new Workflow(workflowID, getRoles(workflowNode));
-                    Step step = createFirstStep(wf, workflowNode);
-                    wf.setFirstStep(step);
-                    workflowCache.add(wf);
-                }
-            } catch (Exception e) {
-                log.error("Error while creating list of all configure workflows");
-                throw new WorkflowConfigurationException("Error while creating list of all configure workflows");
-            }
-        }
-        return workflowCache;
-    }
-
-    /**
-     * Return a list of collections handles that are mapped to the given workflow in the workflow configuration.
-     * Makes use of a cache so it only retrieves the workflowName->List<collectionHandle> if it's not cached
-     *
-     * @param workflowName Name of workflow we want the collections of that are mapped to is
-     * @return List of collection handles mapped to the requested workflow
-     * @throws WorkflowConfigurationException
-     */
-    @Override
-    public List<String> getCollectionHandlesMappedToWorklow(String workflowName) throws WorkflowConfigurationException {
-        // Initialize our cache if we have none
-        if (workflowNameToCollectionHandlesCache == null) {
-            workflowNameToCollectionHandlesCache = new HashMap<>();
-        }
-        // Attempt to retrieve the corresponding collections
-        if (workflowNameToCollectionHandlesCache.get(workflowName) == null) {
-            try {
-                // No collections cached for this workflow, create it
-                File xmlFile = new File(path);
-                Document input = DocumentBuilderFactory.newInstance().newDocumentBuilder().parse(xmlFile);
-                Node mainNode = input.getFirstChild();
-                NodeList allWorkflowNodes = XPathAPI.selectNodeList(mainNode, "//workflow-map/name-map" +
-                        "[@workflow='" + workflowName + "']");
-                List<String> collectionsHandlesMappedToThisWorkflow = new ArrayList<>();
-                for (int i = 0; i < allWorkflowNodes.getLength(); i++) {
-                    String collectionHandle =
-                            allWorkflowNodes.item(i).getAttributes().getNamedItem("collection").getTextContent();
-                    collectionsHandlesMappedToThisWorkflow.add(collectionHandle);
-                }
-                workflowNameToCollectionHandlesCache.put(workflowName, collectionsHandlesMappedToThisWorkflow);
-            } catch (Exception e) {
-                log.error("Error while getting collections mapped to this workflow: " + workflowName);
-                throw new WorkflowConfigurationException(
-                        "Error while getting collections mapped to this workflow: " + workflowName);
-=======
     private Map<String, Workflow> workflowMapping;
 
     @Override
@@ -238,211 +43,8 @@
             final Workflow defaultWorkflow = workflowMapping.get(LEGACY_WORKFLOW_NAME);
             if (defaultWorkflow != null) {
                 return defaultWorkflow;
->>>>>>> 96c084c4
             }
-        }
-        if (workflowNameToCollectionHandlesCache.get(workflowName) != null) {
-            return workflowNameToCollectionHandlesCache.get(workflowName);
         } else {
-<<<<<<< HEAD
-            return new ArrayList<>();
-        }
-    }
-
-    /**
-     * Check to see if there is a workflow configured by the given name
-     *
-     * @param workflowName Name of a possible configured workflow
-     * @return True if there is a workflow configured by this name, false otherwise
-     * @throws WorkflowConfigurationException
-     */
-    @Override
-    public boolean workflowByThisNameExists(String workflowName) throws WorkflowConfigurationException {
-        List<Workflow> allConfiguredWorkflows = this.getAllConfiguredWorkflows();
-        for (Workflow workflow : allConfiguredWorkflows) {
-            if (workflow.getID().equalsIgnoreCase(workflowName)) {
-                return true;
-            }
-        }
-        return false;
-    }
-
-    /**
-     * Check to see if the given workflowName is the workflow configured to be default for collections
-     * @param workflowName  Name of workflow to check if default
-     * @return  True if given workflowName is the workflow mapped to default for collections, otherwise false
-     * @throws WorkflowConfigurationException
-     */
-    public boolean isDefaultWorkflow(String workflowName) throws WorkflowConfigurationException {
-        try {
-            Workflow defaultWorkflow = this.getDefaultWorkflow();
-            return (defaultWorkflow.getID().equalsIgnoreCase(workflowName));
-        } catch (Exception e) {
-            log.error("Error while trying to check if " + workflowName + " is the default workflow", e);
-            throw new WorkflowConfigurationException("Error while trying to check if " + workflowName
-                    + " is the default workflow");
-        }
-
-    }
-
-    protected Step createFirstStep(Workflow workflow, Node workflowNode)
-            throws TransformerException, WorkflowConfigurationException {
-        String firstStepID = workflowNode.getAttributes().getNamedItem("start").getTextContent();
-        Node stepNode = XPathAPI.selectSingleNode(workflowNode, "step[@id='" + firstStepID + "']");
-        if (stepNode == null) {
-            throw new WorkflowConfigurationException(
-                    "First step does not exist for workflow: " + workflowNode.getAttributes().getNamedItem("id")
-                            .getTextContent());
-        }
-        Node roleNode = stepNode.getAttributes().getNamedItem("role");
-        Role role = null;
-        if (roleNode != null) {
-            role = workflow.getRoles().get(roleNode.getTextContent());
-        }
-        String userSelectionActionID = stepNode.getAttributes().getNamedItem("userSelectionMethod").getTextContent();
-        UserSelectionActionConfig userSelection = createUserAssignmentActionConfig(userSelectionActionID);
-        return new Step(firstStepID, workflow, role, userSelection, getStepActionConfigs(stepNode),
-                getStepOutcomes(stepNode), getNbRequiredUser(stepNode));
-    }
-
-
-    protected Map<Integer, String> getStepOutcomes(Node stepNode)
-            throws TransformerException, WorkflowConfigurationException {
-        try {
-            NodeList outcomesNodeList = XPathAPI.selectNodeList(stepNode, "outcomes/step");
-            Map<Integer, String> outcomes = new HashMap<Integer, String>();
-            //Add our outcome, should it be null it will be interpreted as the end of the line (last step)
-            for (int i = 0; i < outcomesNodeList.getLength(); i++) {
-                Node outcomeNode = outcomesNodeList.item(i);
-                int index = Integer.parseInt(outcomeNode.getAttributes().getNamedItem("status").getTextContent());
-                if (index < 0) {
-                    throw new WorkflowConfigurationException(
-                            "Outcome configuration error for step: " + stepNode.getAttributes().getNamedItem("id")
-                                    .getTextContent());
-                }
-                outcomes.put(index, outcomeNode.getTextContent());
-            }
-            return outcomes;
-        } catch (Exception e) {
-            log.error("Outcome configuration error for step: " +
-                    stepNode.getAttributes().getNamedItem("id").getTextContent(), e);
-            throw new WorkflowConfigurationException(
-                    "Outcome configuration error for step: " + stepNode.getAttributes().getNamedItem("id")
-                            .getTextContent());
-        }
-    }
-
-    protected int getNbRequiredUser(Node stepnode) {
-        if (stepnode.getAttributes().getNamedItem("requiredUsers") != null) {
-            return Integer.parseInt(stepnode.getAttributes().getNamedItem("requiredUsers").getTextContent());
-        }
-        return 1;
-    }
-
-    private static List<String> getStepActionConfigs(Node stepNode) throws TransformerException {
-        NodeList actionConfigNodes = XPathAPI.selectNodeList(stepNode, "actions/action");
-        List<String> actionConfigIDs = new ArrayList<String>();
-        for (int i = 0; i < actionConfigNodes.getLength(); i++) {
-            actionConfigIDs.add(actionConfigNodes.item(i).getAttributes().getNamedItem("id").getTextContent());
-        }
-        return actionConfigIDs;
-    }
-
-    @Override
-    public Step createStep(Workflow workflow, String stepID) throws WorkflowConfigurationException, IOException {
-        try {
-            File xmlFile = new File(path);
-            Document input = DocumentBuilderFactory.newInstance().newDocumentBuilder().parse(xmlFile);
-            Node mainNode = input.getFirstChild();
-            Node stepNode = XPathAPI.selectSingleNode(mainNode, "//workflow[@id='" + workflow.getID()
-                    + "']/step[@id='" + stepID + "']");
-
-            if (stepNode == null) {
-                throw new WorkflowConfigurationException("Step does not exist for workflow: " + workflow.getID());
-            }
-            Node roleNode = stepNode.getAttributes().getNamedItem("role");
-            Role role = null;
-            if (roleNode != null) {
-                role = workflow.getRoles().get(roleNode.getTextContent());
-            }
-            String userSelectionActionID = stepNode.getAttributes().getNamedItem("userSelectionMethod")
-                    .getTextContent();
-            UserSelectionActionConfig userSelection = createUserAssignmentActionConfig(userSelectionActionID);
-            return new Step(stepID, workflow, role, userSelection, getStepActionConfigs(stepNode),
-                    getStepOutcomes(stepNode), getNbRequiredUser(stepNode));
-
-        } catch (Exception e) {
-            log.error("Error while creating step with :" + stepID, e);
-            throw new WorkflowConfigurationException(
-                    "Step: " + stepID + " does not exist for workflow: " + workflow.getID());
-        }
-
-
-    }
-
-    protected UserSelectionActionConfig createUserAssignmentActionConfig(String userSelectionActionID) {
-        return DSpaceServicesFactory.getInstance().getServiceManager()
-                .getServiceByName(userSelectionActionID, UserSelectionActionConfig.class);
-    }
-
-    @Override
-    public WorkflowActionConfig createWorkflowActionConfig(String actionID) {
-        return DSpaceServicesFactory.getInstance().getServiceManager()
-                .getServiceByName(actionID, WorkflowActionConfig.class);
-    }
-
-    protected LinkedHashMap<String, Role> getRoles(Node workflowNode) throws WorkflowConfigurationException {
-        NodeList roleNodes = null;
-        try {
-            roleNodes = XPathAPI.selectNodeList(workflowNode, "roles/role");
-        } catch (Exception e) {
-            log.error("Error while resolving nodes", e);
-            throw new WorkflowConfigurationException("Error while retrieving roles");
-        }
-        LinkedHashMap<String, Role> roles = new LinkedHashMap<String, Role>();
-        for (int i = 0; i < roleNodes.getLength(); i++) {
-            String roleID = roleNodes.item(i).getAttributes().getNamedItem("id").getTextContent();
-            String roleName = roleNodes.item(i).getAttributes().getNamedItem("name").getTextContent();
-            Node descriptionNode = roleNodes.item(i).getAttributes().getNamedItem("description");
-            String roleDescription = null;
-            if (descriptionNode != null) {
-                roleDescription = descriptionNode.getTextContent();
-            }
-
-            Node scopeNode = roleNodes.item(i).getAttributes().getNamedItem("scope");
-            String roleScope = null;
-            if (scopeNode != null) {
-                roleScope = scopeNode.getTextContent();
-            }
-
-            Node internalNode = roleNodes.item(i).getAttributes().getNamedItem("internal");
-            String roleInternal;
-            boolean internal = false;
-            if (internalNode != null) {
-                roleInternal = internalNode.getTextContent();
-                internal = Boolean.parseBoolean(roleInternal);
-
-            }
-
-            Role.Scope scope;
-            if (roleScope == null || roleScope.equalsIgnoreCase("collection")) {
-                scope = Role.Scope.COLLECTION;
-            } else if (roleScope.equalsIgnoreCase("item")) {
-                scope = Role.Scope.ITEM;
-            } else if (roleScope.equalsIgnoreCase("repository")) {
-                scope = Role.Scope.REPOSITORY;
-            } else {
-                throw new WorkflowConfigurationException(
-                        "An invalid role scope has been specified it must either be item or collection.");
-            }
-
-            Role role = new Role(roleID, roleName, roleDescription, internal, scope);
-            roles.put(roleID, role);
-        }
-        return roles;
-    }
-
-=======
             return workflowMapping.get(collection.getHandle());
         }
 
@@ -454,5 +56,61 @@
     public void setWorkflowMapping(Map<String, Workflow> workflowMapping) {
         this.workflowMapping = workflowMapping;
     }
->>>>>>> 96c084c4
+
+    @Override
+    public Workflow getWorkflowByName(String workflowName) throws WorkflowConfigurationException {
+        for (Workflow workflow : workflowMapping.values()) {
+            if (workflow.getID().equals(workflowName)) {
+                return workflow;
+            }
+        }
+        throw new WorkflowConfigurationException(
+                "Error while retrieving workflow by the following name: " + workflowName);
+    }
+
+    @Override
+    public Workflow getDefaultWorkflow() {
+        return this.workflowMapping.get(LEGACY_WORKFLOW_NAME);
+    }
+
+    @Override
+    public List<Workflow> getAllConfiguredWorkflows() {
+        return new ArrayList<>(this.workflowMapping.values());
+    }
+
+    @Override
+    public List<String> getCollectionHandlesMappedToWorklow(String workflowName) {
+        List<String> collectionsMapped = new ArrayList<>();
+        for (String handle : this.workflowMapping.keySet()) {
+            if (this.workflowMapping.get(handle).getID().equals(workflowName)) {
+                collectionsMapped.add(handle);
+            }
+        }
+        return collectionsMapped;
+    }
+
+    @Override
+    public boolean workflowByThisNameExists(String workflowName) {
+        for (Workflow workflow : this.workflowMapping.values()) {
+            if (workflow.getID().equals(workflowName)) {
+                return true;
+            }
+        }
+        return false;
+    }
+
+
+    @Override
+    public boolean isDefaultWorkflow(String workflowName) throws WorkflowConfigurationException {
+        try {
+            Workflow defaultWorkflow = this.getDefaultWorkflow();
+            return (defaultWorkflow.getID().equals(workflowName));
+        } catch (Exception e) {
+            log.error("Error while trying to check if " + workflowName + " is the default workflow", e);
+            throw new WorkflowConfigurationException("Error while trying to check if " + workflowName
+                    + " is the default workflow");
+        }
+
+    }
+
 }