--- conflicted
+++ resolved
@@ -75,36 +75,6 @@
     private ConfigurationService configurationService;
 
     @Override
-<<<<<<< HEAD
-    public void afterPropertiesSet() throws Exception {
-        try {
-            Context context = new Context();
-
-            // Processes that were running or scheduled when tomcat crashed, should be cleaned up during startup.
-            List<Process> processesToBeFailed = findByStatusAndCreationTimeOlderThan(
-                context, List.of(ProcessStatus.RUNNING, ProcessStatus.SCHEDULED), new Date());
-            for (Process process : processesToBeFailed) {
-                context.setCurrentUser(process.getEPerson());
-                // Fail the process.
-                log.info("Process with ID {} did not complete before tomcat shutdown, failing it now.",
-                         process.getID());
-                fail(context, process);
-                // But still attach its log to the process.
-                appendLog(process.getID(), process.getName(),
-                          "Process did not complete before tomcat shutdown.",
-                          ProcessLogLevel.ERROR);
-                createLogBitstream(context, process);
-            }
-
-            context.complete();
-        } catch (Exception e) {
-            log.error("Unable to clean up Processes: ", e);
-        }
-    }
-
-    @Override
-=======
->>>>>>> 7787550c
     public Process create(Context context, EPerson ePerson, String scriptName,
                           List<DSpaceCommandLineParameter> parameters,
                           final Set<Group> specialGroups) throws SQLException {
