/**
 * The contents of this file are subject to the license and copyright
 * detailed in the LICENSE and NOTICE files at the root of the source
 * tree and available online at
 *
 * http://www.dspace.org/license/
 */
package org.dspace.discovery;

import static org.dspace.discovery.configuration.DiscoverySortConfiguration.SCORE;

import java.io.IOException;
import java.io.PrintWriter;
import java.io.Serializable;
import java.io.StringWriter;
import java.sql.SQLException;
import java.text.DateFormat;
import java.text.ParseException;
import java.text.SimpleDateFormat;
import java.util.ArrayList;
import java.util.Calendar;
import java.util.Collections;
import java.util.Comparator;
import java.util.Date;
import java.util.HashMap;
import java.util.HashSet;
import java.util.Iterator;
import java.util.LinkedHashMap;
import java.util.LinkedList;
import java.util.List;
import java.util.Locale;
import java.util.Map;
import java.util.Set;
import java.util.TimeZone;
import java.util.UUID;
import java.util.Vector;

import org.apache.commons.collections4.CollectionUtils;
import org.apache.commons.collections4.MapUtils;
import org.apache.commons.collections4.Transformer;
import org.apache.commons.lang3.ArrayUtils;
import org.apache.commons.lang3.StringUtils;
import org.apache.commons.lang3.time.DateFormatUtils;
import org.apache.commons.validator.routines.UrlValidator;
import org.apache.logging.log4j.Logger;
import org.apache.solr.client.solrj.SolrClient;
import org.apache.solr.client.solrj.SolrQuery;
import org.apache.solr.client.solrj.SolrRequest;
import org.apache.solr.client.solrj.SolrServerException;
import org.apache.solr.client.solrj.impl.HttpSolrClient;
import org.apache.solr.client.solrj.request.AbstractUpdateRequest;
import org.apache.solr.client.solrj.request.ContentStreamUpdateRequest;
import org.apache.solr.client.solrj.response.FacetField;
import org.apache.solr.client.solrj.response.QueryResponse;
import org.apache.solr.client.solrj.util.ClientUtils;
import org.apache.solr.common.SolrDocument;
import org.apache.solr.common.SolrDocumentList;
import org.apache.solr.common.SolrInputDocument;
import org.apache.solr.common.params.FacetParams;
import org.apache.solr.common.params.HighlightParams;
import org.apache.solr.common.params.ModifiableSolrParams;
import org.apache.solr.common.params.MoreLikeThisParams;
import org.apache.solr.common.params.SpellingParams;
import org.apache.solr.common.util.NamedList;
import org.apache.solr.handler.extraction.ExtractingParams;
import org.dspace.authorize.ResourcePolicy;
import org.dspace.authorize.factory.AuthorizeServiceFactory;
import org.dspace.content.Collection;
import org.dspace.content.Community;
import org.dspace.content.DSpaceObject;
import org.dspace.content.Item;
import org.dspace.content.MetadataField;
import org.dspace.content.MetadataSchema;
import org.dspace.content.MetadataValue;
import org.dspace.content.WorkspaceItem;
import org.dspace.content.authority.Choices;
import org.dspace.content.authority.service.ChoiceAuthorityService;
import org.dspace.content.authority.service.MetadataAuthorityService;
import org.dspace.content.factory.ContentServiceFactory;
import org.dspace.content.service.CollectionService;
import org.dspace.content.service.CommunityService;
import org.dspace.content.service.ItemService;
import org.dspace.content.service.WorkspaceItemService;
import org.dspace.core.ConfigurationManager;
import org.dspace.core.Constants;
import org.dspace.core.Context;
import org.dspace.core.Email;
import org.dspace.core.I18nUtil;
import org.dspace.core.LogManager;
import org.dspace.discovery.configuration.DiscoveryConfiguration;
import org.dspace.discovery.configuration.DiscoveryConfigurationParameters;
import org.dspace.discovery.configuration.DiscoveryHitHighlightFieldConfiguration;
import org.dspace.discovery.configuration.DiscoveryHitHighlightingConfiguration;
import org.dspace.discovery.configuration.DiscoveryMoreLikeThisConfiguration;
import org.dspace.discovery.configuration.DiscoveryRecentSubmissionsConfiguration;
import org.dspace.discovery.configuration.DiscoverySearchFilter;
import org.dspace.discovery.configuration.DiscoverySearchFilterFacet;
import org.dspace.discovery.configuration.DiscoverySortConfiguration;
import org.dspace.discovery.configuration.DiscoverySortFieldConfiguration;
import org.dspace.discovery.configuration.HierarchicalSidebarFacetConfiguration;
import org.dspace.eperson.EPerson;
import org.dspace.eperson.Group;
import org.dspace.eperson.factory.EPersonServiceFactory;
import org.dspace.eperson.service.GroupService;
import org.dspace.handle.service.HandleService;
import org.dspace.services.factory.DSpaceServicesFactory;
import org.dspace.storage.rdbms.DatabaseUtils;
import org.dspace.util.MultiFormatDateParser;
import org.dspace.util.SolrUtils;
import org.dspace.workflow.WorkflowItem;
import org.dspace.xmlworkflow.WorkflowConfigurationException;
import org.dspace.xmlworkflow.factory.XmlWorkflowFactory;
import org.dspace.xmlworkflow.storedcomponents.ClaimedTask;
import org.dspace.xmlworkflow.storedcomponents.PoolTask;
import org.dspace.xmlworkflow.storedcomponents.XmlWorkflowItem;
import org.dspace.xmlworkflow.storedcomponents.service.ClaimedTaskService;
import org.dspace.xmlworkflow.storedcomponents.service.PoolTaskService;
import org.dspace.xmlworkflow.storedcomponents.service.XmlWorkflowItemService;
import org.springframework.beans.factory.annotation.Autowired;
import org.springframework.stereotype.Service;

/**
 * SolrIndexer contains the methods that index Items and their metadata,
 * collections, communities, etc. It is meant to either be invoked from the
 * command line (see dspace/bin/index-all) or via the indexContent() methods
 * within DSpace.
 * <p>
 * The Administrator can choose to run SolrIndexer in a cron that repeats
 * regularly, a failed attempt to index from the UI will be "caught" up on in
 * that cron.
 *
 * The SolrServiceImpl is registered as a Service in the ServiceManager via
 * a Spring configuration file located under
 * classpath://spring/spring-dspace-applicationContext.xml
 *
 * Its configuration is Autowired by the ApplicationContext
 *
 * @author Kevin Van de Velde (kevin at atmire dot com)
 * @author Mark Diggory (markd at atmire dot com)
 * @author Ben Bosman (ben at atmire dot com)
 */
@Service
public class SolrServiceImpl implements SearchService, IndexingService {

    /**
     * The name of the discover configuration used to search for workflow tasks in the mydspace
     */
    public static final String DISCOVER_WORKFLOW_CONFIGURATION_NAME = "workflow";

    /**
     * The name of the discover configuration used to search for inprogress submission in the mydspace
     */
    public static final String DISCOVER_WORKSPACE_CONFIGURATION_NAME = "workspace";

    private static final Logger log = org.apache.logging.log4j.LogManager.getLogger(SolrServiceImpl.class);

    protected static final String LAST_INDEXED_FIELD = "SolrIndexer.lastIndexed";
    protected static final String HANDLE_FIELD = "handle";
    protected static final String RESOURCE_UNIQUE_ID = "search.uniqueid";
    protected static final String RESOURCE_TYPE_FIELD = "search.resourcetype";
    protected static final String RESOURCE_ID_FIELD = "search.resourceid";
    protected static final String NAMED_RESOURCE_TYPE = "namedresourcetype";

    public static final String FILTER_SEPARATOR = "\n|||\n";

    public static final String AUTHORITY_SEPARATOR = "###";

    public static final String STORE_SEPARATOR = "\n|||\n";

    public static final String VARIANTS_STORE_SEPARATOR = "###";

    @Autowired(required = true)
    protected ContentServiceFactory contentServiceFactory;
    @Autowired(required = true)
    protected ChoiceAuthorityService choiceAuthorityService;
    @Autowired(required = true)
    protected CommunityService communityService;
    @Autowired(required = true)
    protected CollectionService collectionService;
    @Autowired(required = true)
    protected ItemService itemService;
    @Autowired(required = true)
    protected HandleService handleService;
    @Autowired(required = true)
    protected MetadataAuthorityService metadataAuthorityService;
    @Autowired(required = true)
    protected WorkspaceItemService workspaceItemService;
    @Autowired(required = true)
    protected XmlWorkflowItemService workflowItemService;
    @Autowired(required = true)
    protected ClaimedTaskService claimedTaskService;
    @Autowired(required = true)
    protected PoolTaskService poolTaskService;
    @Autowired(required = true)
    protected XmlWorkflowFactory workflowFactory;
    @Autowired(required = true)
    protected GroupService groupService;

    /**
     * Non-Static SolrServer for processing indexing events.
     */
    protected SolrClient solr = null;


    protected SolrServiceImpl() {

    }

    protected SolrClient getSolr() {
        if (solr == null) {
            String solrService = DSpaceServicesFactory.getInstance().getConfigurationService()
                                                      .getProperty("discovery.search.server");

            UrlValidator urlValidator = new UrlValidator(UrlValidator.ALLOW_LOCAL_URLS);
            if (urlValidator.isValid(solrService) || ConfigurationManager
                .getBooleanProperty("discovery", "solr.url.validation.enabled", true)) {
                try {
                    log.debug("Solr URL: " + solrService);
                    HttpSolrClient solrServer = new HttpSolrClient.Builder(solrService).build();

                    solrServer.setBaseURL(solrService);
                    solrServer.setUseMultiPartPost(true);
                    // Dummy/test query to search for Item (type=2) of ID=1
                    SolrQuery solrQuery = new SolrQuery()
                        .setQuery(RESOURCE_TYPE_FIELD + ":2 AND " + RESOURCE_ID_FIELD + ":1");
                    // Only return obj identifier fields in result doc
                    solrQuery.setFields(RESOURCE_TYPE_FIELD, RESOURCE_ID_FIELD);
                    solrServer.query(solrQuery, SolrRequest.METHOD.POST);

                    // As long as Solr initialized, check with DatabaseUtils to see
                    // if a reindex is in order. If so, reindex everything
                    DatabaseUtils.checkReindexDiscovery(this);

                    solr = solrServer;
                } catch (SolrServerException | IOException e) {
                    log.error("Error while initializing solr server", e);
                }
            } else {
                log.error("Error while initializing solr, invalid url: " + solrService);
            }
        }

        return solr;
    }

    /**
     * If the handle for the "dso" already exists in the index, and the "dso"
     * has a lastModified timestamp that is newer than the document in the index
     * then it is updated, otherwise a new document is added.
     *
     * @param context Users Context
     * @param dso     DSpace Object (Item, Collection or Community
     * @throws SQLException if error
     */
    @Override
    public void indexContent(Context context, IndexableObject dso)
        throws SQLException {
        indexContent(context, dso, false);
    }

    /**
     * If the handle for the "dso" already exists in the index, and the "dso"
     * has a lastModified timestamp that is newer than the document in the index
     * then it is updated, otherwise a new document is added.
     *
     * @param context Users Context
     * @param dso     DSpace Object (Item, Collection or Community
     * @param force   Force update even if not stale.
     * @throws SQLException if error
     */
    @Override
    public void indexContent(Context context, IndexableObject dso,
                             boolean force) throws SQLException {

        try {
            String uuid = dso.getID().toString();
            switch (dso.getType()) {
                case Constants.ITEM:
                    Item item = (Item) dso;
                    if (item.isArchived() || item.isWithdrawn()) {
                        /**
                         * If the item is in the repository now, add it to the index
                         */
                        if (force || requiresIndexing(dso.getUniqueIndexID(), ((Item) dso).getLastModified())) {
                            unIndexContent(context, dso);
                            buildDocument(context, (Item) dso);
                        }
                    } else {
                        /**
                         * Make sure the item is not in the index if it is not in
                         * archive or withdrawn.
                         */
                        unIndexContent(context, dso);
                        log.info("Removed Item: " + uuid + " from Index");

                        /**
                         * reindex any in progress submission tasks associated with the item
                         */
                        indexInProgressSubmissionItem(context, (Item) dso);
                    }
                    break;

                case Constants.COLLECTION:
                    buildDocument(context, (Collection) dso);
                    log.info("Wrote Collection: " + uuid + " to Index");
                    break;

                case Constants.COMMUNITY:
                    buildDocument(context, (Community) dso);
                    log.info("Wrote Community: " + uuid + " to Index");
                    break;

                default:
                    log
                        .error("Only Items, Collections and Communities can be Indexed");
            }

        } catch (Exception e) {
            log.error(e.getMessage(), e);
        }
    }

    /**
     * unIndex removes an Item, Collection, or Community
     *
     * @param context The relevant DSpace Context.
     * @param dso     DSpace Object, can be Community, Item, or Collection
     * @throws SQLException if database error
     * @throws IOException  if IO error
     */
    @Override
    public void unIndexContent(Context context, IndexableObject dso)
        throws SQLException, IOException {
        unIndexContent(context, dso, false);
    }

    /**
     * unIndex removes an Item, Collection, or Community
     *
     * @param context The relevant DSpace Context.
     * @param dso     extension of DSpace Object, can be Community, Item, Collection or InProgressSubmission
     * @param commit  if <code>true</code> force an immediate commit on SOLR
     * @throws SQLException if database error
     * @throws IOException  if IO error
     */
    @Override
    public void unIndexContent(Context context, IndexableObject dso, boolean commit)
        throws SQLException, IOException {
        try {
            if (dso == null) {
                return;
            }
            String uniqueID = dso.getUniqueIndexID();
            log.debug("Try to delete uniqueID:" + uniqueID);
            getSolr().deleteById(uniqueID);
            if (Constants.ITEM == dso.getType()) {
                deleteInProgressSubmissionByItemID(uniqueID);
            }
            if (commit) {
                getSolr().commit();
            }
        } catch (Exception exception) {
            log.error(exception.getMessage(), exception);
            emailException(exception);
        }
    }

    /**
     * Unindex a Document in the Lucene index.
     * 
     * @param context the dspace context
     * @param searchUniqueID the search uniqueID of the document to be deleted
     * @throws IOException  if IO error
     */
    @Override
    public void unIndexContent(Context context, String searchUniqueID) throws IOException {
        unIndexContent(context, searchUniqueID, false);
    }

    /**
     * Unindex a Document in the Lucene Index.
     * 
     * @param context the dspace context
     * @param searchUniqueID the search uniqueID of the document to be deleted
     * @throws IOException  if IO error
     */
    @Override
    public void unIndexContent(Context context, String searchUniqueID, boolean commit)
        throws IOException {

        try {
            if (getSolr() != null) {
                getSolr().deleteById(searchUniqueID);
                if (searchUniqueID.startsWith(Constants.ITEM + "-")) {
                    deleteInProgressSubmissionByItemID(searchUniqueID);
                }
                if (commit) {
                    getSolr().commit();
                }
            }
        } catch (SolrServerException e) {
            log.error(e.getMessage(), e);
        }
    }

    /**
     * reIndexContent removes something from the index, then re-indexes it
     *
     * @param context context object
     * @param dso     object to re-index
     */
    @Override
    public void reIndexContent(Context context, IndexableObject dso)
        throws SQLException, IOException {
        try {
            indexContent(context, dso);
        } catch (Exception exception) {
            log.error(exception.getMessage(), exception);
            emailException(exception);
        }
    }

    /**
     * create full index - wiping old index
     *
     * @param c context to use
     */
    @Override
    public void createIndex(Context c) throws SQLException, IOException {

        /* Reindex all content preemptively. */
        updateIndex(c, true);

    }


    /**
     * Iterates over all Items, Collections and Communities. And updates them in
     * the index. Uses decaching to control memory footprint. Uses indexContent
     * and isStale to check state of item in index.
     *
     * @param context the dspace context
     */
    @Override
    public void updateIndex(Context context) {
        updateIndex(context, false);
    }

    /**
     * Iterates over all Items, Collections and Communities. And updates them in
     * the index. Uses decaching to control memory footprint. Uses indexContent
     * and isStale to check state of item in index.
     * <p>
     * At first it may appear counterintuitive to have an IndexWriter/Reader
     * opened and closed on each DSO. But this allows the UI processes to step
     * in and attain a lock and write to the index even if other processes/jvms
     * are running a reindex.
     *
     * @param context the dspace context
     * @param force   whether or not to force the reindexing
     */
    @Override
    public void updateIndex(Context context, boolean force) {
        updateIndex(context, force, Constants.ITEM);
        updateIndex(context, force, Constants.COLLECTION);
        updateIndex(context, force, Constants.COMMUNITY);
    }


    @Override
    public void updateIndex(Context context, boolean force, int type) {
        try {
            switch (type) {
                case Constants.ITEM:
                    Iterator<Item> items = itemService.findAllUnfiltered(context);
                    while (items.hasNext()) {
                        Item item = items.next();
                        indexContent(context, item, force);
                        //To prevent memory issues, discard an object from the cache after processing
                        context.uncacheEntity(item);
                    }
                    for (WorkspaceItem wsi : workspaceItemService.findAll(context)) {
                        indexContent(context, wsi.getItem(), force);
                        //To prevent memory issues, discard an object from the cache after processing
                        context.uncacheEntity(wsi);
                    }
                    for (WorkflowItem wfi : workflowItemService.findAll(context)) {
                        indexContent(context, wfi.getItem(), force);
                        //To prevent memory issues, discard an object from the cache after processing
                        context.uncacheEntity(wfi);
                    }
                    break;
                case Constants.COLLECTION:
                    List<Collection> collections = collectionService.findAll(context);
                    for (Collection collection : collections) {
                        indexContent(context, collection, force);
                    }
                    break;
                case Constants.COMMUNITY:
                    List<Community> communities = communityService.findAll(context);
                    for (Community community : communities) {
                        indexContent(context, community, force);
                    }
                    break;
                default:
                    throw new IllegalArgumentException("No type known: " + type);
            }

            if (getSolr() != null) {
                getSolr().commit();
            }

        } catch (Exception e) {
            log.error(e.getMessage(), e);
        }
    }

    /**
     * Iterates over all documents in the Lucene index and verifies they are in
     * database, if not, they are removed.
     *
     * @param force whether or not to force a clean index
     * @throws IOException            IO exception
     * @throws SQLException           sql exception
     * @throws SearchServiceException occurs when something went wrong with querying the solr server
     */
    @Override
    public void cleanIndex(boolean force) throws IOException, SQLException, SearchServiceException {
        if (force) {
            try {
                getSolr().deleteByQuery(
                    "search.resourcetype:[" + Constants.ITEM + " TO " + Constants.COMMUNITY + "]" +
                    " OR " +
                    "search.resourcetype:[" + Constants.WORKSPACEITEM + " TO " + Constants.CLAIMEDTASK + "]");
            } catch (Exception e) {
                throw new SearchServiceException(e.getMessage(), e);
            }
        } else {
            cleanIndex(false, Constants.ITEM);
            cleanIndex(false, Constants.COLLECTION);
            cleanIndex(false, Constants.COMMUNITY);
            cleanIndex(false, Constants.WORKSPACEITEM);
            cleanIndex(false, Constants.POOLTASK);
            cleanIndex(false, Constants.CLAIMEDTASK);
            cleanIndex(false, Constants.WORKFLOWITEM);
        }
    }

    @Override
    public void cleanIndex(boolean force, int type) throws IOException, SQLException, SearchServiceException {
        Context context = new Context();
        context.turnOffAuthorisationSystem();

        try {
            if (getSolr() == null) {
                return;
            }
            if (force) {
                getSolr().deleteByQuery(RESOURCE_TYPE_FIELD + ":" + type);
            } else {
                SolrQuery query = new SolrQuery();
                // Query for all indexed Items, Collections and Communities,
                // returning just their handle
                query.setFields(HANDLE_FIELD, RESOURCE_UNIQUE_ID, RESOURCE_ID_FIELD, RESOURCE_TYPE_FIELD);
                query.setQuery(RESOURCE_TYPE_FIELD + ":" + type);
                QueryResponse rsp = getSolr().query(query, SolrRequest.METHOD.POST);
                SolrDocumentList docs = rsp.getResults();

                Iterator iter = docs.iterator();
                while (iter.hasNext()) {

                    SolrDocument doc = (SolrDocument) iter.next();

                    String uniqueID = (String) doc.getFieldValue(RESOURCE_UNIQUE_ID);

                    IndexableObject o = findIndexableObject(context, doc);

                    if (o == null) {
                        log.info("Deleting: " + uniqueID);
                        /*
                         * Use IndexWriter to delete, its easier to manage
                         * write.lock
                         */
                        unIndexContent(context, uniqueID);
                    } else {
                        log.debug("Keeping: " + o.getUniqueIndexID());
                    }
                }
            }
        } catch (Exception e) {
            log.error("Error cleaning discovery index: " + e.getMessage(), e);
        } finally {
            context.abort();
        }
    }

    /**
     * Maintenance to keep a SOLR index efficient.
     * Note: This might take a long time.
     */
    @Override
    public void optimize() {
        try {
            if (getSolr() == null) {
                return;
            }
            long start = System.currentTimeMillis();
            System.out.println("SOLR Search Optimize -- Process Started:" + start);
            getSolr().optimize();
            long finish = System.currentTimeMillis();
            System.out.println("SOLR Search Optimize -- Process Finished:" + finish);
            System.out.println("SOLR Search Optimize -- Total time taken:" + (finish - start) + " (ms).");
        } catch (SolrServerException sse) {
            System.err.println(sse.getMessage());
        } catch (IOException ioe) {
            System.err.println(ioe.getMessage());
        }
    }

    @Override
    public void buildSpellCheck()
            throws SearchServiceException, IOException {
        try {
            if (getSolr() == null) {
                return;
            }
            SolrQuery solrQuery = new SolrQuery();
            solrQuery.set("spellcheck", true);
            solrQuery.set(SpellingParams.SPELLCHECK_BUILD, true);
            getSolr().query(solrQuery, SolrRequest.METHOD.POST);
        } catch (SolrServerException e) {
            //Make sure to also log the exception since this command is usually run from a crontab.
            log.error(e, e);
            throw new SearchServiceException(e);
        }
    }

    // //////////////////////////////////
    // Private
    // //////////////////////////////////

    protected void emailException(Exception exception) {
        // Also email an alert, system admin may need to check for stale lock
        try {
            String recipient = ConfigurationManager
                .getProperty("alert.recipient");

            if (StringUtils.isNotBlank(recipient)) {
                Email email = Email
                    .getEmail(I18nUtil.getEmailFilename(
                        Locale.getDefault(), "internal_error"));
                email.addRecipient(recipient);
                email.addArgument(ConfigurationManager
                                      .getProperty("dspace.url"));
                email.addArgument(new Date());

                String stackTrace;

                if (exception != null) {
                    StringWriter sw = new StringWriter();
                    PrintWriter pw = new PrintWriter(sw);
                    exception.printStackTrace(pw);
                    pw.flush();
                    stackTrace = sw.toString();
                } else {
                    stackTrace = "No exception";
                }

                email.addArgument(stackTrace);
                email.send();
            }
        } catch (Exception e) {
            // Not much we can do here!
            log.warn("Unable to send email alert", e);
        }

    }


    /**
     * Is stale checks the lastModified time stamp in the database and the index
     * to determine if the index is stale.
     *
     * @param handle       the handle of the dso
     * @param lastModified the last modified date of the DSpace object
     * @return a boolean indicating if the dso should be re indexed again
     * @throws SQLException           sql exception
     * @throws IOException            io exception
     * @throws SearchServiceException if something went wrong with querying the solr server
     */
    protected boolean requiresIndexing(String handle, Date lastModified)
        throws SQLException, IOException, SearchServiceException {

        boolean reindexItem = false;
        boolean inIndex = false;

        SolrQuery query = new SolrQuery();
        query.setQuery(RESOURCE_UNIQUE_ID + ":" + handle);
        // Specify that we ONLY want the LAST_INDEXED_FIELD returned in the field list (fl)
        query.setFields(LAST_INDEXED_FIELD);
        QueryResponse rsp;

        try {
            if (getSolr() == null) {
                return false;
            }
            rsp = getSolr().query(query, SolrRequest.METHOD.POST);
        } catch (SolrServerException e) {
            throw new SearchServiceException(e.getMessage(), e);
        }

        for (SolrDocument doc : rsp.getResults()) {

            inIndex = true;

            Object value = doc.getFieldValue(LAST_INDEXED_FIELD);

            if (value instanceof Date) {
                Date lastIndexed = (Date) value;

                if (lastIndexed.before(lastModified)) {

                    reindexItem = true;
                }
            }
        }

        return reindexItem || !inIndex;
    }


    /**
     * @param context DSpace context
     * @param myitem  the item for which our locations are to be retrieved
     * @return a list containing the identifiers of the communities and collections
     * @throws SQLException sql exception
     */
    protected List<String> getItemLocations(Context context, Item myitem)
        throws SQLException {
        List<String> locations = new Vector<String>();

        // build list of community ids
        List<Community> communities = itemService.getCommunities(context, myitem);

        // build list of collection ids
        List<Collection> collections = myitem.getCollections();

        // now put those into strings
        int i = 0;

        for (i = 0; i < communities.size(); i++) {
            locations.add("m" + communities.get(i).getID());
        }

        for (i = 0; i < collections.size(); i++) {
            locations.add("l" + collections.get(i).getID());
        }

        return locations;
    }

    protected List<String> getCollectionLocations(Context context, Collection target) throws SQLException {
        List<String> locations = new Vector<String>();
        // build list of community ids
        List<Community> communities = communityService.getAllParents(context, target);

        // now put those into strings
        for (Community community : communities) {
            locations.add("m" + community.getID());
        }

        return locations;
    }

    protected List<String> getCommunityLocations(Community target) throws SQLException {
        List<String> locations = new Vector<String>();
        // build list of community ids
        List<Community> communities = target.getParentCommunities();

        // now put those into strings
        for (Community community : communities) {
            locations.add("m" + community.getID());
        }

        return locations;
    }

    @Override
    public String createLocationQueryForAdministrableItems(Context context)
        throws SQLException {
        StringBuilder locationQuery = new StringBuilder();

        if (context.getCurrentUser() != null) {
            List<Group> groupList = EPersonServiceFactory.getInstance().getGroupService()
                                                         .allMemberGroups(context, context.getCurrentUser());

            List<ResourcePolicy> communitiesPolicies = AuthorizeServiceFactory.getInstance().getResourcePolicyService()
                                                                              .find(context, context.getCurrentUser(),
                                                                                    groupList, Constants.ADMIN,
                                                                                    Constants.COMMUNITY);

            List<ResourcePolicy> collectionsPolicies = AuthorizeServiceFactory.getInstance().getResourcePolicyService()
                                                                              .find(context, context.getCurrentUser(),
                                                                                    groupList, Constants.ADMIN,
                                                                                    Constants.COLLECTION);

            List<Collection> allCollections = new ArrayList<>();

            for (ResourcePolicy rp : collectionsPolicies) {
                Collection collection = ContentServiceFactory.getInstance().getCollectionService()
                                                             .find(context, rp.getdSpaceObject().getID());
                allCollections.add(collection);
            }

            if (CollectionUtils.isNotEmpty(communitiesPolicies) || CollectionUtils.isNotEmpty(allCollections)) {
                locationQuery.append("location:( ");

                for (int i = 0; i < communitiesPolicies.size(); i++) {
                    ResourcePolicy rp = communitiesPolicies.get(i);
                    Community community = ContentServiceFactory.getInstance().getCommunityService()
                                                               .find(context, rp.getdSpaceObject().getID());

                    locationQuery.append("m").append(community.getID());

                    if (i != (communitiesPolicies.size() - 1)) {
                        locationQuery.append(" OR ");
                    }
                    allCollections.addAll(ContentServiceFactory.getInstance().getCommunityService()
                                                               .getAllCollections(context, community));
                }

                Iterator<Collection> collIter = allCollections.iterator();

                if (communitiesPolicies.size() > 0 && allCollections.size() > 0) {
                    locationQuery.append(" OR ");
                }

                while (collIter.hasNext()) {
                    locationQuery.append("l").append(collIter.next().getID());

                    if (collIter.hasNext()) {
                        locationQuery.append(" OR ");
                    }
                }
                locationQuery.append(")");
            } else {
                log.warn("We have a collection or community admin with ID: " + context.getCurrentUser().getID()
                             + " without any administrable collection or community!");
            }
        }
        return locationQuery.toString();
    }

    /**
     * Write the document to the index under the appropriate handle.
     *
     * @param doc     the solr document to be written to the server
     * @param streams list of bitstream content streams
     * @throws IOException A general class of exceptions produced by failed or interrupted I/O operations.
     */
    protected void writeDocument(SolrInputDocument doc, FullTextContentStreams streams) throws IOException {

        try {
            if (getSolr() != null) {
                if (streams != null && !streams.isEmpty()) {
                    ContentStreamUpdateRequest req = new ContentStreamUpdateRequest("/update/extract");
                    req.addContentStream(streams);

                    ModifiableSolrParams params = new ModifiableSolrParams();

                    //req.setParam(ExtractingParams.EXTRACT_ONLY, "true");
                    for (String name : doc.getFieldNames()) {
                        for (Object val : doc.getFieldValues(name)) {
                            params.add(ExtractingParams.LITERALS_PREFIX + name, val.toString());
                        }
                    }

                    req.setParams(params);
                    req.setParam(ExtractingParams.UNKNOWN_FIELD_PREFIX, "attr_");
                    req.setParam(ExtractingParams.MAP_PREFIX + "content", "fulltext");
                    req.setParam(ExtractingParams.EXTRACT_FORMAT, "text");
                    req.setAction(AbstractUpdateRequest.ACTION.COMMIT, true, true);
                    req.process(getSolr());
                } else {
                    getSolr().add(doc);
                }
            }
        } catch (SolrServerException e) {
            log.error(e.getMessage(), e);
        }
    }

    /**
     * Build a solr document for a DSpace Community.
     *
     * @param context   The relevant DSpace Context.
     * @param community Community to be indexed
     * @throws SQLException if database error
     * @throws IOException  if IO error
     */
    protected void buildDocument(Context context, Community community)
        throws SQLException, IOException {

        List<String> locations = getCommunityLocations(community);

        // Create Document
        SolrInputDocument doc = buildDocument(Constants.COMMUNITY, community.getID(),
                                              community.getHandle(), locations);

        DiscoveryConfiguration discoveryConfiguration = SearchUtils.getDiscoveryConfiguration(community);
        DiscoveryHitHighlightingConfiguration highlightingConfiguration = discoveryConfiguration
            .getHitHighlightingConfiguration();
        List<String> highlightedMetadataFields = new ArrayList<String>();
        if (highlightingConfiguration != null) {
            for (DiscoveryHitHighlightFieldConfiguration configuration : highlightingConfiguration
                .getMetadataFields()) {
                highlightedMetadataFields.add(configuration.getField());
            }
        }

        // and populate it
        String description = communityService.getMetadata(community, "introductory_text");
        String description_abstract = communityService.getMetadata(community, "short_description");
        String description_table = communityService.getMetadata(community, "side_bar_text");
        String rights = communityService.getMetadata(community, "copyright_text");
        String title = communityService.getMetadata(community, "name");

        List<String> toIgnoreMetadataFields = SearchUtils.getIgnoredMetadataFields(community.getType());
        addContainerMetadataField(doc, highlightedMetadataFields, toIgnoreMetadataFields, "dc.description",
                                  description);
        addContainerMetadataField(doc, highlightedMetadataFields, toIgnoreMetadataFields, "dc.description.abstract",
                                  description_abstract);
        addContainerMetadataField(doc, highlightedMetadataFields, toIgnoreMetadataFields,
                                  "dc.description.tableofcontents", description_table);
        addContainerMetadataField(doc, highlightedMetadataFields, toIgnoreMetadataFields, "dc.rights", rights);
        addContainerMetadataField(doc, highlightedMetadataFields, toIgnoreMetadataFields, "dc.title", title);

        //Do any additional indexing, depends on the plugins
        List<SolrServiceIndexPlugin> solrServiceIndexPlugins = DSpaceServicesFactory.getInstance().getServiceManager()
                                                                                    .getServicesByType(
                                                                                        SolrServiceIndexPlugin.class);
        for (SolrServiceIndexPlugin solrServiceIndexPlugin : solrServiceIndexPlugins) {
            solrServiceIndexPlugin.additionalIndex(context, community, doc);
        }

        writeDocument(doc, null);
    }

    /**
     * Build a solr document for a DSpace Collection.
     *
     * @param context    The relevant DSpace Context.
     * @param collection Collection to be indexed
     * @throws SQLException sql exception
     * @throws IOException  IO exception
     */
    protected void buildDocument(Context context, Collection collection)
        throws SQLException, IOException {
        List<String> locations = getCollectionLocations(context, collection);

        // Create Lucene Document
        SolrInputDocument doc = buildDocument(Constants.COLLECTION, collection.getID(),
                                              collection.getHandle(), locations);

        DiscoveryConfiguration discoveryConfiguration = SearchUtils.getDiscoveryConfiguration(collection);
        DiscoveryHitHighlightingConfiguration highlightingConfiguration = discoveryConfiguration
            .getHitHighlightingConfiguration();
        List<String> highlightedMetadataFields = new ArrayList<String>();
        if (highlightingConfiguration != null) {
            for (DiscoveryHitHighlightFieldConfiguration configuration : highlightingConfiguration
                .getMetadataFields()) {
                highlightedMetadataFields.add(configuration.getField());
            }
        }


        // and populate it
        String description = collectionService.getMetadata(collection, "introductory_text");
        String description_abstract = collectionService.getMetadata(collection, "short_description");
        String description_table = collectionService.getMetadata(collection, "side_bar_text");
        String provenance = collectionService.getMetadata(collection, "provenance_description");
        String rights = collectionService.getMetadata(collection, "copyright_text");
        String rights_license = collectionService.getMetadata(collection, "license");
        String title = collectionService.getMetadata(collection, "name");

        List<String> toIgnoreMetadataFields = SearchUtils.getIgnoredMetadataFields(collection.getType());
        addContainerMetadataField(doc, highlightedMetadataFields, toIgnoreMetadataFields, "dc.description",
                                  description);
        addContainerMetadataField(doc, highlightedMetadataFields, toIgnoreMetadataFields, "dc.description.abstract",
                                  description_abstract);
        addContainerMetadataField(doc, highlightedMetadataFields, toIgnoreMetadataFields,
                                  "dc.description.tableofcontents", description_table);
        addContainerMetadataField(doc, highlightedMetadataFields, toIgnoreMetadataFields, "dc.provenance", provenance);
        addContainerMetadataField(doc, highlightedMetadataFields, toIgnoreMetadataFields, "dc.rights", rights);
        addContainerMetadataField(doc, highlightedMetadataFields, toIgnoreMetadataFields, "dc.rights.license",
                                  rights_license);
        addContainerMetadataField(doc, highlightedMetadataFields, toIgnoreMetadataFields, "dc.title", title);


        //Do any additional indexing, depends on the plugins
        List<SolrServiceIndexPlugin> solrServiceIndexPlugins = DSpaceServicesFactory.getInstance().getServiceManager()
                                                                                    .getServicesByType(
                                                                                        SolrServiceIndexPlugin.class);
        for (SolrServiceIndexPlugin solrServiceIndexPlugin : solrServiceIndexPlugins) {
            solrServiceIndexPlugin.additionalIndex(context, collection, doc);
        }

        writeDocument(doc, null);
    }

    /**
     * Add the metadata value of the community/collection to the solr document
     * IF needed highlighting is added !
     *
     * @param doc                       the solr document
     * @param highlightedMetadataFields the list of metadata fields that CAN be highlighted
     * @param toIgnoreMetadataFields    the list of metadata fields to skip adding to Solr
     * @param metadataField             the metadata field added
     * @param value                     the value (can be NULL !)
     */
    protected void addContainerMetadataField(SolrInputDocument doc, List<String> highlightedMetadataFields,
                                             List<String> toIgnoreMetadataFields, String metadataField, String value) {
        if (toIgnoreMetadataFields == null || !toIgnoreMetadataFields.contains(metadataField)) {
            if (StringUtils.isNotBlank(value)) {
                doc.addField(metadataField, value);
                if (highlightedMetadataFields.contains(metadataField)) {
                    doc.addField(metadataField + "_hl", value);
                }
            }
        }
    }

    /**
     * Build a Lucene document for a DSpace Item and write the index
     *
     * @param context Users Context
     * @param item    The DSpace Item to be indexed
     * @throws SQLException if database error
     * @throws IOException  if IO error
     */
    protected void buildDocument(Context context, Item item)
        throws SQLException, IOException {
        final DateFormat solrDateFormatter = SolrUtils.getDateFormatter();

        String handle = item.getHandle();

        if (handle == null) {
            handle = handleService.findHandle(context, item);
        }

        // get the location string (for searching by collection & community)
        List<String> locations = getItemLocations(context, item);

        SolrInputDocument doc = buildDocument(Constants.ITEM, item.getID(), handle,
                                              locations);

        log.debug("Building Item: " + handle);

        doc.addField("archived", item.isArchived());
        doc.addField("withdrawn", item.isWithdrawn());
        doc.addField("discoverable", item.isDiscoverable());
<<<<<<< HEAD
        doc.addField("lastModified", SolrUtils.getDateFormatter().format(item.getLastModified()));
=======
        doc.addField("lastModified", solrDateFormatter.format(item.getLastModified()));
>>>>>>> bf7a8136

        EPerson submitter = item.getSubmitter();
        if (submitter != null) {
            addFacetIndex(doc, "submitter", submitter.getID().toString(),
                    submitter.getFullName());
        }

        List<DiscoveryConfiguration> discoveryConfigurations = SearchUtils.getAllDiscoveryConfigurations(item);
        addDiscoveryFields(doc, context, item, discoveryConfigurations);

        //mandatory facet to show status on mydspace
        final String typeText = StringUtils.deleteWhitespace(item.getTypeText().toLowerCase());
        String acvalue = DSpaceServicesFactory.getInstance().getConfigurationService().getProperty(
                "discovery.facet.namedtype." + typeText,
                typeText + SolrServiceImpl.AUTHORITY_SEPARATOR + typeText);
        if (StringUtils.isNotBlank(acvalue)) {
            addNamedResourceTypeIndex(doc, acvalue);
        }

        // write the index and close the inputstreamreaders
        try {
            writeDocument(doc, new FullTextContentStreams(context, item));
            log.info("Wrote Item: " + item.getUniqueIndexID() + " to Index");
        } catch (RuntimeException e) {
            log.error("Error while writing item to discovery index: " + item.getUniqueIndexID() + " message:"
                    + e.getMessage(), e);
        }
    }

    protected void addDiscoveryFields(SolrInputDocument doc, Context context, Item item,
                                      List<DiscoveryConfiguration> discoveryConfigurations)
        throws SQLException, IOException {
        //Keep a list of our sort values which we added, sort values can only be added once
        List<String> sortFieldsAdded = new ArrayList<String>();
        Map<String, List<DiscoverySearchFilter>> searchFilters = null;
        Set<String> hitHighlightingFields = new HashSet<String>();
        try {
            //A map used to save each sidebarFacet config by the metadata fields
            searchFilters = new HashMap<String, List<DiscoverySearchFilter>>();
            Map<String, DiscoverySortFieldConfiguration> sortFields = new HashMap<String,
                DiscoverySortFieldConfiguration>();
            Map<String, DiscoveryRecentSubmissionsConfiguration> recentSubmissionsConfigurationMap = new
                HashMap<String, DiscoveryRecentSubmissionsConfiguration>();
            Set<String> moreLikeThisFields = new HashSet<String>();
            // some configuration are returned multiple times, skip them to save CPU cycles
            Set<String> appliedConf = new HashSet<String>();
            // it is common to have search filter shared between multiple configurations
            Set<String> appliedDiscoverySearchFilter = new HashSet<String>();

            for (DiscoveryConfiguration discoveryConfiguration : discoveryConfigurations) {
                if (appliedConf.contains(discoveryConfiguration.getId())) {
                    continue;
                } else {
                    appliedConf.add(discoveryConfiguration.getId());
                }
                for (int i = 0; i < discoveryConfiguration.getSearchFilters().size(); i++) {
                    if (appliedDiscoverySearchFilter
                            .contains(discoveryConfiguration.getSearchFilters().get(i).getIndexFieldName())) {
                        continue;
                    } else {
                        appliedDiscoverySearchFilter
                                .add(discoveryConfiguration.getSearchFilters().get(i).getIndexFieldName());
                    }
                    List<MetadataValue> metadataValueList = new LinkedList<>();
                    boolean shouldExposeMinMax = false;
                    DiscoverySearchFilter discoverySearchFilter = discoveryConfiguration.getSearchFilters().get(i);
                    if (StringUtils.equalsIgnoreCase(discoverySearchFilter.getFilterType(), "facet")) {
                        if (((DiscoverySearchFilterFacet) discoverySearchFilter).exposeMinAndMaxValue()) {
                            shouldExposeMinMax = true;
                        }
                    }
                    for (int j = 0; j < discoverySearchFilter.getMetadataFields().size(); j++) {
                        String metadataField = discoverySearchFilter.getMetadataFields().get(j);
                        List<DiscoverySearchFilter> resultingList;
                        if (searchFilters.get(metadataField) != null) {
                            resultingList = searchFilters.get(metadataField);
                        } else {
                            //New metadata field, create a new list for it
                            resultingList = new ArrayList<DiscoverySearchFilter>();
                        }


                        if (shouldExposeMinMax) {
                            String[] splittedMetadataField = metadataField.split("\\.");
                            String schema = splittedMetadataField[0];
                            String element = splittedMetadataField.length > 1 ? splittedMetadataField[1] : null;
                            String qualifier = splittedMetadataField.length > 2 ? splittedMetadataField[2] : null;

                            metadataValueList.addAll(itemService.getMetadata(item, schema,
                                                                             element, qualifier, Item.ANY));

                        }

                        resultingList.add(discoverySearchFilter);

                        searchFilters.put(metadataField, resultingList);
                    }

                    if (!metadataValueList.isEmpty() && shouldExposeMinMax) {
                        metadataValueList.sort(new Comparator<MetadataValue>() {
                            public int compare(MetadataValue mdv1,MetadataValue mdv2) {
                                return mdv1.getValue().compareTo(mdv2.getValue())  ;
                            }
                        });
                        MetadataValue firstMetadataValue = metadataValueList.get(0);
                        MetadataValue lastMetadataValue = metadataValueList.get(metadataValueList.size() - 1);

                        doc.addField(discoverySearchFilter.getIndexFieldName() + "_min", firstMetadataValue.getValue());
                        doc.addField(discoverySearchFilter.getIndexFieldName()
                                         + "_min_sort", firstMetadataValue.getValue());
                        doc.addField(discoverySearchFilter.getIndexFieldName() + "_max", lastMetadataValue.getValue());
                        doc.addField(discoverySearchFilter.getIndexFieldName()
                                         + "_max_sort", lastMetadataValue.getValue());

                    }
                }

                DiscoverySortConfiguration sortConfiguration = discoveryConfiguration.getSearchSortConfiguration();
                if (sortConfiguration != null) {
                    for (DiscoverySortFieldConfiguration discoverySortConfiguration : sortConfiguration
                        .getSortFields()) {
                        sortFields.put(discoverySortConfiguration.getMetadataField(), discoverySortConfiguration);
                    }
                }

                DiscoveryRecentSubmissionsConfiguration recentSubmissionConfiguration = discoveryConfiguration
                    .getRecentSubmissionConfiguration();
                if (recentSubmissionConfiguration != null) {
                    recentSubmissionsConfigurationMap
                        .put(recentSubmissionConfiguration.getMetadataSortField(), recentSubmissionConfiguration);
                }

                DiscoveryHitHighlightingConfiguration hitHighlightingConfiguration = discoveryConfiguration
                    .getHitHighlightingConfiguration();
                if (hitHighlightingConfiguration != null) {
                    List<DiscoveryHitHighlightFieldConfiguration> fieldConfigurations = hitHighlightingConfiguration
                        .getMetadataFields();
                    for (DiscoveryHitHighlightFieldConfiguration fieldConfiguration : fieldConfigurations) {
                        hitHighlightingFields.add(fieldConfiguration.getField());
                    }
                }
                DiscoveryMoreLikeThisConfiguration moreLikeThisConfiguration = discoveryConfiguration
                    .getMoreLikeThisConfiguration();
                if (moreLikeThisConfiguration != null) {
                    for (String metadataField : moreLikeThisConfiguration.getSimilarityMetadataFields()) {
                        moreLikeThisFields.add(metadataField);
                    }
                }
            }


            List<String> toProjectionFields = new ArrayList<String>();
            String[] projectionFields = DSpaceServicesFactory.getInstance().getConfigurationService()
                                                             .getArrayProperty("discovery.index.projection");
            if (projectionFields != null) {
                for (String field : projectionFields) {
                    toProjectionFields.add(field.trim());
                }
            }

            List<String> toIgnoreMetadataFields = SearchUtils.getIgnoredMetadataFields(item.getType());
            List<MetadataValue> mydc = itemService.getMetadata(item, Item.ANY, Item.ANY, Item.ANY, Item.ANY);
            for (MetadataValue meta : mydc) {
                MetadataField metadataField = meta.getMetadataField();
                MetadataSchema metadataSchema = metadataField.getMetadataSchema();
                String field = metadataSchema.getName() + "." + metadataField.getElement();
                String unqualifiedField = field;

                String value = meta.getValue();

                if (value == null) {
                    continue;
                }

                if (metadataField.getQualifier() != null && !metadataField.getQualifier().trim().equals("")) {
                    field += "." + metadataField.getQualifier();
                }

                //We are not indexing provenance, this is useless
                if (toIgnoreMetadataFields != null && (toIgnoreMetadataFields.contains(field) || toIgnoreMetadataFields
                    .contains(unqualifiedField + "." + Item.ANY))) {
                    continue;
                }

                String authority = null;
                String preferedLabel = null;
                List<String> variants = null;
                boolean isAuthorityControlled = metadataAuthorityService
                    .isAuthorityControlled(metadataField);

                int minConfidence = isAuthorityControlled ? metadataAuthorityService
                    .getMinConfidence(metadataField) : Choices.CF_ACCEPTED;

                if (isAuthorityControlled && meta.getAuthority() != null
                    && meta.getConfidence() >= minConfidence) {
                    boolean ignoreAuthority =
                        DSpaceServicesFactory
                            .getInstance()
                            .getConfigurationService()
                            .getPropertyAsType("discovery.index.authority.ignore." + field,
                                               DSpaceServicesFactory
                                                   .getInstance()
                                                   .getConfigurationService()
                                                   .getPropertyAsType("discovery.index.authority.ignore",
                                                                      new Boolean(false)),
                                               true);
                    if (!ignoreAuthority) {
                        authority = meta.getAuthority();

                        boolean ignorePrefered =
                            DSpaceServicesFactory
                                .getInstance()
                                .getConfigurationService()
                                .getPropertyAsType("discovery.index.authority.ignore-prefered." + field,
                                                   DSpaceServicesFactory
                                                       .getInstance()
                                                       .getConfigurationService()
                                                       .getPropertyAsType("discovery.index.authority.ignore-prefered",
                                                                          new Boolean(false)),
                                                   true);
                        if (!ignorePrefered) {

                            preferedLabel = choiceAuthorityService
                                .getLabel(meta, meta.getLanguage());
                        }

                        boolean ignoreVariants =
                            DSpaceServicesFactory
                                .getInstance()
                                .getConfigurationService()
                                .getPropertyAsType("discovery.index.authority.ignore-variants." + field,
                                                   DSpaceServicesFactory
                                                       .getInstance()
                                                       .getConfigurationService()
                                                       .getPropertyAsType("discovery.index.authority.ignore-variants",
                                                                          new Boolean(false)),
                                                   true);
                        if (!ignoreVariants) {
                            variants = choiceAuthorityService
                                .getVariants(meta);
                        }

                    }
                }

                if ((searchFilters.get(field) != null || searchFilters
                    .get(unqualifiedField + "." + Item.ANY) != null)) {
                    List<DiscoverySearchFilter> searchFilterConfigs = searchFilters.get(field);
                    if (searchFilterConfigs == null) {
                        searchFilterConfigs = searchFilters.get(unqualifiedField + "." + Item.ANY);
                    }

                    for (DiscoverySearchFilter searchFilter : searchFilterConfigs) {
                        Date date = null;
                        String separator = DSpaceServicesFactory.getInstance().getConfigurationService()
                                                                .getProperty("discovery.solr.facets.split.char");
                        if (separator == null) {
                            separator = FILTER_SEPARATOR;
                        }
                        if (searchFilter.getType().equals(DiscoveryConfigurationParameters.TYPE_DATE)) {
                            //For our search filters that are dates we format them properly
                            date = MultiFormatDateParser.parse(value);
                            if (date != null) {
                                //TODO: make this date format configurable !
                                value = DateFormatUtils.formatUTC(date, "yyyy-MM-dd");
                            }
                        }
                        doc.addField(searchFilter.getIndexFieldName(), value);
                        doc.addField(searchFilter.getIndexFieldName() + "_keyword", value);

                        if (authority != null && preferedLabel == null) {
                            doc.addField(searchFilter.getIndexFieldName()
                                             + "_keyword", value + AUTHORITY_SEPARATOR
                                             + authority);
                            doc.addField(searchFilter.getIndexFieldName()
                                             + "_authority", authority);
                            doc.addField(searchFilter.getIndexFieldName()
                                             + "_acid", value.toLowerCase()
                                             + separator + value
                                             + AUTHORITY_SEPARATOR + authority);
                        }

                        if (preferedLabel != null) {
                            doc.addField(searchFilter.getIndexFieldName(),
                                         preferedLabel);
                            doc.addField(searchFilter.getIndexFieldName()
                                             + "_keyword", preferedLabel);
                            doc.addField(searchFilter.getIndexFieldName()
                                             + "_keyword", preferedLabel
                                             + AUTHORITY_SEPARATOR + authority);
                            doc.addField(searchFilter.getIndexFieldName()
                                             + "_authority", authority);
                            doc.addField(searchFilter.getIndexFieldName()
                                             + "_acid", preferedLabel.toLowerCase()
                                             + separator + preferedLabel
                                             + AUTHORITY_SEPARATOR + authority);
                        }
                        if (variants != null) {
                            for (String var : variants) {
                                doc.addField(searchFilter.getIndexFieldName() + "_keyword", var);
                                doc.addField(searchFilter.getIndexFieldName()
                                                 + "_acid", var.toLowerCase()
                                                 + separator + var
                                                 + AUTHORITY_SEPARATOR + authority);
                            }
                        }

                        //Add a dynamic fields for auto complete in search
                        doc.addField(searchFilter.getIndexFieldName() + "_ac",
                                     value.toLowerCase() + separator + value);
                        if (preferedLabel != null) {
                            doc.addField(searchFilter.getIndexFieldName()
                                             + "_ac", preferedLabel.toLowerCase()
                                             + separator + preferedLabel);
                        }
                        if (variants != null) {
                            for (String var : variants) {
                                doc.addField(searchFilter.getIndexFieldName()
                                                 + "_ac", var.toLowerCase() + separator
                                                 + var);
                            }
                        }

                        if (searchFilter.getFilterType().equals(DiscoverySearchFilterFacet.FILTER_TYPE_FACET)) {
                            if (searchFilter.getType().equals(DiscoveryConfigurationParameters.TYPE_TEXT)) {
                                //Add a special filter
                                //We use a separator to split up the lowercase and regular case, this is needed to
                                // get our filters in regular case
                                //Solr has issues with facet prefix and cases
                                if (authority != null) {
                                    String facetValue = preferedLabel != null ? preferedLabel : value;
                                    doc.addField(searchFilter.getIndexFieldName() + "_filter", facetValue
                                        .toLowerCase() + separator + facetValue + AUTHORITY_SEPARATOR + authority);
                                } else {
                                    doc.addField(searchFilter.getIndexFieldName() + "_filter",
                                                 value.toLowerCase() + separator + value);
                                }
                            } else if (searchFilter.getType().equals(DiscoveryConfigurationParameters.TYPE_DATE)) {
                                if (date != null) {
                                    String indexField = searchFilter.getIndexFieldName() + ".year";
                                    String yearUTC = DateFormatUtils.formatUTC(date, "yyyy");
                                    doc.addField(searchFilter.getIndexFieldName() + "_keyword", yearUTC);
                                    // add the year to the autocomplete index
                                    doc.addField(searchFilter.getIndexFieldName() + "_ac", yearUTC);
                                    doc.addField(indexField, yearUTC);

                                    if (yearUTC.startsWith("0")) {
                                        doc.addField(
                                            searchFilter.getIndexFieldName()
                                                + "_keyword",
                                            yearUTC.replaceFirst("0*", ""));
                                        // add date without starting zeros for autocomplete e filtering
                                        doc.addField(
                                            searchFilter.getIndexFieldName()
                                                + "_ac",
                                            yearUTC.replaceFirst("0*", ""));
                                        doc.addField(
                                            searchFilter.getIndexFieldName()
                                                + "_ac",
                                            value.replaceFirst("0*", ""));
                                        doc.addField(
                                            searchFilter.getIndexFieldName()
                                                + "_keyword",
                                            value.replaceFirst("0*", ""));
                                    }

                                    //Also save a sort value of this year, this is required for determining the upper
                                    // & lower bound year of our facet
                                    if (doc.getField(indexField + "_sort") == null) {
                                        //We can only add one year so take the first one
                                        doc.addField(indexField + "_sort", yearUTC);
                                    }
                                }
                            } else if (searchFilter.getType()
                                                   .equals(DiscoveryConfigurationParameters.TYPE_HIERARCHICAL)) {
                                HierarchicalSidebarFacetConfiguration hierarchicalSidebarFacetConfiguration =
                                    (HierarchicalSidebarFacetConfiguration) searchFilter;
                                String[] subValues = value.split(hierarchicalSidebarFacetConfiguration.getSplitter());
                                if (hierarchicalSidebarFacetConfiguration
                                    .isSkipFirstNodeLevel() && 1 < subValues.length) {
                                    //Remove the first element of our array
                                    subValues = (String[]) ArrayUtils.subarray(subValues, 1, subValues.length);
                                }
                                for (int i = 0; i < subValues.length; i++) {
                                    StringBuilder valueBuilder = new StringBuilder();
                                    for (int j = 0; j <= i; j++) {
                                        valueBuilder.append(subValues[j]);
                                        if (j < i) {
                                            valueBuilder.append(hierarchicalSidebarFacetConfiguration.getSplitter());
                                        }
                                    }

                                    String indexValue = valueBuilder.toString().trim();
                                    doc.addField(searchFilter.getIndexFieldName() + "_tax_" + i + "_filter",
                                                 indexValue.toLowerCase() + separator + indexValue);
                                    //We add the field x times that it has occurred
                                    for (int j = i; j < subValues.length; j++) {
                                        doc.addField(searchFilter.getIndexFieldName() + "_filter",
                                                     indexValue.toLowerCase() + separator + indexValue);
                                        doc.addField(searchFilter.getIndexFieldName() + "_keyword", indexValue);
                                    }
                                }
                            }
                        }
                    }
                }

                if ((sortFields.get(field) != null || recentSubmissionsConfigurationMap
                    .get(field) != null) && !sortFieldsAdded.contains(field)) {
                    //Only add sort value once
                    String type;
                    if (sortFields.get(field) != null) {
                        type = sortFields.get(field).getType();
                    } else {
                        type = recentSubmissionsConfigurationMap.get(field).getType();
                    }

                    if (type.equals(DiscoveryConfigurationParameters.TYPE_DATE)) {
                        Date date = MultiFormatDateParser.parse(value);
                        if (date != null) {
<<<<<<< HEAD
                            String stringDate = SolrUtils.getDateFormatter().format(date);
=======
                            final DateFormat solrDateFormatter = SolrUtils.getDateFormatter();
                            String stringDate = solrDateFormatter.format(date);
>>>>>>> bf7a8136
                            doc.addField(field + "_dt", stringDate);
                        } else {
                            log.warn("Error while indexing sort date field, item: " + item
                                .getHandle() + " metadata field: " + field + " date value: " + date);
                        }
                    } else {
                        doc.addField(field + "_sort", value);
                    }
                    sortFieldsAdded.add(field);
                }

                if (hitHighlightingFields.contains(field) || hitHighlightingFields
                    .contains("*") || hitHighlightingFields.contains(unqualifiedField + "." + Item.ANY)) {
                    if (authority != null) {
                        doc.addField(field + "_hl", value + AUTHORITY_SEPARATOR + authority);
                    } else {
                        doc.addField(field + "_hl", value);
                    }
                }

                if (moreLikeThisFields.contains(field) || moreLikeThisFields
                    .contains(unqualifiedField + "." + Item.ANY)) {
                    doc.addField(field + "_mlt", value);
                }

                doc.addField(field, value);
                if (authority != null) {
                    doc.addField(field + "_authority", authority);
                }
                if (toProjectionFields.contains(field) || toProjectionFields
                    .contains(unqualifiedField + "." + Item.ANY)) {
                    StringBuffer variantsToStore = new StringBuffer();
                    if (variants != null) {
                        for (String var : variants) {
                            variantsToStore.append(VARIANTS_STORE_SEPARATOR);
                            variantsToStore.append(var);
                        }
                    }
                    doc.addField(
                        field + "_stored",
                        value + STORE_SEPARATOR + preferedLabel
                            + STORE_SEPARATOR
                            + (variantsToStore.length() > VARIANTS_STORE_SEPARATOR
                            .length() ? variantsToStore
                            .substring(VARIANTS_STORE_SEPARATOR
                                           .length()) : "null")
                            + STORE_SEPARATOR + authority
                            + STORE_SEPARATOR + meta.getLanguage());
                }

                if (meta.getLanguage() != null && !meta.getLanguage().trim().equals("")) {
                    String langField = field + "." + meta.getLanguage();
                    doc.addField(langField, value);
                }
            }

        } catch (Exception e) {
            log.error(e.getMessage(), e);
        }


        log.debug("  Added Metadata");

        try {

            List<MetadataValue> values = itemService.getMetadataByMetadataString(item, "dc.relation.ispartof");

            if (values != null && values.size() > 0 && values.get(0) != null && values.get(0).getValue() != null) {
                // group on parent
                String handlePrefix = handleService.getCanonicalPrefix();

                doc.addField("publication_grp", values.get(0).getValue().replaceFirst(handlePrefix, ""));

            } else {
                // group on self
                doc.addField("publication_grp", item.getHandle());
            }

        } catch (Exception e) {
            log.error(e.getMessage(), e);
        }


        log.debug("  Added Grouping");

        //Do any additional indexing, depends on the plugins
        List<SolrServiceIndexPlugin> solrServiceIndexPlugins = DSpaceServicesFactory.getInstance().getServiceManager()
                                                                                    .getServicesByType(
                                                                                        SolrServiceIndexPlugin.class);
        for (SolrServiceIndexPlugin solrServiceIndexPlugin : solrServiceIndexPlugins) {
            solrServiceIndexPlugin.additionalIndex(context, item, doc);
        }
    }

    private void deleteInProgressSubmissionByItemID(String uniqueID) throws SolrServerException, IOException {
        String query = "inprogress.item:\"" + uniqueID + "\"";
        log.debug("Try to delete all in progress submission [DELETEBYQUERY]:" + query);
        getSolr().deleteByQuery(query);
    }

    private void addFacetIndex(SolrInputDocument document, String field, String authority, String fvalue) {
        addFacetIndex(document, field, fvalue, authority, fvalue);
    }

    private void addFacetIndex(SolrInputDocument document, String field, String sortValue, String authority,
            String fvalue) {
        // the separator for the filter can be eventually configured
        String separator = DSpaceServicesFactory.getInstance().getConfigurationService()
                .getProperty("discovery.solr.facets.split.char");
        if (separator == null) {
            separator = FILTER_SEPARATOR;
        }
        String acvalue = sortValue + separator + fvalue + SolrServiceImpl.AUTHORITY_SEPARATOR + authority;
        document.addField(field + "_filter", acvalue);
        // build the solr field used for the keyword search
        document.addField(field + "_keyword", fvalue);
        // build the solr fields used for the autocomplete
        document.addField(field + "_ac", fvalue.toLowerCase() + separator + fvalue);
        if (StringUtils.isNotBlank(authority)) {
            document.addField(field + "_acid", fvalue.toLowerCase() + separator + fvalue
                    + SolrServiceImpl.AUTHORITY_SEPARATOR + authority);
            document.addField(field + "_authority", authority);
        }
    }

    private void indexInProgressSubmissionItem(Context context, Item item)
            throws SQLException, IOException, SolrServerException, WorkflowConfigurationException {
        XmlWorkflowItem workflowItem = workflowItemService.findByItem(context, item);
        if (workflowItem == null) {
            WorkspaceItem workspaceItem = workspaceItemService.findByItem(context, item);
            if (workspaceItem == null) {
                // mmm... it could be a template item, skip it
                return;
            }
            // workspaceitem
            List<String> locations = getCollectionLocations(context, workspaceItem.getCollection());
            SolrInputDocument doc = new SolrInputDocument();

            doc.addField("lastModified", item.getLastModified());
            EPerson submitter = workspaceItem.getSubmitter();
            if (submitter != null) {
                addFacetIndex(doc, "submitter", submitter.getID().toString(),
                        submitter.getFullName());
            }

            List<DiscoveryConfiguration> discoveryConfigurations = SearchUtils
                    .getAllDiscoveryConfigurations(workspaceItem);
            addDiscoveryFields(doc, context, item, discoveryConfigurations);
            addBasicInfoToDocument(doc, Constants.WORKSPACEITEM, workspaceItem.getID(), null, locations);

            String acvalue = DSpaceServicesFactory.getInstance().getConfigurationService()
                    .getProperty("discovery.facet.namedtype.workspace");
            if (StringUtils.isBlank(acvalue)) {
                acvalue = workspaceItem.getTypeText();
            }
            addNamedResourceTypeIndex(doc, acvalue);
            doc.addField("inprogress.item", item.getUniqueIndexID());

            getSolr().add(doc);
        } else {
            // so it is an item in the workflow
            // get the location string (for searching by collection & community)
            List<String> locations = getCollectionLocations(context, workflowItem.getCollection());
            SolrInputDocument doc = new SolrInputDocument();

            doc.addField("inprogress.item", item.getUniqueIndexID());
            doc.addField("lastModified", item.getLastModified());
            EPerson submitter = workflowItem.getSubmitter();
            if (submitter != null) {
                addFacetIndex(doc, "submitter", submitter.getID().toString(),
                        submitter.getFullName());
            }

            List<DiscoveryConfiguration> discoveryConfigurations = SearchUtils
                    .getAllDiscoveryConfigurations(workflowItem);
            addDiscoveryFields(doc, context, item, discoveryConfigurations);

            List<ClaimedTask> claimedTasks = claimedTaskService.find(context, workflowItem);
            List<PoolTask> pools = poolTaskService.find(context, workflowItem);

            List<SolrInputDocument> docs = new ArrayList<SolrInputDocument>();

            if (claimedTasks != null) {
                for (ClaimedTask claimedTask : claimedTasks) {
                    SolrInputDocument claimDoc = doc.deepCopy();
                    addBasicInfoToDocument(claimDoc, Constants.CLAIMEDTASK, claimedTask.getID(), null, locations);
                    addFacetIndex(claimDoc, "action", claimedTask.getActionID(), claimedTask.getActionID());
                    addFacetIndex(claimDoc, "step", claimedTask.getStepID(), claimedTask.getStepID());

                    claimDoc.addField("taskfor", "e" + claimedTask.getOwner().getID().toString());

                    String acvalue = DSpaceServicesFactory.getInstance().getConfigurationService()
                            .getProperty("discovery.facet.namedtype.workflow.claimed");
                    if (StringUtils.isBlank(acvalue)) {
                        acvalue = claimedTask.getTypeText();
                    }
                    addNamedResourceTypeIndex(claimDoc, acvalue);

                    docs.add(claimDoc);
                }
            }

            if (pools != null) {
                for (PoolTask poolTask : pools) {
                    SolrInputDocument claimDoc = doc.deepCopy();
                    addBasicInfoToDocument(claimDoc, Constants.POOLTASK, poolTask.getID(), null, locations);
                    addFacetIndex(claimDoc, "action", poolTask.getActionID(), poolTask.getActionID());
                    addFacetIndex(claimDoc, "step", poolTask.getStepID(), poolTask.getStepID());

                    if (poolTask.getEperson() != null) {
                        claimDoc.addField("taskfor", "e" + poolTask.getEperson().getID().toString());
                    }
                    if (poolTask.getGroup() != null) {
                        claimDoc.addField("taskfor", "g" + poolTask.getGroup().getID().toString());
                    }

                    String acvalue = DSpaceServicesFactory.getInstance().getConfigurationService()
                            .getProperty("discovery.facet.namedtype.workflow.pooled");
                    if (StringUtils.isBlank(acvalue)) {
                        acvalue = poolTask.getTypeText();
                    }
                    addNamedResourceTypeIndex(claimDoc, acvalue);
                    docs.add(claimDoc);
                }
            }

            String acvalue = DSpaceServicesFactory.getInstance().getConfigurationService()
                    .getProperty("discovery.facet.namedtype.workflow.item");
            if (StringUtils.isBlank(acvalue)) {
                acvalue = workflowItem.getTypeText();
            }
            addNamedResourceTypeIndex(doc, acvalue);

            addBasicInfoToDocument(doc, Constants.WORKFLOWITEM, workflowItem.getID(), null, locations);
            docs.add(doc);

            if (docs.size() > 0) {
                getSolr().add(docs);
            } else {
                // no tasks found?!?
                log.error("No tasks found for workflowitem " + workflowItem.getID());
            }
        }
    }

    /**
     * Create Lucene document with all the shared fields initialized.
     *
     * @param type      Type of DSpace Object
     * @param id        internal identifier
     * @param handle    handle string
     * @param locations list of collection/community internal identifiers
     * @return initialized Lucene document
     */
    protected SolrInputDocument buildDocument(int type, UUID id, String handle,
                                              List<String> locations) {
        SolrInputDocument doc = new SolrInputDocument();
        addBasicInfoToDocument(doc, type, id, handle, locations);
        return doc;
    }

    private void addBasicInfoToDocument(SolrInputDocument doc, int type, Serializable id, String handle,
                                        List<String> locations) {
        // want to be able to check when last updated
        // (not tokenized, but it is indexed)
        doc.addField(LAST_INDEXED_FIELD,
                SolrUtils.getDateFormatter().format(new Date()));

        // New fields to weaken the dependence on handles, and allow for faster
        // list display
        doc.addField(RESOURCE_UNIQUE_ID, type + "-" + id);
        doc.addField(RESOURCE_TYPE_FIELD, Integer.toString(type));
        doc.addField(RESOURCE_ID_FIELD, id.toString());

        // want to be able to search for handle, so use keyword
        // (not tokenized, but it is indexed)
        if (handle != null) {
            // want to be able to search for handle, so use keyword
            // (not tokenized, but it is indexed)
            doc.addField(HANDLE_FIELD, handle);
        }

        if (locations != null) {
            for (String location : locations) {
                doc.addField("location", location);
                if (location.startsWith("m")) {
                    doc.addField("location.comm", location.substring(1));
                } else {
                    doc.addField("location.coll", location.substring(1));
                }
            }
        }
    }

    /**
     * Helper function to retrieve a date using a best guess of the potential
     * date encodings on a field
     *
     * @param t the string to be transformed to a date
     * @return a date if the formatting was successful, null if not able to transform to a date
     */
    public Date toDate(String t) {
        SimpleDateFormat[] dfArr;

        // Choose the likely date formats based on string length
        switch (t.length()) {
            // case from 1 to 3 go through adding anyone a single 0. Case 4 define
            // for all the SimpleDateFormat
            case 1:
                t = "0" + t;
                // fall through
            case 2:
                t = "0" + t;
                // fall through
            case 3:
                t = "0" + t;
                // fall through
            case 4:
                dfArr = new SimpleDateFormat[] {new SimpleDateFormat("yyyy")};
                break;
            case 6:
                dfArr = new SimpleDateFormat[] {new SimpleDateFormat("yyyyMM")};
                break;
            case 7:
                dfArr = new SimpleDateFormat[] {new SimpleDateFormat("yyyy-MM")};
                break;
            case 8:
                dfArr = new SimpleDateFormat[] {new SimpleDateFormat("yyyyMMdd"),
                    new SimpleDateFormat("yyyy MMM")};
                break;
            case 10:
                dfArr = new SimpleDateFormat[] {new SimpleDateFormat("yyyy-MM-dd")};
                break;
            case 11:
                dfArr = new SimpleDateFormat[] {new SimpleDateFormat("yyyy MMM dd")};
                break;
            case 20:
                dfArr = new SimpleDateFormat[] {new SimpleDateFormat(
                    "yyyy-MM-dd'T'HH:mm:ss'Z'")};
                break;
            default:
                dfArr = new SimpleDateFormat[] {new SimpleDateFormat(
                    "yyyy-MM-dd'T'HH:mm:ss.SSS'Z'")};
                break;
        }

        for (SimpleDateFormat df : dfArr) {
            try {
                // Parse the date
                df.setCalendar(Calendar
                                   .getInstance(TimeZone.getTimeZone("UTC")));
                df.setLenient(false);
                return df.parse(t);
            } catch (ParseException pe) {
                log.error("Unable to parse date format", pe);
            }
        }

        return null;
    }

    public String locationToName(Context context, String field, String value) throws SQLException {
        if ("location.comm".equals(field) || "location.coll".equals(field)) {
            int type = ("location.comm").equals(field) ? Constants.COMMUNITY : Constants.COLLECTION;
            DSpaceObject commColl = null;
            if (StringUtils.isNotBlank(value)) {
                commColl = contentServiceFactory.getDSpaceObjectService(type).find(context, UUID.fromString(value));
            }
            if (commColl != null) {
                return commColl.getName();
            }

        }
        return value;
    }

    //========== SearchService implementation
    @Override
    public DiscoverResult search(Context context, DiscoverQuery query) throws SearchServiceException {
        return search(context, query, false);
    }

    @Override
    public DiscoverResult search(Context context, IndexableObject dso,
                                 DiscoverQuery query)
        throws SearchServiceException {
        return search(context, dso, query, false);
    }

    @Override
    public DiscoverResult search(Context context, IndexableObject dso, DiscoverQuery discoveryQuery,
                                 boolean includeUnDiscoverable) throws SearchServiceException {
        if (dso != null) {
            if (dso instanceof Community) {
                discoveryQuery.addFilterQueries("location:m" + dso.getID());
            } else if (dso instanceof Collection) {
                discoveryQuery.addFilterQueries("location:l" + dso.getID());
            } else if (dso instanceof Item) {
                discoveryQuery.addFilterQueries(HANDLE_FIELD + ":" + ((Item) dso).getHandle());
            }
        }
        return search(context, discoveryQuery, includeUnDiscoverable);

    }


    @Override
    public DiscoverResult search(Context context, DiscoverQuery discoveryQuery, boolean includeUnDiscoverable)
        throws SearchServiceException {
        try {
            if (getSolr() == null) {
                return new DiscoverResult();
            }
            SolrQuery solrQuery = resolveToSolrQuery(context, discoveryQuery, includeUnDiscoverable);


            QueryResponse queryResponse = getSolr().query(solrQuery, SolrRequest.METHOD.POST);
            return retrieveResult(context, discoveryQuery, queryResponse);

        } catch (Exception e) {
            throw new org.dspace.discovery.SearchServiceException(e.getMessage(), e);
        }
    }

    protected SolrQuery resolveToSolrQuery(Context context, DiscoverQuery discoveryQuery,
                                           boolean includeUnDiscoverable) throws SearchServiceException {
        SolrQuery solrQuery = new SolrQuery();

        String query = "*:*";
        if (discoveryQuery.getQuery() != null) {
            query = discoveryQuery.getQuery();
        }

        solrQuery.setQuery(query);

        // Add any search fields to our query. This is the limited list
        // of fields that will be returned in the solr result
        for (String fieldName : discoveryQuery.getSearchFields()) {
            solrQuery.addField(fieldName);
        }
        // Also ensure a few key obj identifier fields are returned with every query
        solrQuery.addField(HANDLE_FIELD);
        solrQuery.addField(RESOURCE_TYPE_FIELD);
        solrQuery.addField(RESOURCE_ID_FIELD);

        if (discoveryQuery.isSpellCheck()) {
            solrQuery.setParam(SpellingParams.SPELLCHECK_Q, query);
            solrQuery.setParam(SpellingParams.SPELLCHECK_COLLATE, Boolean.TRUE);
            solrQuery.setParam("spellcheck", Boolean.TRUE);
        }

        if (!includeUnDiscoverable) {
            solrQuery.addFilterQuery("NOT(withdrawn:true)");
            solrQuery.addFilterQuery("NOT(discoverable:false)");
        }

        for (int i = 0; i < discoveryQuery.getFilterQueries().size(); i++) {
            String filterQuery = discoveryQuery.getFilterQueries().get(i);
            solrQuery.addFilterQuery(filterQuery);
        }
        if (discoveryQuery.getDSpaceObjectFilter() != -1) {
            solrQuery.addFilterQuery(RESOURCE_TYPE_FIELD + ":" + discoveryQuery.getDSpaceObjectFilter());
        }

        for (int i = 0; i < discoveryQuery.getFieldPresentQueries().size(); i++) {
            String filterQuery = discoveryQuery.getFieldPresentQueries().get(i);
            solrQuery.addFilterQuery(filterQuery + ":[* TO *]");
        }

        if (discoveryQuery.getStart() != -1) {
            solrQuery.setStart(discoveryQuery.getStart());
        }

        if (discoveryQuery.getMaxResults() != -1) {
            solrQuery.setRows(discoveryQuery.getMaxResults());
        }

        if (discoveryQuery.getSortField() != null) {
            SolrQuery.ORDER order = SolrQuery.ORDER.asc;
            if (discoveryQuery.getSortOrder().equals(DiscoverQuery.SORT_ORDER.desc)) {
                order = SolrQuery.ORDER.desc;
            }

            solrQuery.addSort(discoveryQuery.getSortField(), order);
        }

        for (String property : discoveryQuery.getProperties().keySet()) {
            List<String> values = discoveryQuery.getProperties().get(property);
            solrQuery.add(property, values.toArray(new String[values.size()]));
        }

        List<DiscoverFacetField> facetFields = discoveryQuery.getFacetFields();
        if (0 < facetFields.size()) {
            //Only add facet information if there are any facets
            for (DiscoverFacetField facetFieldConfig : facetFields) {
                String field = transformFacetField(facetFieldConfig, facetFieldConfig.getField(), false);
                solrQuery.addFacetField(field);

                // Setting the facet limit in this fashion ensures that each facet can have its own max
                solrQuery
                    .add("f." + field + "." + FacetParams.FACET_LIMIT, String.valueOf(facetFieldConfig.getLimit()));
                String facetSort;
                if (DiscoveryConfigurationParameters.SORT.COUNT.equals(facetFieldConfig.getSortOrder())) {
                    facetSort = FacetParams.FACET_SORT_COUNT;
                } else {
                    facetSort = FacetParams.FACET_SORT_INDEX;
                }
                solrQuery.add("f." + field + "." + FacetParams.FACET_SORT, facetSort);
                if (facetFieldConfig.getOffset() != -1) {
                    solrQuery.setParam("f." + field + "."
                                           + FacetParams.FACET_OFFSET,
                                       String.valueOf(facetFieldConfig.getOffset()));
                }
                if (facetFieldConfig.getPrefix() != null) {
                    solrQuery.setFacetPrefix(field, facetFieldConfig.getPrefix());
                }
            }
        }

        List<String> facetQueries = discoveryQuery.getFacetQueries();
        for (String facetQuery : facetQueries) {
            solrQuery.addFacetQuery(facetQuery);
        }

        if (discoveryQuery.getFacetMinCount() != -1) {
            solrQuery.setFacetMinCount(discoveryQuery.getFacetMinCount());
        }

        if (CollectionUtils.isNotEmpty(facetFields) || CollectionUtils.isNotEmpty(facetQueries)) {
            solrQuery.setParam(FacetParams.FACET_OFFSET, String.valueOf(discoveryQuery.getFacetOffset()));
        }

        if (0 < discoveryQuery.getHitHighlightingFields().size()) {
            solrQuery.setHighlight(true);
            solrQuery.add(HighlightParams.USE_PHRASE_HIGHLIGHTER, Boolean.TRUE.toString());
            for (DiscoverHitHighlightingField highlightingField : discoveryQuery.getHitHighlightingFields()) {
                solrQuery.addHighlightField(highlightingField.getField() + "_hl");
                solrQuery.add("f." + highlightingField.getField() + "_hl." + HighlightParams.FRAGSIZE,
                              String.valueOf(highlightingField.getMaxChars()));
                solrQuery.add("f." + highlightingField.getField() + "_hl." + HighlightParams.SNIPPETS,
                              String.valueOf(highlightingField.getMaxSnippets()));
            }

        }

        boolean isWorkspace = StringUtils.startsWith(discoveryQuery.getDiscoveryConfigurationName(),
                DISCOVER_WORKSPACE_CONFIGURATION_NAME);
        boolean isWorkflow = StringUtils.startsWith(discoveryQuery.getDiscoveryConfigurationName(),
                DISCOVER_WORKFLOW_CONFIGURATION_NAME);
        EPerson currentUser = context.getCurrentUser();

        // extra security check to avoid the possibility that an anonymous user
        // get access to workspace or workflow
        if (currentUser == null && (isWorkflow || isWorkspace)) {
            throw new IllegalStateException("An anonymous user cannot perform a workspace or workflow search");
        }
        if (isWorkspace) {
            // insert filter by submitter
            solrQuery
                .addFilterQuery("submitter_authority:(" + currentUser.getID() + ")");
        } else if (isWorkflow) {
            // Retrieve all the groups the current user is a member of !
            Set<Group> groups;
            try {
                groups = groupService.allMemberGroupsSet(context, currentUser);
            } catch (SQLException e) {
                throw new org.dspace.discovery.SearchServiceException(e.getMessage(), e);
            }

            // insert filter by controllers
            StringBuilder controllerQuery = new StringBuilder();
            controllerQuery.append("taskfor:(e" + currentUser.getID());
            for (Group group : groups) {
                controllerQuery.append(" OR g").append(group.getID());
            }
            controllerQuery.append(")");
            solrQuery.addFilterQuery(controllerQuery.toString());
        }


        //Add any configured search plugins !
        List<SolrServiceSearchPlugin> solrServiceSearchPlugins = DSpaceServicesFactory.getInstance().getServiceManager()
                                                                                      .getServicesByType(
                                                                                          SolrServiceSearchPlugin
                                                                                              .class);
        for (SolrServiceSearchPlugin searchPlugin : solrServiceSearchPlugins) {
            searchPlugin.additionalSearchParameters(context, discoveryQuery, solrQuery);
        }

        return solrQuery;
    }

    protected DiscoverResult retrieveResult(Context context, DiscoverQuery query, QueryResponse solrQueryResponse)
        throws SQLException {
        DiscoverResult result = new DiscoverResult();

        if (solrQueryResponse != null) {
            result.setSearchTime(solrQueryResponse.getQTime());
            result.setStart(query.getStart());
            result.setMaxResults(query.getMaxResults());
            result.setTotalSearchResults(solrQueryResponse.getResults().getNumFound());

            List<String> searchFields = query.getSearchFields();
            for (SolrDocument doc : solrQueryResponse.getResults()) {
                IndexableObject dso = findIndexableObject(context, doc);

                if (dso != null) {
                    result.addIndexableObject(dso);
                } else {
                    log.error(LogManager.getHeader(context, "Error while retrieving DSpace object from discovery index",
                                                   "Handle: " + doc.getFirstValue(HANDLE_FIELD)));
                    continue;
                }

                DiscoverResult.SearchDocument resultDoc = new DiscoverResult.SearchDocument();
                //Add information about our search fields
                for (String field : searchFields) {
                    List<String> valuesAsString = new ArrayList<String>();
                    for (Object o : doc.getFieldValues(field)) {
                        valuesAsString.add(String.valueOf(o));
                    }
                    resultDoc.addSearchField(field, valuesAsString.toArray(new String[valuesAsString.size()]));
                }
                result.addSearchDocument(dso, resultDoc);

                if (solrQueryResponse.getHighlighting() != null) {
                    Map<String, List<String>> highlightedFields = solrQueryResponse.getHighlighting().get(
                        dso.getType() + "-" + dso.getID());
                    if (MapUtils.isNotEmpty(highlightedFields)) {
                        //We need to remove all the "_hl" appendix strings from our keys
                        Map<String, List<String>> resultMap = new HashMap<String, List<String>>();
                        for (String key : highlightedFields.keySet()) {
                            List<String> highlightOriginalValue = highlightedFields.get(key);
                            List<String[]> resultHighlightOriginalValue = new ArrayList<String[]>();
                            for (String highlightValue : highlightOriginalValue) {
                                String[] splitted = highlightValue.split("###");
                                resultHighlightOriginalValue.add(splitted);

                            }
                            resultMap.put(key.substring(0, key.lastIndexOf("_hl")), highlightedFields.get(key));
                        }

                        result.addHighlightedResult(dso,
                            new DiscoverResult.IndexableObjectHighlightResult(dso, resultMap));
                    }
                }
            }

            //Resolve our facet field values
            List<FacetField> facetFields = solrQueryResponse.getFacetFields();
            if (facetFields != null) {
                for (int i = 0; i < facetFields.size(); i++) {
                    FacetField facetField = facetFields.get(i);
                    DiscoverFacetField facetFieldConfig = query.getFacetFields().get(i);
                    List<FacetField.Count> facetValues = facetField.getValues();
                    if (facetValues != null) {
                        if (facetFieldConfig.getType()
                                            .equals(DiscoveryConfigurationParameters.TYPE_DATE) && facetFieldConfig
                            .getSortOrder().equals(DiscoveryConfigurationParameters.SORT.VALUE)) {
                            //If we have a date & are sorting by value, ensure that the results are flipped for a
                            // proper result
                            Collections.reverse(facetValues);
                        }

                        for (FacetField.Count facetValue : facetValues) {
                            String displayedValue = transformDisplayedValue(context, facetField.getName(),
                                                                            facetValue.getName());
                            String field = transformFacetField(facetFieldConfig, facetField.getName(), true);
                            String authorityValue = transformAuthorityValue(context, facetField.getName(),
                                                                            facetValue.getName());
                            String sortValue = transformSortValue(context, facetField.getName(), facetValue.getName());
                            String filterValue = displayedValue;
                            if (StringUtils.isNotBlank(authorityValue)) {
                                filterValue = authorityValue;
                            }
                            result.addFacetResult(
                                field,
                                new DiscoverResult.FacetResult(filterValue,
                                                               displayedValue, authorityValue,
                                                               sortValue, facetValue.getCount(),
                                                               facetFieldConfig.getType()));
                        }
                    }
                }
            }

            if (solrQueryResponse.getFacetQuery() != null) {
                // just retrieve the facets in the order they where requested!
                // also for the date we ask it in proper (reverse) order
                // At the moment facet queries are only used for dates
                LinkedHashMap<String, Integer> sortedFacetQueries = new LinkedHashMap<String, Integer>(
                    solrQueryResponse.getFacetQuery());
                for (String facetQuery : sortedFacetQueries.keySet()) {
                    //TODO: do not assume this, people may want to use it for other ends, use a regex to make sure
                    //We have a facet query, the values looks something like: dateissued.year:[1990 TO 2000] AND -2000
                    //Prepare the string from {facet.field.name}:[startyear TO endyear] to startyear - endyear
                    String facetField = facetQuery.substring(0, facetQuery.indexOf(":"));
                    String name = "";
                    String filter = "";
                    if (facetQuery.indexOf('[') > -1 && facetQuery.lastIndexOf(']') > -1) {
                        name = facetQuery.substring(facetQuery.indexOf('[') + 1);
                        name = name.substring(0, name.lastIndexOf(']')).replaceAll("TO", "-");
                        filter = facetQuery.substring(facetQuery.indexOf('['));
                        filter = filter.substring(0, filter.lastIndexOf(']') + 1);
                    }

                    Integer count = sortedFacetQueries.get(facetQuery);

                    //No need to show empty years
                    if (0 < count) {
                        result.addFacetResult(facetField,
                                              new DiscoverResult.FacetResult(filter, name, null, name, count,
                                                                             DiscoveryConfigurationParameters
                                                                                 .TYPE_DATE));
                    }
                }
            }

            if (solrQueryResponse.getSpellCheckResponse() != null) {
                String recommendedQuery = solrQueryResponse.getSpellCheckResponse().getCollatedResult();
                if (StringUtils.isNotBlank(recommendedQuery)) {
                    result.setSpellCheckQuery(recommendedQuery);
                }
            }
        }

        return result;
    }

    /**
     * Find the indexable object by type and UUID
     *
     * @param context
     *            The relevant DSpace Context.
     * @param doc
     *            the solr document, the following fields MUST be present RESOURCE_TYPE_FIELD, RESOURCE_ID_FIELD and
     *            HANDLE_FIELD
     * @return an IndexableObject
     * @throws SQLException
     *             An exception that provides information on a database access error or other errors.
     */
    protected IndexableObject findIndexableObject(Context context, SolrDocument doc) throws SQLException {
        Integer type = (Integer) doc.getFirstValue(RESOURCE_TYPE_FIELD);
        Object id = doc.getFirstValue(RESOURCE_ID_FIELD);
        String handle = (String) doc.getFirstValue(HANDLE_FIELD);
        IndexableObject o = null;
        Serializable uid = null;
        if (type != null && id != null) {
            switch (type) {
                case Constants.WORKSPACEITEM:
                case Constants.WORKFLOWITEM:
                case Constants.POOLTASK:
                case Constants.CLAIMEDTASK:
                    uid = Integer.parseInt((String) id);
                    break;
                default:
                    uid = UUID.fromString((String) id);
                    break;
            }
        }

        if (uid != null) {
            o = (IndexableObject) contentServiceFactory.getIndexableObjectService(type).findIndexableObject(context,
                    uid);
        }

        if (o == null) {
            log.warn("Not able to retrieve object RESOURCE_ID:" + id + " - RESOURCE_TYPE_ID:" + type + " - HANDLE:" +
                     handle);
        }
        return o;
    }

    public List<IndexableObject> search(Context context, String query, int offset, int max,
            String... filterquery) {
        return search(context, query, null, true, offset, max, filterquery);
    }

    @Override
    public List<IndexableObject> search(Context context, String query, String orderfield, boolean ascending,
            int offset, int max, String... filterquery) {

        try {
            if (getSolr() == null) {
                return Collections.emptyList();
            }

            SolrQuery solrQuery = new SolrQuery();
            solrQuery.setQuery(query);
            //Only return obj identifier fields in result doc
            solrQuery.setFields(RESOURCE_ID_FIELD, RESOURCE_TYPE_FIELD);
            solrQuery.setStart(offset);
            solrQuery.setRows(max);
            if (orderfield != null) {
                solrQuery.addSort(orderfield, ascending ? SolrQuery.ORDER.asc : SolrQuery.ORDER.desc);
            }
            if (filterquery != null) {
                solrQuery.addFilterQuery(filterquery);
            }
            QueryResponse rsp = getSolr().query(solrQuery, SolrRequest.METHOD.POST);
            SolrDocumentList docs = rsp.getResults();

            Iterator iter = docs.iterator();
            List<IndexableObject> result = new ArrayList<IndexableObject>();
            while (iter.hasNext()) {
                SolrDocument doc = (SolrDocument) iter.next();

                IndexableObject o = (IndexableObject)contentServiceFactory
                    .getIndexableObjectService((Integer) doc.getFirstValue(RESOURCE_TYPE_FIELD))
                    .findIndexableObject(context, UUID.fromString((String) doc.getFirstValue(RESOURCE_ID_FIELD)));

                if (o != null) {
                    result.add(o);
                }
            }
            return result;
        } catch (Exception e) {
            // Any acception that we get ignore it.
            // We do NOT want any crashed to shown by the user
            log.error(LogManager.getHeader(context, "Error while quering solr", "Query: " + query), e);
            return new ArrayList<IndexableObject>(0);
        }
    }

    @Override
    public DiscoverFilterQuery toFilterQuery(Context context, String field, String operator, String value)
        throws SQLException {
        DiscoverFilterQuery result = new DiscoverFilterQuery();

        StringBuilder filterQuery = new StringBuilder();
        if (StringUtils.isNotBlank(field) && StringUtils.isNotBlank(value)) {
            filterQuery.append(field);


            if (operator.endsWith("equals")) {
                filterQuery.append("_keyword");
            } else if (operator.endsWith("authority")) {
                filterQuery.append("_authority");
            }

            if (operator.startsWith("not")) {
                filterQuery.insert(0, "-");
            }



            filterQuery.append(":");
            if ("equals".equals(operator) || "notequals".equals(operator)) {
                //DO NOT ESCAPE RANGE QUERIES !
                if (!value.matches("\\[.*TO.*\\]")) {
                    value = ClientUtils.escapeQueryChars(value);
                    filterQuery.append(value);
                } else {
                    if (value.matches("\\[\\d{1,4} TO \\d{1,4}\\]")) {
                        int minRange = Integer.parseInt(value.substring(1, value.length() - 1).split(" TO ")[0]);
                        int maxRange = Integer.parseInt(value.substring(1, value.length() - 1).split(" TO ")[1]);
                        value = "[" + String.format("%04d", minRange) + " TO " + String.format("%04d", maxRange) + "]";
                    }
                    filterQuery.append(value);
                }
            } else {
                //DO NOT ESCAPE RANGE QUERIES !
                if (!value.matches("\\[.*TO.*\\]")) {
                    value = ClientUtils.escapeQueryChars(value);
                    filterQuery.append("(").append(value).append(")");
                } else {
                    filterQuery.append(value);
                }
            }

            result.setDisplayedValue(transformDisplayedValue(context, field, value));
        }

        result.setFilterQuery(filterQuery.toString());
        return result;
    }

    @Override
    public List<Item> getRelatedItems(Context context, Item item, DiscoveryMoreLikeThisConfiguration mltConfig) {
        List<Item> results = new ArrayList<Item>();
        try {
            SolrQuery solrQuery = new SolrQuery();
            //Set the query to handle since this is unique
            solrQuery.setQuery(HANDLE_FIELD + ": " + item.getHandle());
            //Only return obj identifier fields in result doc
            solrQuery.setFields(HANDLE_FIELD, RESOURCE_TYPE_FIELD, RESOURCE_ID_FIELD);
            //Add the more like this parameters !
            solrQuery.setParam(MoreLikeThisParams.MLT, true);
            //Add a comma separated list of the similar fields
            @SuppressWarnings("unchecked")
            java.util.Collection<String> similarityMetadataFields = CollectionUtils
                .collect(mltConfig.getSimilarityMetadataFields(), new Transformer() {
                    @Override
                    public Object transform(Object input) {
                        //Add the mlt appendix !
                        return input + "_mlt";
                    }
                });

            solrQuery.setParam(MoreLikeThisParams.SIMILARITY_FIELDS, StringUtils.join(similarityMetadataFields, ','));
            solrQuery.setParam(MoreLikeThisParams.MIN_TERM_FREQ, String.valueOf(mltConfig.getMinTermFrequency()));
            solrQuery.setParam(MoreLikeThisParams.DOC_COUNT, String.valueOf(mltConfig.getMax()));
            solrQuery.setParam(MoreLikeThisParams.MIN_WORD_LEN, String.valueOf(mltConfig.getMinWordLength()));

            if (getSolr() == null) {
                return Collections.emptyList();
            }
            QueryResponse rsp = getSolr().query(solrQuery, SolrRequest.METHOD.POST);
            NamedList mltResults = (NamedList) rsp.getResponse().get("moreLikeThis");
            if (mltResults != null && mltResults.get(item.getType() + "-" + item.getID()) != null) {
                SolrDocumentList relatedDocs = (SolrDocumentList) mltResults.get(item.getType() + "-" + item.getID());
                for (Object relatedDoc : relatedDocs) {
                    SolrDocument relatedDocument = (SolrDocument) relatedDoc;
                    IndexableObject relatedItem = findIndexableObject(context, relatedDocument);
                    if (relatedItem.getType() == Constants.ITEM) {
                        results.add((Item) relatedItem);
                    }
                }
            }


        } catch (Exception e) {
            log.error(
                LogManager.getHeader(context, "Error while retrieving related items", "Handle: " + item.getHandle()),
                e);
        }
        return results;
    }

    @Override
    public String toSortFieldIndex(String metadataField, String type) {
        if (StringUtils.equalsIgnoreCase(SCORE, metadataField)) {
            return SCORE;
        } else if (StringUtils.equals(type, DiscoveryConfigurationParameters.TYPE_DATE)) {
            return metadataField + "_dt";
        } else {
            return metadataField + "_sort";
        }
    }

    protected String transformFacetField(DiscoverFacetField facetFieldConfig, String field, boolean removePostfix) {
        if (facetFieldConfig.getType().equals(DiscoveryConfigurationParameters.TYPE_TEXT)) {
            if (removePostfix) {
                return field.substring(0, field.lastIndexOf("_filter"));
            } else {
                return field + "_filter";
            }
        } else if (facetFieldConfig.getType().equals(DiscoveryConfigurationParameters.TYPE_DATE)) {
            if (removePostfix) {
                return field.substring(0, field.lastIndexOf(".year"));
            } else {
                return field + ".year";
            }
        } else if (facetFieldConfig.getType().equals(DiscoveryConfigurationParameters.TYPE_AC)) {
            if (removePostfix) {
                return field.substring(0, field.lastIndexOf("_ac"));
            } else {
                return field + "_ac";
            }
        } else if (facetFieldConfig.getType().equals(DiscoveryConfigurationParameters.TYPE_HIERARCHICAL)) {
            if (removePostfix) {
                return StringUtils.substringBeforeLast(field, "_tax_");
            } else {
                //Only display top level filters !
                return field + "_tax_0_filter";
            }
        } else if (facetFieldConfig.getType().equals(DiscoveryConfigurationParameters.TYPE_AUTHORITY)) {
            if (removePostfix) {
                return field.substring(0, field.lastIndexOf("_acid"));
            } else {
                return field + "_acid";
            }
        } else if (facetFieldConfig.getType().equals(DiscoveryConfigurationParameters.TYPE_STANDARD)) {
            return field;
        } else {
            return field;
        }
    }

    protected String transformDisplayedValue(Context context, String field, String value) throws SQLException {
        if (value == null) {
            return null;
        }
        if (field.equals("location.comm") || field.equals("location.coll")) {
            value = locationToName(context, field, value);
        } else if (field.endsWith("_filter") || field.endsWith("_ac")
            || field.endsWith("_acid")) {
            //We have a filter make sure we split !
            String separator = DSpaceServicesFactory.getInstance().getConfigurationService()
                                                    .getProperty("discovery.solr.facets.split.char");
            if (separator == null) {
                separator = FILTER_SEPARATOR;
            }
            //Escape any regex chars
            separator = java.util.regex.Pattern.quote(separator);
            String[] fqParts = value.split(separator);
            StringBuffer valueBuffer = new StringBuffer();
            int start = fqParts.length / 2;
            for (int i = start; i < fqParts.length; i++) {
                String[] split = fqParts[i].split(AUTHORITY_SEPARATOR, 2);
                valueBuffer.append(split[0]);
            }
            value = valueBuffer.toString();
        } else if (value.matches("\\((.*?)\\)")) {
            //The brackets where added for better solr results, remove the first & last one
            value = value.substring(1, value.length() - 1);
        }
        return value;
    }

    protected String transformAuthorityValue(Context context, String field, String value) throws SQLException {
        if (value == null) {
            return null;
        }
        if (field.equals("location.comm") || field.equals("location.coll")) {
            return value;
        }
        if (field.endsWith("_filter") || field.endsWith("_ac")
            || field.endsWith("_acid")) {
            //We have a filter make sure we split !
            String separator = DSpaceServicesFactory.getInstance().getConfigurationService()
                                                    .getProperty("discovery.solr.facets.split.char");
            if (separator == null) {
                separator = FILTER_SEPARATOR;
            }
            //Escape any regex chars
            separator = java.util.regex.Pattern.quote(separator);
            String[] fqParts = value.split(separator);
            StringBuffer authorityBuffer = new StringBuffer();
            int start = fqParts.length / 2;
            for (int i = start; i < fqParts.length; i++) {
                String[] split = fqParts[i].split(AUTHORITY_SEPARATOR, 2);
                if (split.length == 2) {
                    authorityBuffer.append(split[1]);
                }
            }
            if (authorityBuffer.length() > 0) {
                return authorityBuffer.toString();
            }
        }
        return null;
    }

    protected String transformSortValue(Context context, String field, String value) throws SQLException {
        if (value == null) {
            return null;
        }
        if (field.equals("location.comm") || field.equals("location.coll")) {
            value = locationToName(context, field, value);
        } else if (field.endsWith("_filter") || field.endsWith("_ac")
            || field.endsWith("_acid")) {
            //We have a filter make sure we split !
            String separator = DSpaceServicesFactory.getInstance().getConfigurationService()
                                                    .getProperty("discovery.solr.facets.split.char");
            if (separator == null) {
                separator = FILTER_SEPARATOR;
            }
            //Escape any regex chars
            separator = java.util.regex.Pattern.quote(separator);
            String[] fqParts = value.split(separator);
            StringBuffer valueBuffer = new StringBuffer();
            int end = fqParts.length / 2;
            for (int i = 0; i < end; i++) {
                valueBuffer.append(fqParts[i]);
            }
            value = valueBuffer.toString();
        } else if (value.matches("\\((.*?)\\)")) {
            //The brackets where added for better solr results, remove the first & last one
            value = value.substring(1, value.length() - 1);
        }
        return value;
    }

    @Override
    public void indexContent(Context context, IndexableObject dso, boolean force,
                             boolean commit) throws SearchServiceException, SQLException {
        indexContent(context, dso, force);
        if (commit) {
            commit();
        }
    }

    @Override
    public void commit() throws SearchServiceException {
        try {
            if (getSolr() != null) {
                getSolr().commit();
            }
        } catch (Exception e) {
            throw new SearchServiceException(e.getMessage(), e);
        }
    }

    @Override
    public String escapeQueryChars(String query) {
        // Use Solr's built in query escape tool
        // WARNING: You should only escape characters from user entered queries,
        // otherwise you may accidentally BREAK field-based queries (which often
        // rely on special characters to separate the field from the query value)
        return ClientUtils.escapeQueryChars(query);
    }

    @Override
    public FacetYearRange getFacetYearRange(Context context, IndexableObject scope,
                                            DiscoverySearchFilterFacet facet, List<String> filterQueries,
                                            DiscoverQuery parentQuery) throws SearchServiceException {
        FacetYearRange result = new FacetYearRange(facet);
        result.calculateRange(context, filterQueries, scope, this, parentQuery);
        return result;
    }

    @Override
    public String calculateExtremeValue(Context context, String valueField,
                                        String sortField,
                                        DiscoverQuery.SORT_ORDER sortOrder)
        throws SearchServiceException {

        DiscoverQuery maxQuery = new DiscoverQuery();
        maxQuery.setMaxResults(1);
        //Set our query to anything that has this value
        maxQuery.addFieldPresentQueries(valueField);
        //Set sorting so our last value will appear on top
        maxQuery.setSortField(sortField, sortOrder);
        maxQuery.addSearchField(valueField);
        DiscoverResult maxResult = this.search(context,maxQuery);
        if (0 < maxResult.getIndexableObjects().size()) {
            List<DiscoverResult.SearchDocument> searchDocuments = maxResult
                .getSearchDocument(maxResult.getIndexableObjects().get(0));
            if (0 < searchDocuments.size() && 0 < searchDocuments.get(0).getSearchFieldValues
                (valueField).size()) {
                return searchDocuments.get(0).getSearchFieldValues(valueField).get(0);
            }
        }
        return null;
    }

    /**
     * Add the necessary fields to the SOLR document to support a Discover Facet on resourcetypename (archived item,
     * workspace item, workflow item, etc)
     *
     * @param document
     *            the solr document
     * @param filterValue
     *            the filter value (i.e. <sort_value>\n|||\n<display_value>###<authority_value>
     */
    private void addNamedResourceTypeIndex(SolrInputDocument document, String filterValue) {

        // the separator for the filter can be eventually configured
        String separator = DSpaceServicesFactory.getInstance().getConfigurationService()
                .getProperty("discovery.solr.facets.split.char");
        if (separator == null) {
            separator = FILTER_SEPARATOR;
        }

        // split the authority part from the sort/display
        String[] avalues = filterValue.split(SolrServiceImpl.AUTHORITY_SEPARATOR);

        String sortValue = avalues[0];
        String authorityValue = avalues.length == 2 ? avalues[1] : filterValue;

        // get the display value
        int idxSeparator = sortValue.indexOf(separator);
        String displayValue = idxSeparator != -1 ? sortValue.substring(idxSeparator + separator.length())
                : sortValue;

        addFacetIndex(document, NAMED_RESOURCE_TYPE, sortValue, authorityValue, displayValue);
    }

}<|MERGE_RESOLUTION|>--- conflicted
+++ resolved
@@ -14,7 +14,6 @@
 import java.io.Serializable;
 import java.io.StringWriter;
 import java.sql.SQLException;
-import java.text.DateFormat;
 import java.text.ParseException;
 import java.text.SimpleDateFormat;
 import java.util.ArrayList;
@@ -1040,8 +1039,6 @@
      */
     protected void buildDocument(Context context, Item item)
         throws SQLException, IOException {
-        final DateFormat solrDateFormatter = SolrUtils.getDateFormatter();
-
         String handle = item.getHandle();
 
         if (handle == null) {
@@ -1059,11 +1056,7 @@
         doc.addField("archived", item.isArchived());
         doc.addField("withdrawn", item.isWithdrawn());
         doc.addField("discoverable", item.isDiscoverable());
-<<<<<<< HEAD
         doc.addField("lastModified", SolrUtils.getDateFormatter().format(item.getLastModified()));
-=======
-        doc.addField("lastModified", solrDateFormatter.format(item.getLastModified()));
->>>>>>> bf7a8136
 
         EPerson submitter = item.getSubmitter();
         if (submitter != null) {
@@ -1484,12 +1477,8 @@
                     if (type.equals(DiscoveryConfigurationParameters.TYPE_DATE)) {
                         Date date = MultiFormatDateParser.parse(value);
                         if (date != null) {
-<<<<<<< HEAD
-                            String stringDate = SolrUtils.getDateFormatter().format(date);
-=======
                             final DateFormat solrDateFormatter = SolrUtils.getDateFormatter();
                             String stringDate = solrDateFormatter.format(date);
->>>>>>> bf7a8136
                             doc.addField(field + "_dt", stringDate);
                         } else {
                             log.warn("Error while indexing sort date field, item: " + item
